import { PromotionStatusPhase } from '@ui/features/common/promotion-status/utils';
import { PromotionStatus } from '@ui/gen/v1alpha1/generated_pb';

// UI concludes from Promotion's status data
export enum PromotionDirectiveStepStatus {
  RUNNING,
  FAILED,
  SUCCESS,
  WONT_RUN // because previous step failed
}

export const getPromotionDirectiveStepStatus = (
  stepNumber: number,
  promotionStatus?: PromotionStatus
) => {
<<<<<<< HEAD
  // stepNumber index starts from 0
  // currentStep index starts from 0

  if (
    promotionStatus?.phase === PromotionStatusPhase.RUNNING &&
    stepNumber === Number(promotionStatus?.currentStep)
  ) {
    return PromotionDirectiveStepStatus.RUNNING;
=======
  let currentStep = 0;

  // there will always be some value of currentStep
  // this is just for type saftey
  if (promotionStatus?.currentStep) {
    currentStep = Number(promotionStatus.currentStep);
>>>>>>> 4459ce29
  }

  if (stepNumber < currentStep) {
    // assumes that controller successfully ran this step
    return PromotionDirectiveStepStatus.SUCCESS;
  }

<<<<<<< HEAD
  if (
    promotionStatus?.phase !== PromotionStatusPhase.SUCCEEDED &&
    stepNumber >= Number(promotionStatus?.currentStep)
  ) {
    return PromotionDirectiveStepStatus.WONT_RUN;
=======
  if (stepNumber === currentStep) {
    switch (promotionStatus?.phase) {
      case PromotionStatusPhase.RUNNING:
        return PromotionDirectiveStepStatus.RUNNING;
      case PromotionStatusPhase.ERRORED:
      case PromotionStatusPhase.FAILED:
        return PromotionDirectiveStepStatus.FAILED;
      case PromotionStatusPhase.SUCCEEDED:
        return PromotionDirectiveStepStatus.SUCCESS;
    }
>>>>>>> 4459ce29
  }

  // if step number is > current step, no matter which state promotion is in, the given step number "has not" run yet or "will not" depends on the promotion phase but that doesn't matter....YET
  return PromotionDirectiveStepStatus.WONT_RUN;
};<|MERGE_RESOLUTION|>--- conflicted
+++ resolved
@@ -13,23 +13,12 @@
   stepNumber: number,
   promotionStatus?: PromotionStatus
 ) => {
-<<<<<<< HEAD
-  // stepNumber index starts from 0
-  // currentStep index starts from 0
-
-  if (
-    promotionStatus?.phase === PromotionStatusPhase.RUNNING &&
-    stepNumber === Number(promotionStatus?.currentStep)
-  ) {
-    return PromotionDirectiveStepStatus.RUNNING;
-=======
   let currentStep = 0;
 
   // there will always be some value of currentStep
   // this is just for type saftey
   if (promotionStatus?.currentStep) {
     currentStep = Number(promotionStatus.currentStep);
->>>>>>> 4459ce29
   }
 
   if (stepNumber < currentStep) {
@@ -37,13 +26,6 @@
     return PromotionDirectiveStepStatus.SUCCESS;
   }
 
-<<<<<<< HEAD
-  if (
-    promotionStatus?.phase !== PromotionStatusPhase.SUCCEEDED &&
-    stepNumber >= Number(promotionStatus?.currentStep)
-  ) {
-    return PromotionDirectiveStepStatus.WONT_RUN;
-=======
   if (stepNumber === currentStep) {
     switch (promotionStatus?.phase) {
       case PromotionStatusPhase.RUNNING:
@@ -54,7 +36,6 @@
       case PromotionStatusPhase.SUCCEEDED:
         return PromotionDirectiveStepStatus.SUCCESS;
     }
->>>>>>> 4459ce29
   }
 
   // if step number is > current step, no matter which state promotion is in, the given step number "has not" run yet or "will not" depends on the promotion phase but that doesn't matter....YET
