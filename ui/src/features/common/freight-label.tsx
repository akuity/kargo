import { Tooltip } from 'antd';
import { useEffect, useState } from 'react';

import { Freight } from '@ui/gen/v1alpha1/types_pb';

const ALIAS_LABEL_KEY = 'kargo.akuity.com/alias';

<<<<<<< HEAD
export const FreightLabel = ({ freight }: { freight?: Freight }) => (
  <span className='truncate'>
    {freight?.metadata?.labels[ALIAS_LABEL_KEY]
      ? freight?.metadata?.labels[ALIAS_LABEL_KEY]
      : freight?.metadata?.name?.substring(0, 7) || 'N/A'}
  </span>
);
=======
export const FreightLabel = ({ freight }: { freight?: Freight }) => {
  const [id, setId] = useState<string>('');
  const [alias, setAlias] = useState<string | undefined>();

  useEffect(() => {
    setAlias(freight?.metadata?.labels[ALIAS_LABEL_KEY]);
    setId(freight?.metadata?.name?.substring(0, 7) || 'N/A');
  }, [freight]);

  return <>{alias ? <Tooltip title={id}>{alias}</Tooltip> : <>{id}</>}</>;
};
>>>>>>> d639370a
<|MERGE_RESOLUTION|>--- conflicted
+++ resolved
@@ -5,15 +5,6 @@
 
 const ALIAS_LABEL_KEY = 'kargo.akuity.com/alias';
 
-<<<<<<< HEAD
-export const FreightLabel = ({ freight }: { freight?: Freight }) => (
-  <span className='truncate'>
-    {freight?.metadata?.labels[ALIAS_LABEL_KEY]
-      ? freight?.metadata?.labels[ALIAS_LABEL_KEY]
-      : freight?.metadata?.name?.substring(0, 7) || 'N/A'}
-  </span>
-);
-=======
 export const FreightLabel = ({ freight }: { freight?: Freight }) => {
   const [id, setId] = useState<string>('');
   const [alias, setAlias] = useState<string | undefined>();
@@ -23,6 +14,7 @@
     setId(freight?.metadata?.name?.substring(0, 7) || 'N/A');
   }, [freight]);
 
-  return <>{alias ? <Tooltip title={id}>{alias}</Tooltip> : <>{id}</>}</>;
-};
->>>>>>> d639370a
+  return (
+    <span className='truncate'>{alias ? <Tooltip title={id}>{alias}</Tooltip> : <>{id}</>}</span>
+  );
+};