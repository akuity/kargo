<<<<<<< HEAD
import { toJson } from '@bufbuild/protobuf';
=======
import { useQuery } from '@connectrpc/connect-query';
>>>>>>> 9e86a80b
import { Divider, Drawer, Tabs, Typography } from 'antd';
import moment from 'moment';
import { useMemo, useState } from 'react';
import { generatePath, useNavigate, useParams } from 'react-router-dom';

import { paths } from '@ui/config/paths';
import { HealthStatusIcon } from '@ui/features/common/health-status/health-status-icon';
<<<<<<< HEAD
import { Stage, StageSchema, VerificationInfo } from '@ui/gen/v1alpha1/generated_pb';
import { timestampDate } from '@ui/utils/connectrpc-utils';
=======
import { getConfig } from '@ui/gen/service/v1alpha1/service-KargoService_connectquery';
import { Stage, VerificationInfo } from '@ui/gen/v1alpha1/generated_pb';
>>>>>>> 9e86a80b

import { Description } from '../common/description';
import { ManifestPreview } from '../common/manifest-preview';
import { useImages } from '../project/pipelines/utils/useImages';

import { FreightHistory } from './freight-history';
import { Promotions } from './promotions';
import { RequestedFreight } from './requested-freight';
import { StageActions } from './stage-actions';
import { Verifications } from './verifications';

export const StageDetails = ({ stage }: { stage: Stage }) => {
  const { name: projectName, stageName } = useParams();
  const navigate = useNavigate();

  const images = useImages([stage]);

  const onClose = () => navigate(generatePath(paths.project, { name: projectName }));
  const [isVerificationRunning, setIsVerificationRunning] = useState(false);

  const verifications = useMemo(() => {
    setIsVerificationRunning(false);
    return (stage.status?.freightHistory || [])
      .flatMap((freight) =>
        freight.verificationHistory.map((verification) => {
          if (verification.phase === 'Running' || verification.phase === 'Pending') {
            setIsVerificationRunning(true);
          }
          return {
            ...verification
          } as VerificationInfo;
        })
      )
      .sort((a, b) => moment(timestampDate(b.startTime)).diff(moment(timestampDate(a.startTime))));
  }, [stage]);

  const { data: config } = useQuery(getConfig);

  const shardKey = stage?.metadata?.labels['kargo.akuity.io/shard'] || '';
  const argocdShard = config?.argocdShards?.[shardKey];

  return (
    <Drawer open={!!stageName} onClose={onClose} width={'80%'} closable={false}>
      {stage && (
        <div className='flex flex-col h-full'>
          <div className='flex items-center justify-between'>
            <div className='flex gap-1 items-start'>
              <HealthStatusIcon
                health={stage.status?.health}
                style={{ marginRight: '10px', marginTop: '10px' }}
              />
              <div>
                <Typography.Title level={1} style={{ margin: 0 }}>
                  {stage.metadata?.name}
                </Typography.Title>
                <Typography.Text type='secondary'>{projectName}</Typography.Text>
                <Description item={stage} loading={false} className='mt-2' />
              </div>
            </div>
            <StageActions stage={stage} verificationRunning={isVerificationRunning} />
          </div>
          <Divider style={{ marginTop: '1em' }} />

          <div className='flex flex-col gap-8 flex-1 pb-10'>
            <RequestedFreight
              requestedFreight={stage?.spec?.requestedFreight || []}
              projectName={projectName}
              itemStyle={{ width: '250px' }}
              className='space-y-5'
            />
            <Tabs
              className='flex-1'
              defaultActiveKey='1'
              style={{ minHeight: 'fit-content' }}
              items={[
                {
                  key: '1',
                  label: 'Promotions',
                  children: <Promotions argocdShard={argocdShard} />
                },
                {
                  key: '2',
                  label: 'Verifications',
                  children: (
                    <Verifications
                      verifications={verifications}
                      images={Array.from(images.keys())}
                    />
                  )
                },
                {
                  key: '3',
                  label: 'Live Manifest',
                  className: 'h-full pb-2',
                  children: <ManifestPreview object={toJson(StageSchema, stage)} height='700px' />
                }
              ]}
            />

            <FreightHistory
              requestedFreights={stage?.spec?.requestedFreight || []}
              freightHistory={stage?.status?.freightHistory}
              currentActiveFreight={stage?.status?.lastPromotion?.freight?.name}
              projectName={projectName || ''}
            />
          </div>
        </div>
      )}
    </Drawer>
  );
};

export default StageDetails;<|MERGE_RESOLUTION|>--- conflicted
+++ resolved
@@ -1,8 +1,5 @@
-<<<<<<< HEAD
 import { toJson } from '@bufbuild/protobuf';
-=======
 import { useQuery } from '@connectrpc/connect-query';
->>>>>>> 9e86a80b
 import { Divider, Drawer, Tabs, Typography } from 'antd';
 import moment from 'moment';
 import { useMemo, useState } from 'react';
@@ -10,13 +7,9 @@
 
 import { paths } from '@ui/config/paths';
 import { HealthStatusIcon } from '@ui/features/common/health-status/health-status-icon';
-<<<<<<< HEAD
+import { getConfig } from '@ui/gen/service/v1alpha1/service-KargoService_connectquery';
 import { Stage, StageSchema, VerificationInfo } from '@ui/gen/v1alpha1/generated_pb';
 import { timestampDate } from '@ui/utils/connectrpc-utils';
-=======
-import { getConfig } from '@ui/gen/service/v1alpha1/service-KargoService_connectquery';
-import { Stage, VerificationInfo } from '@ui/gen/v1alpha1/generated_pb';
->>>>>>> 9e86a80b
 
 import { Description } from '../common/description';
 import { ManifestPreview } from '../common/manifest-preview';
