--- conflicted
+++ resolved
@@ -105,8 +105,7 @@
     output: output ? JSON.stringify(output || {}, null, ' ') : ''
   };
 
-<<<<<<< HEAD
-  const UiPlugins = uiPlugins
+  const filteredUiPlugins = uiPlugins
     .filter((plugin) =>
       plugin.DeepLinkPlugin?.PromotionStep?.shouldRender({
         step,
@@ -114,10 +113,6 @@
         output: output as Record<string, unknown>
       })
     )
-=======
-  const filteredUiPlugins = uiPlugins
-    .filter((plugin) => plugin.DeepLinkPlugin?.PromotionStep?.shouldRender({ step, result }))
->>>>>>> e045e6fd
     .map((plugin) => plugin.DeepLinkPlugin?.PromotionStep?.render);
 
   return {
