import { useMutation } from '@connectrpc/connect-query';
import {
  faBook,
  faCode,
  faListCheck,
  faTheaterMasks,
  faTimes
} from '@fortawesome/free-solid-svg-icons';
import { FontAwesomeIcon } from '@fortawesome/react-fontawesome';
import { zodResolver } from '@hookform/resolvers/zod';
import { Button, Col, Drawer, Flex, Input, Row, Select, Tabs, Typography } from 'antd';
import type { JSONSchema4 } from 'json-schema';
import { useState } from 'react';
import { Controller, useForm } from 'react-hook-form';
import { generatePath, useNavigate } from 'react-router-dom';
import yaml from 'yaml';
import { z } from 'zod';

import { paths } from '@ui/config/paths';
import { YamlEditor } from '@ui/features/common/code-editor/yaml-editor';
import { FieldContainer } from '@ui/features/common/form/field-container';
import schema from '@ui/gen/schema/stages.kargo.akuity.io_v1alpha1.json';
import { createResource } from '@ui/gen/service/v1alpha1/service-KargoService_connectquery';
import { zodValidators } from '@ui/utils/validators';

<<<<<<< HEAD
=======
import { promoStepsExample } from '../project/pipelines/utils/promotion-steps-example';
>>>>>>> e6b23297
import { getStageYAMLExample } from '../project/pipelines/utils/stage-yaml-example';

import { requestedFreightSchema } from './git-update-editor/schemas';
import { PromotionStepsWizard } from './promotion-steps-wizard/promotion-steps-wizard';
import { usePromotionWizardStepsState } from './promotion-steps-wizard/use-promotion-wizard-steps-state';
import { RequestedFreight } from './requested-freight';
import { RequestedFreightEditor } from './requested-freight-editor';
import { ColorMapHex } from './utils';

const formSchema = z.object({
  value: zodValidators.requiredString
});

const wizardSchema = z.object({
  name: zodValidators.requiredString,
  requestedFreight: z.array(requestedFreightSchema),
  promotionMechanisms: z.string().optional(),
  color: z.string().optional(),
  // next step is to wizardify this
  promotionTemplateSteps: z.string().optional()
});

const stageFormToYAML = (
  data: z.infer<typeof wizardSchema>,
  namespace: string,
  promotionTemplateSteps: string
) => {
  return yaml.stringify({
    kind: 'Stage',
    apiVersion: 'kargo.akuity.io/v1alpha1',
    metadata: {
      name: data.name,
      namespace,
      ...(data.color &&
        data.color !== '' && {
          annotations: {
            'kargo.akuity.io/color': data.color
          }
        })
    },
    spec: {
      requestedFreight: data.requestedFreight,
      ...(data.promotionMechanisms && {
        promotionMechanisms: yaml.parse(data.promotionMechanisms)
      }),
<<<<<<< HEAD
      ...(promotionTemplateSteps && {
        promotionTemplate: { spec: { steps: yaml.parse(promotionTemplateSteps) } }
=======
      ...(data.promotionTemplateSteps && {
        promotionTemplate: { spec: { steps: yaml.parse(data.promotionTemplateSteps) } }
>>>>>>> e6b23297
      })
    }
  });
};

export const CreateStage = ({
  project,
  warehouses,
  stages
}: {
  project?: string;
  warehouses?: string[];
  stages?: string[];
}) => {
  const navigate = useNavigate();
  const close = () => navigate(generatePath(paths.project, { name: project }));
  const [tab, setTab] = useState('wizard');

  const { mutateAsync, isPending } = useMutation(createResource, {
    onSuccess: () => {
      close();
    }
  });

  const { control, handleSubmit, setValue } = useForm({
    defaultValues: {
      value: getStageYAMLExample(project || '')
    },
    resolver: zodResolver(formSchema)
  });

  const {
    control: wizardControl,
    watch,
    setValue: setWizardValue
  } = useForm({
    defaultValues: {
      name: '',
      requestedFreight: [],
      promotionMechanisms: '',
      color: undefined,
      promotionTemplateSteps: ''
    },
    resolver: zodResolver(wizardSchema)
  });

  const onSubmit = handleSubmit(async (data) => {
    let value = data.value;
    if (tab === 'wizard') {
      const unmarshalled = stageFormToYAML(
        watch(),
        project || '',
        promotionWizardStepsState.getYAML()
      );
      setValue('value', unmarshalled);
      value = unmarshalled;
    }
    const textEncoder = new TextEncoder();
    await mutateAsync({
      manifest: textEncoder.encode(value)
    });
  });

  if (!project) {
    return;
  }

  const requestedFreight = watch('requestedFreight');
  const color = watch('color');

  const promotionWizardStepsState = usePromotionWizardStepsState();

  return (
    <Drawer open={!!project} width={'80%'} closable={false} onClose={close}>
      <Flex align='center' className='mb-4'>
        <Typography.Title level={1} className='flex items-center !m-0'>
          <FontAwesomeIcon icon={faTheaterMasks} className='mr-2 text-base text-gray-400' />
          Create Stage
        </Typography.Title>
        <Typography.Link
          href='https://kargo.akuity.io/concepts/#stage-resources'
          target='_blank'
          className='ml-3'
        >
          <FontAwesomeIcon icon={faBook} />
        </Typography.Link>
        <Button onClick={close} className='ml-auto'>
          Cancel
        </Button>
      </Flex>

      <Tabs
        onChange={(newTab) => {
          if (tab === 'wizard' && newTab === 'yaml') {
            setValue(
              'value',
              stageFormToYAML(watch(), project || '', promotionWizardStepsState.getYAML())
            );
          }
          setTab(newTab);
        }}
      >
        <Tabs.TabPane key='wizard' tab='Form' icon={<FontAwesomeIcon icon={faListCheck} />}>
          <FieldContainer name='name' label='Name' control={wizardControl}>
            {({ field }) => <Input {...field} placeholder='my-stage' />}
          </FieldContainer>
          <FieldContainer name='color' label='Color' control={wizardControl}>
            {({ field }) => (
              <Flex className='w-full' wrap>
                <Select
                  {...field}
                  placeholder='Select a color (optional)'
                  className='w-full shrink-0'
                  options={Object.keys(ColorMapHex).map((value) => {
                    return {
                      value,
                      label: (
                        <Flex align='center'>
                          <div
                            className='mr-2 rounded'
                            style={{
                              backgroundColor: ColorMapHex[value],
                              width: '10px',
                              height: '10px'
                            }}
                          />
                          {value.charAt(0).toUpperCase() + value.slice(1)}
                        </Flex>
                      )
                    };
                  })}
                />
                {color && color !== '' && (
                  <Button
                    onClick={() => setWizardValue('color', undefined)}
                    size='small'
                    danger
                    className='mt-2 ml-auto'
                    icon={<FontAwesomeIcon icon={faTimes} />}
                  >
                    Clear Color
                  </Button>
                )}
              </Flex>
            )}
          </FieldContainer>

          <Typography.Title level={4}>Requested Freight</Typography.Title>

          <Controller
            name='requestedFreight'
            control={wizardControl}
            render={({ field }) => (
              <Row className='mb-6' gutter={12}>
                <Col span={12}>
                  {requestedFreight?.length > 0 ? (
                    <RequestedFreight
                      requestedFreight={requestedFreight}
                      projectName={project}
                      className='mb-4 grid grid-cols-2 gap-4'
                      onDelete={(index) => {
                        field.onChange([
                          ...field.value.slice(0, index),
                          ...field.value.slice(index + 1)
                        ]);
                      }}
                    />
                  ) : (
                    <Flex
                      className='w-full h-full rounded-md bg-gray-50 text-gray-400 font-medium text-center'
                      align='center'
                      justify='center'
                    >
                      Requested Freight are required to create a Stage.
                      <br />
                      Add a Freight Request using the form to the right to continue.
                    </Flex>
                  )}
                </Col>
                <Col span={12}>
                  <RequestedFreightEditor
                    warehouses={warehouses}
                    stages={stages}
                    onSubmit={(value) => {
                      field.onChange([...field.value, value]);
                    }}
                  />
                </Col>
              </Row>
            )}
          />

          <Typography.Title level={4}>Promotion Steps</Typography.Title>
          <FieldContainer name='promotionTemplateSteps' control={wizardControl}>
<<<<<<< HEAD
            {() => (
              <PromotionStepsWizard
                steps={promotionWizardStepsState.state}
                onChange={(newSteps) => {
                  promotionWizardStepsState.onChange(newSteps);
                }}
=======
            {({ field: { value, onChange } }) => (
              <YamlEditor
                value={value as string}
                onChange={(e) => onChange(e || '')}
                height='250px'
                schema={
                  (schema as JSONSchema4).properties?.spec.properties?.promotionTemplate?.properties
                    ?.spec?.properties?.steps
                }
                resourceType='stages'
                placeholder={promoStepsExample}
>>>>>>> e6b23297
              />
            )}
          </FieldContainer>
        </Tabs.TabPane>
        <Tabs.TabPane key='yaml' tab='YAML' icon={<FontAwesomeIcon icon={faCode} />}>
          <FieldContainer name='value' control={control}>
            {({ field: { value, onChange } }) => (
              <YamlEditor
                value={value}
                onChange={(e) => onChange(e || '')}
                height='500px'
                schema={schema as JSONSchema4}
                placeholder={getStageYAMLExample(project)}
                resourceType='stages'
              />
            )}
          </FieldContainer>
        </Tabs.TabPane>
      </Tabs>
      <Button onClick={onSubmit} loading={isPending}>
        Create
      </Button>
    </Drawer>
  );
};

export default CreateStage;<|MERGE_RESOLUTION|>--- conflicted
+++ resolved
@@ -23,10 +23,6 @@
 import { createResource } from '@ui/gen/service/v1alpha1/service-KargoService_connectquery';
 import { zodValidators } from '@ui/utils/validators';
 
-<<<<<<< HEAD
-=======
-import { promoStepsExample } from '../project/pipelines/utils/promotion-steps-example';
->>>>>>> e6b23297
 import { getStageYAMLExample } from '../project/pipelines/utils/stage-yaml-example';
 
 import { requestedFreightSchema } from './git-update-editor/schemas';
@@ -72,13 +68,8 @@
       ...(data.promotionMechanisms && {
         promotionMechanisms: yaml.parse(data.promotionMechanisms)
       }),
-<<<<<<< HEAD
       ...(promotionTemplateSteps && {
         promotionTemplate: { spec: { steps: yaml.parse(promotionTemplateSteps) } }
-=======
-      ...(data.promotionTemplateSteps && {
-        promotionTemplate: { spec: { steps: yaml.parse(data.promotionTemplateSteps) } }
->>>>>>> e6b23297
       })
     }
   });
@@ -273,26 +264,12 @@
 
           <Typography.Title level={4}>Promotion Steps</Typography.Title>
           <FieldContainer name='promotionTemplateSteps' control={wizardControl}>
-<<<<<<< HEAD
             {() => (
               <PromotionStepsWizard
                 steps={promotionWizardStepsState.state}
                 onChange={(newSteps) => {
                   promotionWizardStepsState.onChange(newSteps);
                 }}
-=======
-            {({ field: { value, onChange } }) => (
-              <YamlEditor
-                value={value as string}
-                onChange={(e) => onChange(e || '')}
-                height='250px'
-                schema={
-                  (schema as JSONSchema4).properties?.spec.properties?.promotionTemplate?.properties
-                    ?.spec?.properties?.steps
-                }
-                resourceType='stages'
-                placeholder={promoStepsExample}
->>>>>>> e6b23297
               />
             )}
           </FieldContainer>
