--- conflicted
+++ resolved
@@ -176,40 +176,29 @@
     },
     {
       title: 'Extra',
-<<<<<<< HEAD
       render: (_, promotion, promotionIndex) => {
-        const UiPlugins = uiPlugins
+        const filteredUiPlugins = uiPlugins
           .filter((plugin) =>
             plugin.DeepLinkPlugin?.Promotion?.shouldRender({
               promotion,
               isLatestPromotion: promotionIndex === 0
             })
           )
-=======
-      render: (_, promotion) => {
-        const filteredUiPlugins = uiPlugins
-          .filter((plugin) => plugin.DeepLinkPlugin?.Promotion?.shouldRender({ promotion }))
->>>>>>> e045e6fd
           .map((plugin) => plugin.DeepLinkPlugin?.Promotion?.render);
 
         if (filteredUiPlugins?.length > 0) {
           return (
             <UiPluginHoles.DeepLinks.Promotion className='w-fit'>
-<<<<<<< HEAD
-              {UiPlugins.map(
+              {filteredUiPlugins.map(
                 (ApplyPlugin, idx) =>
                   ApplyPlugin && (
                     <ApplyPlugin
                       key={idx}
                       promotion={promotion}
+                      isLatestPromotion={promotionIndex === 0}
                       unstable_argocdShardUrl={argocdShard?.url}
-                      isLatestPromotion={promotionIndex === 0}
                     />
                   )
-=======
-              {filteredUiPlugins.map(
-                (ApplyPlugin, idx) => ApplyPlugin && <ApplyPlugin key={idx} promotion={promotion} />
->>>>>>> e045e6fd
               )}
             </UiPluginHoles.DeepLinks.Promotion>
           );
