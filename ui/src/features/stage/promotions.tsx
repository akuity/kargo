import { createPromiseClient } from '@connectrpc/connect';
import { createConnectQueryKey, useQuery } from '@connectrpc/connect-query';
import { useQueryClient } from '@tanstack/react-query';
import { Spin, Table, Tooltip } from 'antd';
import { ColumnsType } from 'antd/es/table';
import { format } from 'date-fns';
import React, { useEffect, useState } from 'react';
import { Link, generatePath, useParams } from 'react-router-dom';

import { paths } from '@ui/config/paths';
import { transportWithAuth } from '@ui/config/transport';
import { PromotionStatusIcon } from '@ui/features/common/promotion-status/promotion-status-icon';
import {
  getPromotionStatusPhase,
  isPromotionPhaseTerminal
} from '@ui/features/common/promotion-status/utils';
import {
  getFreight,
  listPromotions
} from '@ui/gen/service/v1alpha1/service-KargoService_connectquery';
import { KargoService } from '@ui/gen/service/v1alpha1/service_connect';
import { ArgoCDShard, ListPromotionsResponse } from '@ui/gen/service/v1alpha1/service_pb';
import { Freight, Promotion } from '@ui/gen/v1alpha1/generated_pb';
import uiPlugins from '@ui/plugins';
import { UiPluginHoles } from '@ui/plugins/atoms/ui-plugin-hole/ui-plugin-holes';

import { PromotionDetailsModal } from './promotion-details-modal';
import { hasAbortRequest, promotionCompareFn } from './utils/promotion';

export const Promotions = ({ argocdShard }: { argocdShard?: ArgoCDShard }) => {
  const client = useQueryClient();

  const { name: projectName, stageName } = useParams();
  const { data: promotionsResponse, isLoading } = useQuery(
    listPromotions,
    { project: projectName, stage: stageName },
    { enabled: !!stageName }
  );

  const [curFreight, setCurFreight] = useState<string | undefined>();

  const { data: freightData, isLoading: isLoadingFreight } = useQuery(
    getFreight,
    { project: projectName, name: curFreight },
    {
      enabled: !!curFreight
    }
  );

  // modal kept in the same component for live view
  const [selectedPromotion, setSelectedPromotion] = useState<Promotion | undefined>();

  useEffect(() => {
    if (isLoading || !promotionsResponse) {
      return;
    }
    const cancel = new AbortController();

    const watchPromotions = async () => {
      const promiseClient = createPromiseClient(KargoService, transportWithAuth);
      const stream = promiseClient.watchPromotions(
        { project: projectName, stage: stageName },
        { signal: cancel.signal }
      );

      let promotions = (promotionsResponse as ListPromotionsResponse).promotions || [];

      for await (const e of stream) {
        const index = promotions?.findIndex(
          (item) => item.metadata?.name === e.promotion?.metadata?.name
        );
        if (e.type === 'DELETED') {
          if (index !== -1) {
            promotions = [...promotions.slice(0, index), ...promotions.slice(index + 1)];
          }
        } else {
          if (index === -1) {
            promotions = [...promotions, e.promotion as Promotion];
          } else {
            promotions = [
              ...promotions.slice(0, index),
              e.promotion as Promotion,
              ...promotions.slice(index + 1)
            ];
          }
        }

        // Update Promotions list
        const listPromotionsQueryKey = createConnectQueryKey(listPromotions, {
          project: projectName,
          stage: stageName
        });
        client.setQueryData(listPromotionsQueryKey, { promotions });
      }
    };
    watchPromotions();

    return () => cancel.abort();
  }, [isLoading]);

  const promotions = React.useMemo(() => {
    // Immutable sorting
    return [...(promotionsResponse?.promotions || [])].sort(promotionCompareFn);
  }, [promotionsResponse]);

  const columns: ColumnsType<Promotion> = [
    {
      title: '',
      width: 24,
      render: (_, promotion) => {
        const isAbortRequestPending =
          hasAbortRequest(promotion) &&
          !isPromotionPhaseTerminal(getPromotionStatusPhase(promotion));

        // generally controller quickly Abort promotion
        // but incase if controller is off for some reason, this messaging ensures accurate information
        if (isAbortRequestPending && promotion?.status) {
          promotion.status.message = 'Promotion Abort Request is in Queue';
        }

        return (
          <PromotionStatusIcon
            status={promotion.status}
            color={isAbortRequestPending ? 'red' : ''}
          />
        );
      }
    },
    {
      title: 'Date',
      render: (_, promotion) => {
        const date = promotion.metadata?.creationTimestamp?.toDate();
        return date ? format(date, 'MMM do yyyy HH:mm:ss') : '';
      }
    },
    {
      title: 'Name',
      render: (_, promotion) => (
        <a onClick={() => setSelectedPromotion(promotion)}>{promotion.metadata?.name}</a>
      )
    },
    {
      title: 'Created By',
      render: (_, promotion) => {
        const annotation = promotion.metadata?.annotations['kargo.akuity.io/create-actor'];
        const email = annotation ? annotation.split(':')[1] : 'N/A';

        return email || annotation;
      }
    },
    {
      title: 'Freight',
      render: (_, promotion) => (
        <Tooltip
          overlay={
            <Spin spinning={isLoadingFreight}>
              <div className='w-40 text-center truncate'>
                {(freightData?.result?.value as Freight)?.alias}
              </div>
            </Spin>
          }
          onOpenChange={() => {
            setCurFreight(promotion.spec?.freight);
          }}
        >
          <Link
            to={generatePath(paths.freight, {
              name: projectName,
              freightName: promotion.spec?.freight
            })}
          >
            {promotion.spec?.freight?.substring(0, 7)}
          </Link>
        </Tooltip>
      )
    },
    {
<<<<<<< HEAD
      title: 'Extra',
      render: (_, promotion, promotionIndex) => {
        const filteredUiPlugins = uiPlugins
          .filter((plugin) =>
            plugin.DeepLinkPlugin?.Promotion?.shouldRender({
              promotion,
              isLatestPromotion: promotionIndex === 0
            })
          )
=======
      title: '',
      render: (_, promotion) => {
        const filteredUiPlugins = uiPlugins
          .filter((plugin) => plugin.DeepLinkPlugin?.Promotion?.shouldRender({ promotion }))
>>>>>>> db17a2a7
          .map((plugin) => plugin.DeepLinkPlugin?.Promotion?.render);

        if (filteredUiPlugins?.length > 0) {
          return (
            <UiPluginHoles.DeepLinks.Promotion className='w-fit'>
              {filteredUiPlugins.map(
<<<<<<< HEAD
                (ApplyPlugin, idx) =>
                  ApplyPlugin && (
                    <ApplyPlugin
                      key={idx}
                      promotion={promotion}
                      isLatestPromotion={promotionIndex === 0}
                      unstable_argocdShardUrl={argocdShard?.url}
                    />
                  )
=======
                (ApplyPlugin, idx) => ApplyPlugin && <ApplyPlugin key={idx} promotion={promotion} />
>>>>>>> db17a2a7
              )}
            </UiPluginHoles.DeepLinks.Promotion>
          );
        }

        return '-';
      }
    }
  ];

  return (
    <>
      <Table
        columns={columns}
        dataSource={promotions}
        size='small'
        pagination={{ hideOnSinglePage: true }}
        rowKey={(p) => p.metadata?.uid || ''}
        loading={isLoading}
      />

      {selectedPromotion && (
        <PromotionDetailsModal
          // @ts-expect-error // know that there will always be value available of this promotion
          // IMPORTANT: the reason why selectedPromotion is not used is because promotions are live while selectedPromotion snapshot at particular point
          promotion={promotions?.find(
            (p) => p?.metadata?.name === selectedPromotion?.metadata?.name
          )}
          visible={!!selectedPromotion}
          hide={() => setSelectedPromotion(undefined)}
          project={projectName || ''}
        />
      )}
    </>
  );
};<|MERGE_RESOLUTION|>--- conflicted
+++ resolved
@@ -175,8 +175,7 @@
       )
     },
     {
-<<<<<<< HEAD
-      title: 'Extra',
+      title: '',
       render: (_, promotion, promotionIndex) => {
         const filteredUiPlugins = uiPlugins
           .filter((plugin) =>
@@ -185,19 +184,12 @@
               isLatestPromotion: promotionIndex === 0
             })
           )
-=======
-      title: '',
-      render: (_, promotion) => {
-        const filteredUiPlugins = uiPlugins
-          .filter((plugin) => plugin.DeepLinkPlugin?.Promotion?.shouldRender({ promotion }))
->>>>>>> db17a2a7
           .map((plugin) => plugin.DeepLinkPlugin?.Promotion?.render);
 
         if (filteredUiPlugins?.length > 0) {
           return (
             <UiPluginHoles.DeepLinks.Promotion className='w-fit'>
               {filteredUiPlugins.map(
-<<<<<<< HEAD
                 (ApplyPlugin, idx) =>
                   ApplyPlugin && (
                     <ApplyPlugin
@@ -207,9 +199,6 @@
                       unstable_argocdShardUrl={argocdShard?.url}
                     />
                   )
-=======
-                (ApplyPlugin, idx) => ApplyPlugin && <ApplyPlugin key={idx} promotion={promotion} />
->>>>>>> db17a2a7
               )}
             </UiPluginHoles.DeepLinks.Promotion>
           );
