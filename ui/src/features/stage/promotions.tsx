import { createPromiseClient } from '@connectrpc/connect';
import { createConnectQueryKey, useQuery } from '@connectrpc/connect-query';
import { useQueryClient } from '@tanstack/react-query';
import { Spin, Table, Tooltip } from 'antd';
import { ColumnsType } from 'antd/es/table';
import { format } from 'date-fns';
import React, { useEffect, useState } from 'react';
import { Link, generatePath, useParams } from 'react-router-dom';

import { paths } from '@ui/config/paths';
import { transportWithAuth } from '@ui/config/transport';
import { PromotionStatusIcon } from '@ui/features/common/promotion-status/promotion-status-icon';
import {
  getPromotionStatusPhase,
  isPromotionPhaseTerminal
} from '@ui/features/common/promotion-status/utils';
import {
  getFreight,
  listPromotions
} from '@ui/gen/service/v1alpha1/service-KargoService_connectquery';
import { KargoService } from '@ui/gen/service/v1alpha1/service_connect';
import { ArgoCDShard, ListPromotionsResponse } from '@ui/gen/service/v1alpha1/service_pb';
import { Freight, Promotion } from '@ui/gen/v1alpha1/generated_pb';
import uiPlugins from '@ui/plugins';
import { UiPluginHoles } from '@ui/plugins/atoms/ui-plugin-hole/ui-plugin-holes';

import { PromotionDetailsModal } from './promotion-details-modal';
import { hasAbortRequest, promotionCompareFn } from './utils/promotion';

export const Promotions = ({ argocdShard }: { argocdShard?: ArgoCDShard }) => {
  const client = useQueryClient();

  const { name: projectName, stageName } = useParams();
  const { data: promotionsResponse, isLoading } = useQuery(
    listPromotions,
    { project: projectName, stage: stageName },
    { enabled: !!stageName }
  );

  const [curFreight, setCurFreight] = useState<string | undefined>();

  const { data: freightData, isLoading: isLoadingFreight } = useQuery(
    getFreight,
    { project: projectName, name: curFreight },
    {
      enabled: !!curFreight
    }
  );

  // modal kept in the same component for live view
  const [selectedPromotion, setSelectedPromotion] = useState<Promotion | undefined>();

  useEffect(() => {
    if (isLoading || !promotionsResponse) {
      return;
    }
    const cancel = new AbortController();

    const watchPromotions = async () => {
      const promiseClient = createPromiseClient(KargoService, transportWithAuth);
      const stream = promiseClient.watchPromotions(
        { project: projectName, stage: stageName },
        { signal: cancel.signal }
      );

      let promotions = (promotionsResponse as ListPromotionsResponse).promotions || [];

      for await (const e of stream) {
        const index = promotions?.findIndex(
          (item) => item.metadata?.name === e.promotion?.metadata?.name
        );
        if (e.type === 'DELETED') {
          if (index !== -1) {
            promotions = [...promotions.slice(0, index), ...promotions.slice(index + 1)];
          }
        } else {
          if (index === -1) {
            promotions = [...promotions, e.promotion as Promotion];
          } else {
            promotions = [
              ...promotions.slice(0, index),
              e.promotion as Promotion,
              ...promotions.slice(index + 1)
            ];
          }
        }

        // Update Promotions list
        const listPromotionsQueryKey = createConnectQueryKey(listPromotions, {
          project: projectName,
          stage: stageName
        });
        client.setQueryData(listPromotionsQueryKey, { promotions });
      }
    };
    watchPromotions();

    return () => cancel.abort();
  }, [isLoading]);

  const promotions = React.useMemo(() => {
    // Immutable sorting
    return [...(promotionsResponse?.promotions || [])].sort(promotionCompareFn);
  }, [promotionsResponse]);

  const columns: ColumnsType<Promotion> = [
    {
      title: '',
      width: 24,
      render: (_, promotion) => {
        const isAbortRequestPending =
          hasAbortRequest(promotion) &&
          !isPromotionPhaseTerminal(getPromotionStatusPhase(promotion));

        // generally controller quickly Abort promotion
        // but incase if controller is off for some reason, this messaging ensures accurate information
        if (isAbortRequestPending && promotion?.status) {
          promotion.status.message = 'Promotion Abort Request is in Queue';
        }

        return (
          <PromotionStatusIcon
            status={promotion.status}
            color={isAbortRequestPending ? 'red' : ''}
          />
        );
      }
    },
    {
      title: 'Date',
      render: (_, promotion) => {
        const date = promotion.metadata?.creationTimestamp?.toDate();
        return date ? format(date, 'MMM do yyyy HH:mm:ss') : '';
      }
    },
    {
      title: 'Name',
      render: (_, promotion) => (
        <a onClick={() => setSelectedPromotion(promotion)}>{promotion.metadata?.name}</a>
      )
    },
    {
      title: 'Created By',
      render: (_, promotion) => {
        const annotation = promotion.metadata?.annotations['kargo.akuity.io/create-actor'];
        const email = annotation ? annotation.split(':')[1] : 'N/A';

        return email || annotation;
      }
    },
    {
      title: 'Freight',
      render: (_, promotion) => (
        <Tooltip
          overlay={
            <Spin spinning={isLoadingFreight}>
              <div className='w-40 text-center truncate'>
                {(freightData?.result?.value as Freight)?.alias}
              </div>
            </Spin>
          }
          onOpenChange={() => {
            setCurFreight(promotion.spec?.freight);
          }}
        >
          <Link
            to={generatePath(paths.freight, {
              name: projectName,
              freightName: promotion.spec?.freight
            })}
          >
            {promotion.spec?.freight?.substring(0, 7)}
          </Link>
        </Tooltip>
      )
    },
    {
      title: '',
<<<<<<< HEAD
      render: (_, promotion) => {
        const filteredUiPlugins = uiPlugins
          .filter((plugin) => plugin.DeepLinkPlugin?.Promotion?.shouldRender({ promotion }))
=======
      render: (_, promotion, promotionIndex) => {
        const filteredUiPlugins = uiPlugins
          .filter((plugin) =>
            plugin.DeepLinkPlugin?.Promotion?.shouldRender({
              promotion,
              isLatestPromotion: promotionIndex === 0
            })
          )
>>>>>>> b75ef488
          .map((plugin) => plugin.DeepLinkPlugin?.Promotion?.render);

        if (filteredUiPlugins?.length > 0) {
          return (
            <UiPluginHoles.DeepLinks.Promotion className='w-fit'>
              {filteredUiPlugins.map(
<<<<<<< HEAD
                (ApplyPlugin, idx) => ApplyPlugin && <ApplyPlugin key={idx} promotion={promotion} />
=======
                (ApplyPlugin, idx) =>
                  ApplyPlugin && (
                    <ApplyPlugin
                      key={idx}
                      promotion={promotion}
                      isLatestPromotion={promotionIndex === 0}
                      unstable_argocdShardUrl={argocdShard?.url}
                    />
                  )
>>>>>>> b75ef488
              )}
            </UiPluginHoles.DeepLinks.Promotion>
          );
        }

        return '-';
      }
    }
  ];

  return (
    <>
      <Table
        columns={columns}
        dataSource={promotions}
        size='small'
        pagination={{ hideOnSinglePage: true }}
        rowKey={(p) => p.metadata?.uid || ''}
        loading={isLoading}
      />

      {selectedPromotion && (
        <PromotionDetailsModal
          // @ts-expect-error // know that there will always be value available of this promotion
          // IMPORTANT: the reason why selectedPromotion is not used is because promotions are live while selectedPromotion snapshot at particular point
          promotion={promotions?.find(
            (p) => p?.metadata?.name === selectedPromotion?.metadata?.name
          )}
          visible={!!selectedPromotion}
          hide={() => setSelectedPromotion(undefined)}
          project={projectName || ''}
        />
      )}
    </>
  );
};<|MERGE_RESOLUTION|>--- conflicted
+++ resolved
@@ -176,11 +176,6 @@
     },
     {
       title: '',
-<<<<<<< HEAD
-      render: (_, promotion) => {
-        const filteredUiPlugins = uiPlugins
-          .filter((plugin) => plugin.DeepLinkPlugin?.Promotion?.shouldRender({ promotion }))
-=======
       render: (_, promotion, promotionIndex) => {
         const filteredUiPlugins = uiPlugins
           .filter((plugin) =>
@@ -189,16 +184,12 @@
               isLatestPromotion: promotionIndex === 0
             })
           )
->>>>>>> b75ef488
           .map((plugin) => plugin.DeepLinkPlugin?.Promotion?.render);
 
         if (filteredUiPlugins?.length > 0) {
           return (
             <UiPluginHoles.DeepLinks.Promotion className='w-fit'>
               {filteredUiPlugins.map(
-<<<<<<< HEAD
-                (ApplyPlugin, idx) => ApplyPlugin && <ApplyPlugin key={idx} promotion={promotion} />
-=======
                 (ApplyPlugin, idx) =>
                   ApplyPlugin && (
                     <ApplyPlugin
@@ -208,7 +199,6 @@
                       unstable_argocdShardUrl={argocdShard?.url}
                     />
                   )
->>>>>>> b75ef488
               )}
             </UiPluginHoles.DeepLinks.Promotion>
           );
