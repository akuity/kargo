--- conflicted
+++ resolved
@@ -300,11 +300,7 @@
       }}
     >
       <div className='flex w-full h-full mb-1 items-center justify-center'>
-<<<<<<< HEAD
-        {!promoting && <StageIndicators stages={stages} />}
-=======
-        <StageIndicators stages={stages} stageColorMap={props.stageColorMap} />
->>>>>>> 6168ac58
+        <StageIndicators stages={stages} />
         <FreightContents
           highlighted={
             ((stages || []).length > 0 && !promoting) || (promoting && promotable) || false
