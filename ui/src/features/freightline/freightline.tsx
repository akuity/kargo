import { useMutation, useQuery } from '@connectrpc/connect-query';
import { message } from 'antd';
import { useEffect, useState } from 'react';
import InfiniteScroll from 'react-infinite-scroller';
import { generatePath, useNavigate, useParams } from 'react-router-dom';

import { paths } from '@ui/config/paths';
import {
  promoteToStage,
  promoteToStageSubscribers,
  queryFreight
} from '@ui/gen/service/v1alpha1/service-KargoService_connectquery';
import { Freight, Stage } from '@ui/gen/v1alpha1/generated_pb';

import { FreightActionMenu } from '../project/pipelines/freight-action-menu';
import { FreightlineAction } from '../project/pipelines/types';
import { PipelineStateHook, getFreightMode, isPromoting } from '../project/pipelines/utils/state';
import { usePromotionEligibleFreight } from '../project/pipelines/utils/use-promotion-eligible-freight';
import { getSeconds, onError } from '../project/pipelines/utils/util';

import { ConfirmPromotionDialogue } from './confirm-promotion-dialogue';
import { FreightContents } from './freight-contents';
import { FreightItem } from './freight-item';
import { StageIndicators } from './stage-indicators';

export const Freightline = ({
  freight,
  state,
  stagesPerFreight,
  highlightedStages,
  refetchFreight,
  onHover
}: {
  freight: Freight[];
  state: PipelineStateHook;
  promotionEligible: { [key: string]: boolean };
  stagesPerFreight: { [key: string]: Stage[] };
  highlightedStages: { [key: string]: boolean };
  refetchFreight: () => void;
  onHover: (hovering: boolean, freightName: string) => void;
}) => {
  const navigate = useNavigate();
  const { name: project } = useParams();

  const { mutate: promoteToStageSubscribersAction } = useMutation(promoteToStageSubscribers, {
    onError,
    onSuccess: () => {
      message.success(
        `Promotion requests to all subscribers of "${state.stage}" have been submitted.`
      );
      state.clear();
    }
  });

  const { mutate: promoteAction } = useMutation(promoteToStage, {
    onError,
    onSuccess: () => {
      message.success(
        `Promotion request for stage "${state.stage}" has been successfully submitted.`
      );
      state.clear();
    }
  });

  const {
    data: availableFreightData,
    refetch: refetchAvailableFreight,
    isLoading: isLoadingAvailableFreight
  } = useQuery(queryFreight, { project, stage: state.stage || '' });

  const promotionEligible = usePromotionEligibleFreight(
    availableFreightData?.groups['']?.freight || [],
    state.stage,
    isLoadingAvailableFreight || !isPromoting(state)
  );

  useEffect(() => {
    if (!isPromoting(state)) {
      return;
    }
    refetchAvailableFreight();
  }, [state.action, state.stage, freight]);

  const [loadedItems, setLoadedItems] = useState(20);
  const loadFunc = (loadedLength: number) => {
    setLoadedItems((length) => length + loadedLength);
  };

  const currentFreight = freight.slice(0, loadedItems);

  return (
    <>
      <InfiniteScroll
        pageStart={0}
        loadMore={loadFunc}
        className='w-full flex h-full'
        hasMore={freight.length > currentFreight.length}
      >
        {(currentFreight || [])
          .sort(
            (a, b) =>
              getSeconds(b.metadata?.creationTimestamp) - getSeconds(a.metadata?.creationTimestamp)
          )
          .map((f, i) => {
            const id = f?.metadata?.name || `${i}`;
            return (
              <FreightItem
                freight={f || undefined}
                key={i}
                onClick={() => {
                  if (state.stage && promotionEligible[id]) {
                    state.select(undefined, undefined, id);
                  } else {
                    navigate(generatePath(paths.freight, { name: project, freightName: id }));
                  }
                }}
                mode={getFreightMode(state, id, promotionEligible[id])}
                empty={(stagesPerFreight[id] || []).length === 0}
                onHover={(h) => onHover(h, id)}
                highlighted={(stagesPerFreight[id] || []).reduce((h, cur) => {
                  if (h) {
                    return true;
                  }
                  return highlightedStages[cur.metadata?.name || ''];
                }, false)}
              >
                <FreightActionMenu
                  freight={f}
                  approveAction={() => {
                    state.select(FreightlineAction.ManualApproval, undefined, id);
                  }}
                  refetchFreight={refetchFreight}
                />
                <StageIndicators
                  stages={stagesPerFreight[id] || []}
                  faded={state.action === FreightlineAction.ManualApproval}
                />
                <FreightContents
                  highlighted={
                    // contains stages, not in promotion mode
                    ((stagesPerFreight[id] || []).length > 0 && !isPromoting(state)) ||
                    // in promotion mode, is eligible
                    (isPromoting(state) && promotionEligible[id]) ||
                    false
                  }
                  freight={f}
                />
                {isPromoting(state) && state.freight === id && (
                  <ConfirmPromotionDialogue
                    stageName={state.stage || ''}
                    promotionType={state.action || 'default'}
                    onClick={() => {
                      const currentData = {
                        project,
                        freight: f?.metadata?.name
                      };
                      if (state.action === FreightlineAction.Promote) {
                        promoteAction({
                          stage: state.stage || '',
                          ...currentData
                        });
                      } else {
                        promoteToStageSubscribersAction({
                          stage: state.stage || '',
                          ...currentData
                        });
                      }
                    }}
<<<<<<< HEAD
=======
                    refetchFreight={refetchFreight}
                    hide={!!state.action}
                  />
                  <StageIndicators
                    stages={stagesPerFreight[id] || []}
                    faded={state.action === FreightlineAction.ManualApproval}
>>>>>>> def79fea
                  />
                )}
              </FreightItem>
            );
          })}
      </InfiniteScroll>
    </>
  );
};

export default Freightline;<|MERGE_RESOLUTION|>--- conflicted
+++ resolved
@@ -1,27 +1,25 @@
-import { useMutation, useQuery } from '@connectrpc/connect-query';
-import { message } from 'antd';
-import { useEffect, useState } from 'react';
-import InfiniteScroll from 'react-infinite-scroller';
+import { Freight, Stage } from '@ui/gen/v1alpha1/generated_pb';
+import { PipelineStateHook, getFreightMode, isPromoting } from '../project/pipelines/utils/state';
 import { generatePath, useNavigate, useParams } from 'react-router-dom';
-
-import { paths } from '@ui/config/paths';
+import { getSeconds, onError } from '../project/pipelines/utils/util';
 import {
   promoteToStage,
   promoteToStageSubscribers,
   queryFreight
 } from '@ui/gen/service/v1alpha1/service-KargoService_connectquery';
-import { Freight, Stage } from '@ui/gen/v1alpha1/generated_pb';
-
-import { FreightActionMenu } from '../project/pipelines/freight-action-menu';
-import { FreightlineAction } from '../project/pipelines/types';
-import { PipelineStateHook, getFreightMode, isPromoting } from '../project/pipelines/utils/state';
-import { usePromotionEligibleFreight } from '../project/pipelines/utils/use-promotion-eligible-freight';
-import { getSeconds, onError } from '../project/pipelines/utils/util';
+import { useEffect, useState } from 'react';
+import { useMutation, useQuery } from '@connectrpc/connect-query';
 
 import { ConfirmPromotionDialogue } from './confirm-promotion-dialogue';
+import { FreightActionMenu } from '../project/pipelines/freight-action-menu';
 import { FreightContents } from './freight-contents';
 import { FreightItem } from './freight-item';
+import { FreightlineAction } from '../project/pipelines/types';
+import InfiniteScroll from 'react-infinite-scroller';
 import { StageIndicators } from './stage-indicators';
+import { message } from 'antd';
+import { paths } from '@ui/config/paths';
+import { usePromotionEligibleFreight } from '../project/pipelines/utils/use-promotion-eligible-freight';
 
 export const Freightline = ({
   freight,
@@ -166,15 +164,6 @@
                         });
                       }
                     }}
-<<<<<<< HEAD
-=======
-                    refetchFreight={refetchFreight}
-                    hide={!!state.action}
-                  />
-                  <StageIndicators
-                    stages={stagesPerFreight[id] || []}
-                    faded={state.action === FreightlineAction.ManualApproval}
->>>>>>> def79fea
                   />
                 )}
               </FreightItem>
