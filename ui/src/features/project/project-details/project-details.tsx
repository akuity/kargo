--- conflicted
+++ resolved
@@ -220,10 +220,6 @@
         stagesPerFreight={stagesPerFreight}
         stageColorMap={stageColorMap}
       />
-<<<<<<< HEAD
-      <div className='mb-16 p-6'>
-        <div className='text-sm mb-4 font-semibold'>
-=======
       <div
         className='bg-zinc-900 text-gray-300 absolute'
         style={{ height: 'calc(100vh - 324px)', top: '324px', width: '300px', right: 0 }}
@@ -236,8 +232,7 @@
         </div>
       </div>
       <div className='mb-16 p-6' style={{ marginRight: '300px' }}>
-        <div className='text-sm mb-4'>
->>>>>>> 4570ce72
+        <div className='text-sm mb-4 font-semibold'>
           <FontAwesomeIcon icon={faDiagramProject} className='mr-2' />
           STAGE GRAPH
         </div>
