import { useMutation, useQuery } from '@connectrpc/connect-query';
import {
  faChevronDown,
  faEye,
  faEyeSlash,
  faFilter,
  faMasksTheater,
  faPalette,
  faRefresh,
  faWandSparkles,
  faWarehouse
} from '@fortawesome/free-solid-svg-icons';
import { FontAwesomeIcon } from '@fortawesome/react-fontawesome';
import { useQueryClient } from '@tanstack/react-query';
import { Button, Dropdown, Space, Spin, Tooltip, message } from 'antd';
import React, { Suspense, lazy, useMemo } from 'react';
import { generatePath, useNavigate, useParams } from 'react-router-dom';

import { paths } from '@ui/config/paths';
import { ColorContext } from '@ui/context/colors';
import { LoadingState } from '@ui/features/common';
import { useModal } from '@ui/features/common/modal/use-modal';
const FreightDetails = lazy(() => import('@ui/features/freight/freight-details'));
const FreightTimeline = lazy(() => import('@ui/features/freight-timeline/freight-timeline'));
const StageDetails = lazy(() => import('@ui/features/stage/stage-details'));
import { SuspenseSpin } from '@ui/features/common/suspense-spin';
import { FreightTimelineHeader } from '@ui/features/freight-timeline/freight-timeline-header';
import { FreightTimelineWrapper } from '@ui/features/freight-timeline/freight-timeline-wrapper';
import { clearColors } from '@ui/features/stage/utils';
import {
  approveFreight,
  listStages,
  listWarehouses,
  queryFreight,
  refreshWarehouse
} from '@ui/gen/service/v1alpha1/service-KargoService_connectquery';
import { Freight, Stage, Warehouse } from '@ui/gen/v1alpha1/generated_pb';
import { useDocumentEvent } from '@ui/utils/document';
import { useLocalStorage } from '@ui/utils/use-local-storage';

import CreateStageModal from './create-stage-modal';
import CreateWarehouseModal from './create-warehouse-modal';
import { Images } from './images';
import { RepoNode } from './nodes/repo-node';
import { Nodule, StageNode } from './nodes/stage-node';
import styles from './project-details.module.less';
import { FreightTimelineAction, NodeType } from './types';
import { LINE_THICKNESS, WAREHOUSE_NODE_HEIGHT } from './utils/graph';
import { isPromoting, usePipelineState } from './utils/state';
import { usePipelineGraph } from './utils/use-pipeline-graph';
import { onError } from './utils/util';
import { Watcher } from './utils/watcher';

const WarehouseDetails = lazy(() => import('./warehouse/warehouse-details'));

export const Pipelines = () => {
  const { name, stageName, freightName, warehouseName } = useParams();
  const { data, isLoading } = useQuery(listStages, { project: name });
  const navigate = useNavigate();
  const {
    data: freightData,
    isLoading: isLoadingFreight,
    refetch: refetchFreightData
  } = useQuery(queryFreight, { project: name });

  const { data: warehouseData } = useQuery(listWarehouses, {
    project: name
  });

  const { show: showCreateStage } = useModal(
    name ? (p) => <CreateStageModal {...p} project={name} /> : undefined
  );
  const { show: showCreateWarehouse } = useModal(
    name ? (p) => <CreateWarehouseModal {...p} project={name} /> : undefined
  );

  const state = usePipelineState();

  const isVisible = useDocumentEvent(
    'visibilitychange',
    () => document.visibilityState === 'visible'
  );

  const { mutate: refreshWarehouseAction } = useMutation(refreshWarehouse, {
    onError,
    onSuccess: () => {
      message.success('Warehouse successfully refreshed');
      state.clear();
      refetchFreightData();
    }
  });

  const [highlightedStages, setHighlightedStages] = React.useState<{ [key: string]: boolean }>({});
  const [hideSubscriptions, setHideSubscriptions] = useLocalStorage(
    `${name}-hideSubscriptions`,
    false
  );

  const [selectedWarehouse, setSelectedWarehouse] = React.useState('');
<<<<<<< HEAD
  const [freightlineCollapsed, setFreightlineCollapsed] = React.useState(false);
=======
  const [freightTimelineCollapsed, setFreightTimelineCollapsed] = React.useState(false);
>>>>>>> 3e008c94

  const warehouseMap = useMemo(() => {
    const map = {} as { [key: string]: Warehouse };
    (warehouseData?.warehouses || []).forEach((warehouse) => {
      map[warehouse.metadata?.name || ''] = warehouse;
    });
    return map;
  }, [warehouseData]);

  const filteredFreight = useMemo(() => {
    const allFreight = freightData?.groups['']?.freight || [];
    const filteredFreight = [] as Freight[];
    allFreight.forEach((f) => {
      if (
        !selectedWarehouse ||
        f.warehouse === selectedWarehouse ||
        (f?.origin?.kind === 'Warehouse' && f?.origin.name === selectedWarehouse)
      ) {
        filteredFreight.push(f);
      }
    });
    return filteredFreight;
  }, [freightData, selectedWarehouse]);

  const client = useQueryClient();

  React.useEffect(() => {
    if (!data || !isVisible || !warehouseData || !name) {
      return;
    }

    const watcher = new Watcher(name, client);
    watcher.watchStages(data.stages.slice());
    watcher.watchWarehouses(warehouseData?.warehouses || [], refetchFreightData);

    return () => watcher.cancelWatch();
  }, [isLoading, isVisible, name]);

  const [nodes, connectors, box, sortedStages, stageColorMap, warehouseColorMap] = usePipelineGraph(
    name,
    data?.stages || [],
    warehouseData?.warehouses || [],
    hideSubscriptions
  );

  const { mutate: manualApproveAction } = useMutation(approveFreight, {
    onError,
    onSuccess: () => {
      message.success(`Freight ${state.freight} has been manually approved.`);
      refetchFreightData();
      state.clear();
    }
  });

  const [stagesPerFreight, subscribersByStage] = useMemo(() => {
    const stagesPerFreight: { [key: string]: Stage[] } = {};
    const subscribersByStage = {} as { [key: string]: Stage[] };
    (data?.stages || []).forEach((stage) => {
      const items = stagesPerFreight[stage.status?.currentFreight?.name || ''] || [];
      stagesPerFreight[stage.status?.currentFreight?.name || ''] = [...items, stage];
      stage?.spec?.subscriptions?.upstreamStages.forEach((item) => {
        const items = subscribersByStage[item.name || ''] || [];
        subscribersByStage[item.name || ''] = [...items, stage];
      });
      stage?.spec?.requestedFreight?.forEach((item) => {
        if (!item.sources?.direct) {
          (item?.sources?.stages || []).forEach((name) => {
            const items = subscribersByStage[name] || [];
            subscribersByStage[name] = [...items, stage];
          });
        }
      });
    });
    return [stagesPerFreight, subscribersByStage];
  }, [data, freightData]);

  const fullFreightById: { [key: string]: Freight } = useMemo(() => {
    const freightMap: { [key: string]: Freight } = {};
    (freightData?.groups['']?.freight || []).forEach((freight) => {
      freightMap[freight?.metadata?.name || ''] = freight;
    });
    return freightMap;
  }, [freightData]);

  if (isLoading || isLoadingFreight) return <LoadingState />;

  const stage = stageName && (data?.stages || []).find((item) => item.metadata?.name === stageName);
  const freight = freightName && fullFreightById[freightName];
  const warehouse = warehouseName && warehouseMap[warehouseName];

  const isFaded = (stage: Stage): boolean => {
    if (!isPromoting(state)) {
      return false;
    }
    if (state.action === 'promote') {
      return state.stage !== stage?.metadata?.name;
    }
    if (state.action === 'promoteSubscribers') {
      return !subscribersByStage[state.stage || '']?.find(
        (item) => item.metadata?.name === stage?.metadata?.name
      );
    }
    return false;
  };

  const onHover = (h: boolean, id: string, isStage?: boolean) => {
    const stages = {} as { [key: string]: boolean };
    if (!h) {
      setHighlightedStages(stages);
      return;
    }
    if (isStage) {
      stages[id] = true;
    } else {
      (stagesPerFreight[id] || []).forEach((stage) => {
        stages[stage.metadata?.name || ''] = true;
      });
    }
    setHighlightedStages(stages);
  };

  return (
    <div className='flex flex-col flex-grow'>
<<<<<<< HEAD
      <ColorContext.Provider value={{ stageColorMap, warehouseColorMap }}>
        <FreightlineHeader
=======
      <ColorContext.Provider value={stageColorMap}>
        <FreightTimelineHeader
>>>>>>> 3e008c94
          promotingStage={state.stage}
          action={state.action}
          cancel={() => {
            state.clear();
            setSelectedWarehouse('');
          }}
          downstreamSubs={(subscribersByStage[state.stage || ''] || []).map(
            (s) => s.metadata?.name || ''
          )}
          selectedWarehouse={selectedWarehouse || ''}
          setSelectedWarehouse={setSelectedWarehouse}
          warehouses={warehouseMap}
<<<<<<< HEAD
          collapsed={freightlineCollapsed}
          setCollapsed={setFreightlineCollapsed}
=======
          collapsed={freightTimelineCollapsed}
          setCollapsed={setFreightTimelineCollapsed}
>>>>>>> 3e008c94
          collapsable={
            Object.keys(stagesPerFreight).reduce(
              (acc, cur) => (cur?.length > 0 ? acc + stagesPerFreight[cur].length : acc),
              0
            ) > 0
          }
        />
        <FreightTimelineWrapper>
          <Suspense
            fallback={
              <div className='h-full w-full flex items-center justify-center'>
                <Spin />
              </div>
            }
          >
            <FreightTimeline
              highlightedStages={
                state.action === FreightTimelineAction.ManualApproval ? {} : highlightedStages
              }
              refetchFreight={refetchFreightData}
              onHover={onHover}
              freight={filteredFreight}
              state={state}
              promotionEligible={{}}
              stagesPerFreight={stagesPerFreight}
<<<<<<< HEAD
              collapsed={freightlineCollapsed}
              setCollapsed={setFreightlineCollapsed}
=======
              collapsed={freightTimelineCollapsed}
              setCollapsed={setFreightTimelineCollapsed}
>>>>>>> 3e008c94
            />
          </Suspense>
        </FreightTimelineWrapper>
        <div className='flex flex-grow w-full'>
          <div className={`overflow-hidden flex-grow w-full h-full ${styles.dag}`}>
            <div className='flex justify-end items-center p-4 mb-4'>
              <div>
                <Tooltip title='Reassign Stage Colors'>
                  <Button
                    type='default'
                    className='mr-2'
                    onClick={() => {
                      clearColors(name || '');
                      clearColors(name || '', 'warehouses');
                      window.location.reload();
                    }}
                  >
                    <FontAwesomeIcon icon={faPalette} />
                  </Button>
                </Tooltip>{' '}
                <Dropdown
                  menu={{
                    items: [
                      {
                        key: '1',
                        label: (
                          <>
                            <FontAwesomeIcon icon={faMasksTheater} size='xs' className='mr-2' />{' '}
                            Stage
                          </>
                        ),
                        onClick: () => showCreateStage()
                      },
                      {
                        key: '2',
                        label: (
                          <>
                            <FontAwesomeIcon icon={faWarehouse} size='xs' className='mr-2' />{' '}
                            Warehouse
                          </>
                        ),
                        onClick: () => showCreateWarehouse()
                      }
                    ]
                  }}
                  placement='bottomRight'
                  trigger={['click']}
                >
                  <Button icon={<FontAwesomeIcon icon={faWandSparkles} size='1x' />}>
                    <Space>
                      New
                      <FontAwesomeIcon icon={faChevronDown} size='xs' />
                    </Space>
                  </Button>
                </Dropdown>
              </div>
            </div>
            <div className='overflow-auto p-6 h-full'>
              <div
                className='relative'
                style={{ width: box?.width, height: box?.height, margin: '0 auto' }}
              >
                {nodes?.map((node, index) => (
                  <div
                    key={index}
                    className='absolute'
                    style={{
                      ...node,
                      color: 'inherit'
                    }}
                  >
                    {node.type === NodeType.STAGE ? (
                      <>
                        <StageNode
                          stage={node.data}
                          color={node.color}
                          height={node.height}
                          projectName={name}
                          faded={isFaded(node.data)}
                          currentFreight={
                            fullFreightById[node.data?.status?.currentFreight?.name || '']
                          }
                          hasNoSubscribers={
                            (subscribersByStage[node?.data?.metadata?.name || ''] || []).length <= 1
                          }
<<<<<<< HEAD
                          onPromoteClick={(type: FreightlineAction) => {
                            const isWarehouseKind =
                              node.data?.status?.currentFreight?.origin?.kind === 'Warehouse';
=======
                          onPromoteClick={(type: FreightTimelineAction) => {
>>>>>>> 3e008c94
                            const currentWarehouse =
                              node.data?.status?.currentFreight?.warehouse ||
                              (isWarehouseKind
                                ? node.data?.status?.currentFreight?.origin?.name
                                : false) ||
                              node.data?.spec?.subscriptions?.warehouse ||
                              (isWarehouseKind
                                ? node.data?.spec?.requestedFreight[0]?.origin?.name
                                : false) ||
                              '';
                            setSelectedWarehouse(currentWarehouse);
                            if (state.stage === node.data?.metadata?.name) {
                              // deselect
                              state.clear();
                              setSelectedWarehouse('');
                            } else {
                              const stageName = node.data?.metadata?.name || '';
                              // default to current freight when promoting subscribers
                              state.select(
                                type,
                                stageName,
                                type === FreightTimelineAction.PromoteSubscribers
                                  ? node.data?.status?.currentFreight?.name || ''
                                  : undefined
                              );
                            }
                          }}
                          action={
                            (isPromoting(state) && state.stage === node.data?.metadata?.name) || ''
                              ? state.action
                              : undefined
                          }
                          onClick={
                            state.action === FreightTimelineAction.ManualApproval
                              ? () => {
                                  manualApproveAction({
                                    stage: node.data?.metadata?.name,
                                    project: name,
                                    name: state.freight
                                  });
                                }
                              : undefined
                          }
                          onHover={(h) => onHover(h, node.data?.metadata?.name || '', true)}
                          approving={state.action === FreightTimelineAction.ManualApproval}
                          highlighted={highlightedStages[node.data?.metadata?.name || '']}
                        />
                      </>
                    ) : (
                      <RepoNode
                        nodeData={node}
                        onClick={
                          node.type === NodeType.WAREHOUSE
                            ? () =>
                                navigate(
                                  generatePath(paths.warehouse, {
                                    name,
                                    warehouseName: node.warehouseName
                                  })
                                )
                            : undefined
                        }
                      >
                        {node.type === NodeType.WAREHOUSE && (
                          <div className='flex w-full h-full gap-2 justify-center items-center'>
                            {(Object.keys(warehouseMap) || []).length > 1 && (
                              <Button
                                icon={<FontAwesomeIcon icon={faFilter} />}
                                size='small'
                                type={
                                  selectedWarehouse === node.warehouseName ? 'primary' : 'default'
                                }
                                onClick={(e) => {
                                  e.stopPropagation();
                                  setSelectedWarehouse(
                                    selectedWarehouse === node.warehouseName
                                      ? ''
                                      : node.warehouseName
                                  );
                                }}
                              />
                            )}
                            <Button
                              onClick={(e) => {
                                e.stopPropagation();
                                refreshWarehouseAction({
                                  name: node.warehouseName,
                                  project: name
                                });
                              }}
                              icon={<FontAwesomeIcon icon={faRefresh} />}
                              size='small'
                            >
                              Refresh
                            </Button>
                          </div>
                        )}
                        {node.type === NodeType.WAREHOUSE && (
                          <Nodule
                            nodeHeight={WAREHOUSE_NODE_HEIGHT}
                            onClick={() => setHideSubscriptions(!hideSubscriptions)}
                            icon={hideSubscriptions ? faEye : faEyeSlash}
                            begin={true}
                          />
                        )}
                      </RepoNode>
                    )}
                  </div>
                ))}
                {connectors?.map((connector) =>
                  connector.map((line, i) => (
                    <div
                      className='absolute bg-gray-300 rounded-full'
                      style={{
                        padding: 0,
                        margin: 0,
                        height: LINE_THICKNESS,
                        width: line.width,
                        left: line.x,
                        top: line.y,
                        transform: `rotate(${line.angle}deg)`,
                        backgroundColor: line.color
                      }}
                      key={i}
                    />
                  ))
                )}
              </div>
            </div>
          </div>

          <Images project={name as string} stages={sortedStages || []} />
        </div>
        <SuspenseSpin>
          {stage && <StageDetails stage={stage} />}
          {freight && <FreightDetails freight={freight} refetchFreight={refetchFreightData} />}
          {warehouse && (
            <WarehouseDetails warehouse={warehouse} refetchFreight={() => refetchFreightData()} />
          )}
        </SuspenseSpin>
      </ColorContext.Provider>
    </div>
  );
};<|MERGE_RESOLUTION|>--- conflicted
+++ resolved
@@ -97,11 +97,7 @@
   );
 
   const [selectedWarehouse, setSelectedWarehouse] = React.useState('');
-<<<<<<< HEAD
-  const [freightlineCollapsed, setFreightlineCollapsed] = React.useState(false);
-=======
   const [freightTimelineCollapsed, setFreightTimelineCollapsed] = React.useState(false);
->>>>>>> 3e008c94
 
   const warehouseMap = useMemo(() => {
     const map = {} as { [key: string]: Warehouse };
@@ -225,13 +221,8 @@
 
   return (
     <div className='flex flex-col flex-grow'>
-<<<<<<< HEAD
       <ColorContext.Provider value={{ stageColorMap, warehouseColorMap }}>
-        <FreightlineHeader
-=======
-      <ColorContext.Provider value={stageColorMap}>
         <FreightTimelineHeader
->>>>>>> 3e008c94
           promotingStage={state.stage}
           action={state.action}
           cancel={() => {
@@ -244,13 +235,8 @@
           selectedWarehouse={selectedWarehouse || ''}
           setSelectedWarehouse={setSelectedWarehouse}
           warehouses={warehouseMap}
-<<<<<<< HEAD
-          collapsed={freightlineCollapsed}
-          setCollapsed={setFreightlineCollapsed}
-=======
           collapsed={freightTimelineCollapsed}
           setCollapsed={setFreightTimelineCollapsed}
->>>>>>> 3e008c94
           collapsable={
             Object.keys(stagesPerFreight).reduce(
               (acc, cur) => (cur?.length > 0 ? acc + stagesPerFreight[cur].length : acc),
@@ -276,13 +262,8 @@
               state={state}
               promotionEligible={{}}
               stagesPerFreight={stagesPerFreight}
-<<<<<<< HEAD
-              collapsed={freightlineCollapsed}
-              setCollapsed={setFreightlineCollapsed}
-=======
               collapsed={freightTimelineCollapsed}
               setCollapsed={setFreightTimelineCollapsed}
->>>>>>> 3e008c94
             />
           </Suspense>
         </FreightTimelineWrapper>
@@ -368,13 +349,9 @@
                           hasNoSubscribers={
                             (subscribersByStage[node?.data?.metadata?.name || ''] || []).length <= 1
                           }
-<<<<<<< HEAD
-                          onPromoteClick={(type: FreightlineAction) => {
+                          onPromoteClick={(type: FreightTimelineAction) => {
                             const isWarehouseKind =
                               node.data?.status?.currentFreight?.origin?.kind === 'Warehouse';
-=======
-                          onPromoteClick={(type: FreightTimelineAction) => {
->>>>>>> 3e008c94
                             const currentWarehouse =
                               node.data?.status?.currentFreight?.warehouse ||
                               (isWarehouseKind
