import { useQuery } from '@connectrpc/connect-query';
import { faCaretLeft, faCaretRight } from '@fortawesome/free-solid-svg-icons';
import { FontAwesomeIcon } from '@fortawesome/react-fontawesome';
import { Divider } from 'antd';
import classNames from 'classnames';
import { useContext, useMemo, useRef, useState } from 'react';
import { generatePath, useNavigate } from 'react-router-dom';

import { paths } from '@ui/config/paths';
import { ColorContext } from '@ui/context/colors';
import { BaseHeader } from '@ui/features/common/layout/base-header';
import { IAction, useActionContext } from '@ui/features/project/pipelines/context/action-context';
import { useDictionaryContext } from '@ui/features/project/pipelines/context/dictionary-context';
import { useFreightTimelineControllerContext } from '@ui/features/project/pipelines/context/freight-timeline-controller-context';
import { queryFreight } from '@ui/gen/api/service/v1alpha1/service-KargoService_connectquery';
import { Freight } from '@ui/gen/api/v1alpha1/generated_pb';
import { timestampDate } from '@ui/utils/connectrpc-utils';

import { timerangeToDate } from './filter-timerange-utils';
import { FreightCard } from './freight-card';
import { FreightTimelineFilters } from './freight-timeline-filters';
import { PromotionModeHeader } from './promotion-mode-header';
import { filterFreightBySource, filterFreightByTimerange } from './source-catalogue-utils';
import { useSoakTime } from './use-soak-time';

import './freight-timeline.less';

export const FreightTimeline = (props: { freights: Freight[]; project: string }) => {
  const navigate = useNavigate();

  const colorContext = useContext(ColorContext);
  const freightTimelineControllerContext = useFreightTimelineControllerContext();
  const dictionaryContext = useDictionaryContext();
  const actionContext = useActionContext();

  const isPromotionMode =
    actionContext?.action?.type === IAction.PROMOTE ||
    actionContext?.action?.type === IAction.PROMOTE_DOWNSTREAM;

  const getPromotionEligibleFreightQuery = useQuery(
    queryFreight,
    {
      project: props.project,
      stage: actionContext?.action?.stage?.metadata?.name
    },
    { enabled: isPromotionMode }
  );

  const promotionEligibleFreight =
    getPromotionEligibleFreightQuery?.data?.groups?.['']?.freight || [];

  if (!freightTimelineControllerContext) {
    throw new Error('missing context freightTimelineControllerContext');
  }

  const [filtersCollapsed, setFilterCollapsed] = useState(true);

  const [viewingFreight, setViewingFreight] = useState<Freight | null>(null);

<<<<<<< HEAD
  useSoakTime(props.freights);

  const filteredFreights = useMemo(() => {
=======
  const filteredFreights: (Freight & {
    count?: number;
  })[] = useMemo(() => {
>>>>>>> 41d1d342
    let filtered = props.freights?.sort((a, b) => {
      const t1 = timestampDate(a?.metadata?.creationTimestamp);

      const t2 = timestampDate(b?.metadata?.creationTimestamp);

      return (t2?.getTime() || 0) - (t1?.getTime() || 0);
    });

    filtered = filtered
      .map(filterFreightBySource(freightTimelineControllerContext.preferredFilter?.sources))
      .filter(Boolean) as Freight[];

    if (freightTimelineControllerContext.preferredFilter.timerange !== 'all-time') {
      filtered = filtered.filter(
        filterFreightByTimerange(
          timerangeToDate(freightTimelineControllerContext.preferredFilter.timerange)
        )
      );
    }

    if (freightTimelineControllerContext.preferredFilter.warehouses?.length > 0) {
      filtered = filtered.filter((f) =>
        freightTimelineControllerContext.preferredFilter.warehouses.includes(f.origin?.name || '')
      );
    }

    if (freightTimelineControllerContext.preferredFilter.hideUnusedFreights) {
      const newFiltered: (Freight & {
        count?: number;
      })[] = [];

      let count = 0;

      for (const f of filtered) {
        const inUse =
          (dictionaryContext?.freightInStages[f?.metadata?.name || '']?.length || 0) > 0;

        if (inUse) {
          if (count > 0) {
            newFiltered.push({
              ...f,
              count
            });
            count = 0;
          }

          newFiltered.push(f);
        } else {
          count++;
        }
      }

      filtered = [...newFiltered];
    }

    return filtered;
  }, [
    props.freights,
    freightTimelineControllerContext.preferredFilter.sources,
    freightTimelineControllerContext.preferredFilter.timerange,
    freightTimelineControllerContext.preferredFilter.warehouses,
    freightTimelineControllerContext.preferredFilter.hideUnusedFreights,
    dictionaryContext?.freightInStages
  ]);

  const freightListStyleRef = useRef<HTMLDivElement>(null);

  const scrollCarouselLeft = () => {
    const right = freightListStyleRef.current?.style.right || '0px';

    let nextRight = +right.slice(0, -2) - 80;

    if (nextRight < 0) {
      nextRight = 0;
    }

    freightListStyleRef.current?.style.setProperty('right', `${nextRight}px`);
  };

  const scrollCarouselRight = () => {
    const right = freightListStyleRef.current?.style.right || '0px';

    const nextRight = +right.slice(0, -2) + 80;

    if (nextRight >= (freightListStyleRef.current?.clientWidth || 0) / 2) {
      return;
    }

    freightListStyleRef.current?.style.setProperty('right', `${nextRight}px`);
  };

  return (
    <>
      <div
        className={isPromotionMode ? 'absolute top-0 right-0 bottom-0 left-0 z-20' : ''}
        style={isPromotionMode ? { backgroundColor: 'rgba(0,0,0,.4)' } : {}}
        onClick={() => actionContext?.cancel()}
      />
      {actionContext?.action && (
        <div className='z-20 absolute top-0 left-0 right-0'>
          <BaseHeader>
            <PromotionModeHeader
              loading={getPromotionEligibleFreightQuery.isFetching}
              className='bg-white space-x-2'
            />
          </BaseHeader>
        </div>
      )}
      <div
        className={classNames('freightTimeline', 'bg-white pl-4 py-2 flex gap-3 z-20')}
        style={{ borderBottom: '2px solid rgba(0,0,0,.05)' }}
      >
        <FreightTimelineFilters
          collapsed={filtersCollapsed}
          filteredFreights={filteredFreights}
          freights={props.freights}
          onCollapseToggle={() => setFilterCollapsed(!filtersCollapsed)}
          onPreferredFilterChange={freightTimelineControllerContext.setPreferredFilter}
          preferredFilter={freightTimelineControllerContext.preferredFilter}
        />
        {!filtersCollapsed && <Divider type='vertical' className='h-full' />}
        <div
          className='w-full flex overflow-hidden relative px-5'
          onWheel={(e) => {
            if (e.deltaX > 0) {
              scrollCarouselRight();
              return;
            }

            scrollCarouselLeft();
          }}
        >
          <div className='flex gap-1 relative transition-all right-0' ref={freightListStyleRef}>
            {filteredFreights.map((freight) => {
              const promotionEligible = Boolean(
                promotionEligibleFreight?.find((f) => f?.metadata?.name === freight?.metadata?.name)
              );

              return (
                <FreightCard
                  key={`${freight?.metadata?.uid}-${freight?.count}`}
                  count={freight?.count}
                  className='h-full'
                  stagesInFreight={
                    dictionaryContext?.freightInStages?.[freight?.metadata?.name || ''] || []
                  }
                  freight={freight}
                  preferredFilter={freightTimelineControllerContext.preferredFilter}
                  setViewingFreight={setViewingFreight}
                  viewingFreight={viewingFreight}
                  inUse={
                    (dictionaryContext?.freightInStages[freight?.metadata?.name || '']?.length ||
                      0) > 0
                  }
                  stageColorMap={colorContext.stageColorMap}
                  promote={isPromotionMode && promotionEligible}
                  onReviewAndPromote={() => {
                    const stage = actionContext?.action?.stage?.metadata?.name || '';

                    navigate(
                      generatePath(paths.promote, {
                        name: props.project,
                        freight: freight?.metadata?.name,
                        stage: stage
                      })
                    );
                  }}
                  onExpand={() =>
                    freightTimelineControllerContext?.setPreferredFilter({
                      ...freightTimelineControllerContext?.preferredFilter,
                      hideUnusedFreights: false
                    })
                  }
                />
              );
            })}
          </div>

          <div
            className='absolute left-0 h-full bg-gray-100 px-1 flex items-center cursor-pointer'
            onClick={() => {
              scrollCarouselLeft();
            }}
          >
            <FontAwesomeIcon icon={faCaretLeft} />
          </div>

          <div
            className='absolute right-0 h-full bg-gray-100 px-1 flex items-center cursor-pointer'
            onClick={() => {
              scrollCarouselRight();
            }}
          >
            <FontAwesomeIcon icon={faCaretRight} />
          </div>
        </div>
      </div>
    </>
  );
};<|MERGE_RESOLUTION|>--- conflicted
+++ resolved
@@ -57,15 +57,11 @@
 
   const [viewingFreight, setViewingFreight] = useState<Freight | null>(null);
 
-<<<<<<< HEAD
   useSoakTime(props.freights);
 
-  const filteredFreights = useMemo(() => {
-=======
   const filteredFreights: (Freight & {
     count?: number;
   })[] = useMemo(() => {
->>>>>>> 41d1d342
     let filtered = props.freights?.sort((a, b) => {
       const t1 = timestampDate(a?.metadata?.creationTimestamp);
 
