--- conflicted
+++ resolved
@@ -49,11 +49,9 @@
         ? nodeData?.data?.metadata?.name || ''
         : nodeData?.data?.repoURL || '';
 
-<<<<<<< HEAD
   if (hidden) {
     return null;
   }
-=======
   const [hasError, message, refreshing] = useMemo(() => {
     let hasError = false;
     let message: string | null = null;
@@ -87,7 +85,6 @@
     return [hasError, message, refreshing];
   }, [nodeData]);
 
->>>>>>> 9f24ba3c
   return (
     <div
       className={classNames([
