import {
  IconDefinition,
  faBullseye,
  faCircleCheck,
  faCircleNotch,
  faGear,
  faTruckArrowRight
} from '@fortawesome/free-solid-svg-icons';
import { FontAwesomeIcon } from '@fortawesome/react-fontawesome';
import { Button, Tooltip } from 'antd';
import { formatDistance } from 'date-fns';
import { generatePath, useNavigate } from 'react-router-dom';

import { paths } from '@ui/config/paths';
import { FreightLabel } from '@ui/features/common/freight-label';
import { HealthStatusIcon } from '@ui/features/common/health-status/health-status-icon';
import { PromotionStatusIcon } from '@ui/features/common/promotion-status/promotion-status-icon';
import { Freight, Stage } from '@ui/gen/v1alpha1/generated_pb';

import { FreightTimelineAction } from '../types';

import * as styles from './stage-node.module.less';

export const StageNode = ({
  stage,
  color,
  height,
  faded,
  onPromoteClick,
  projectName,
  hasNoSubscribers,
  action,
  currentFreight,
  onClick,
  approving,
  onHover,
  highlighted
}: {
  stage: Stage;
  color: string;
  height: number;
  faded: boolean;
  projectName?: string;
  hasNoSubscribers?: boolean;
  action?: FreightTimelineAction;
  onPromoteClick: (type: FreightTimelineAction) => void;
  currentFreight: Freight;
  onClick?: () => void;
  approving?: boolean;
  onHover: (hovering: boolean) => void;
  highlighted?: boolean;
}) => {
  const navigate = useNavigate();
  return (
    <>
      <div
        className={`${styles.node} ${faded ? styles.faded : ''} ${
          highlighted ? styles.highlighted : ''
        }`}
        style={{
          backgroundColor: color,
          borderColor: color,
          position: 'relative',
          cursor: 'pointer'
        }}
        onClick={() => {
          if (onClick) {
            onClick();
          } else {
            navigate(
              generatePath(paths.stage, { name: projectName, stageName: stage.metadata?.name })
            );
          }
        }}
        onMouseEnter={() => onHover(true)}
        onMouseLeave={() => onHover(false)}
      >
        <h3>
          <div className='truncate pb-1 mr-auto'>{stage.metadata?.name}</div>
          <div className='flex gap-1'>
            {!stage?.status?.currentPromotion && stage.status?.lastPromotion && (
              <div className='pb-1'>
                <PromotionStatusIcon
                  placement='top'
                  status={stage.status?.lastPromotion.status}
                  color='white'
                  size='1x'
                />
              </div>
            )}
            {stage.status?.currentPromotion ? (
              <Tooltip
                title={`Freight ${stage.status?.currentPromotion.freight?.name} is being promoted`}
              >
                <FontAwesomeIcon icon={faGear} spin={true} />
              </Tooltip>
            ) : stage.status?.phase === 'Verifying' ? (
              <Tooltip title='Verifying Current Freight'>
                <FontAwesomeIcon icon={faCircleNotch} spin={true} />
              </Tooltip>
            ) : (
              stage.status?.health && (
                <HealthStatusIcon
                  health={stage.status?.health}
                  style={{ fontSize: '14px' }}
                  hideColor={true}
                />
              )
            )}
          </div>
        </h3>
        <div className={styles.body}>
          {approving ? (
            <div className='h-full flex items-center justify-center font-bold cursor-pointer text-blue-500 hover:text-blue-400'>
              <Button icon={<FontAwesomeIcon icon={faCircleCheck} />}>APPROVE</Button>
            </div>
          ) : (
            <div className='text-sm h-full flex flex-col items-center justify-center -mt-1'>
              <div className={styles.freightLabel}>Current Freight</div>
              <FreightLabel freight={currentFreight} showContents={true} />
              {stage?.status?.lastPromotion?.finishedAt && (
                <>
                  <div
                    className='uppercase font-medium mt-1 text-gray-400'
                    style={{ fontSize: '9px' }}
                  >
                    Last Promoted
                  </div>
                  <div className='text-xs text-gray-600 font-mono font-semibold'>
                    {formatDistance(
                      stage?.status?.lastPromotion?.finishedAt?.toDate(),
                      new Date(),
                      { addSuffix: true }
                    )}
                  </div>
                </>
              )}
            </div>
          )}
        </div>
      </div>
      {!approving && (
        <>
          <Nodule
            begin={true}
            nodeHeight={height}
            onClick={() => onPromoteClick(FreightlineAction.Promote)}
            selected={action === FreightlineAction.Promote}
          />
          {!hasNoSubscribers && (
            <Nodule
              nodeHeight={height}
<<<<<<< HEAD
              onClick={() => onPromoteClick(FreightlineAction.PromoteSubscribers)}
              selected={action === FreightlineAction.PromoteSubscribers}
            />
          )}
        </>
      )}
    </>
=======
              onClick={() => onPromoteClick(FreightTimelineAction.Promote)}
              selected={action === FreightTimelineAction.Promote}
            />
            {!hasNoSubscribers && (
              <Nodule
                nodeHeight={height}
                onClick={() => onPromoteClick(FreightTimelineAction.PromoteSubscribers)}
                selected={action === FreightTimelineAction.PromoteSubscribers}
              />
            )}
          </>
        )}
      </div>
    </div>
>>>>>>> 3e008c94
  );
};

export const Nodule = (props: {
  begin?: boolean;
  nodeHeight: number;
  onClick?: () => void;
  selected?: boolean;
  icon?: IconDefinition;
}) => {
  const noduleHeight = 30;
  const top = props.nodeHeight / 2 - noduleHeight / 2;
  return (
    <Tooltip
      title={
        props.icon ? '' : props.begin ? 'Promote into Stage' : 'Promote to downstream Subscribers'
      }
    >
      <div
        onClick={(e) => {
          e.stopPropagation();
          if (props.onClick) {
            props.onClick();
          }
        }}
        style={{
          top: top,
          height: noduleHeight,
          width: noduleHeight,
          left: props.begin ? -noduleHeight / 2 : 'auto',
          right: props.begin ? 'auto' : -noduleHeight / 2
        }}
        className={`cursor-pointer select-none z-10 flex items-center justify-center hover:text-white border border-sky-300 border-solid hover:bg-blue-400 absolute rounded-lg 
          ${props.selected ? 'text-white bg-blue-400' : 'bg-white text-blue-500'}`}
      >
        <FontAwesomeIcon
          icon={props.icon ? props.icon : props.begin ? faBullseye : faTruckArrowRight}
        />
      </div>
    </Tooltip>
  );
};<|MERGE_RESOLUTION|>--- conflicted
+++ resolved
@@ -144,36 +144,19 @@
           <Nodule
             begin={true}
             nodeHeight={height}
-            onClick={() => onPromoteClick(FreightlineAction.Promote)}
-            selected={action === FreightlineAction.Promote}
+            onClick={() => onPromoteClick(FreightTimelineAction.Promote)}
+            selected={action === FreightTimelineAction.Promote}
           />
           {!hasNoSubscribers && (
             <Nodule
               nodeHeight={height}
-<<<<<<< HEAD
-              onClick={() => onPromoteClick(FreightlineAction.PromoteSubscribers)}
-              selected={action === FreightlineAction.PromoteSubscribers}
+              onClick={() => onPromoteClick(FreightTimelineAction.PromoteSubscribers)}
+              selected={action === FreightTimelineAction.PromoteSubscribers}
             />
           )}
         </>
       )}
     </>
-=======
-              onClick={() => onPromoteClick(FreightTimelineAction.Promote)}
-              selected={action === FreightTimelineAction.Promote}
-            />
-            {!hasNoSubscribers && (
-              <Nodule
-                nodeHeight={height}
-                onClick={() => onPromoteClick(FreightTimelineAction.PromoteSubscribers)}
-                selected={action === FreightTimelineAction.PromoteSubscribers}
-              />
-            )}
-          </>
-        )}
-      </div>
-    </div>
->>>>>>> 3e008c94
   );
 };
 
