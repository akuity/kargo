import {
  IconDefinition,
  faArrowRight,
  faBullseye,
  faCircleCheck,
  faCircleNotch,
  faCodePullRequest,
  faGear,
  faTruckArrowRight
} from '@fortawesome/free-solid-svg-icons';
import { FontAwesomeIcon } from '@fortawesome/react-fontawesome';
import { Button, Tooltip } from 'antd';
import { formatDistance } from 'date-fns';
import { generatePath, useNavigate } from 'react-router-dom';

import { paths } from '@ui/config/paths';
import { FreightLabel } from '@ui/features/common/freight-label';
import { HealthStatusIcon } from '@ui/features/common/health-status/health-status-icon';
import { PromotionStatusIcon } from '@ui/features/common/promotion-status/promotion-status-icon';
import { Freight, Stage } from '@ui/gen/v1alpha1/generated_pb';

import { FreightTimelineAction } from '../types';

import * as styles from './stage-node.module.less';

export const StageNode = ({
  stage,
  color,
  height,
  faded,
  onPromoteClick,
  projectName,
  hasNoSubscribers,
  action,
  currentFreight,
  onClick,
  onHover,
  highlighted
}: {
  stage: Stage;
  color: string;
  height: number;
  faded: boolean;
  projectName?: string;
  hasNoSubscribers?: boolean;
  action?: FreightTimelineAction;
  onPromoteClick: (type: FreightTimelineAction) => void;
  currentFreight: Freight[];
  onClick?: () => void;
  onHover: (hovering: boolean) => void;
  highlighted?: boolean;
}) => {
  const navigate = useNavigate();
  return (
    <>
      <div
        className={`${styles.node} ${faded ? styles.faded : ''} ${
          highlighted ? styles.highlighted : ''
        }`}
        style={{
          backgroundColor: color,
          borderColor: color,
          position: 'relative',
          cursor: 'pointer'
        }}
        onClick={() => {
          if (onClick) {
            onClick();
          } else {
            navigate(
              generatePath(paths.stage, { name: projectName, stageName: stage.metadata?.name })
            );
          }
        }}
        onMouseEnter={() => onHover(true)}
        onMouseLeave={() => onHover(false)}
      >
        <h3>
          <div className='truncate pb-1 mr-auto'>{stage.metadata?.name}</div>
          <div className='flex gap-1'>
            {(stage?.spec?.promotionMechanisms?.gitRepoUpdates || []).some(
              (g) => g.pullRequest
            ) && (
              <Tooltip title='PR Promotion Enabled'>
                <FontAwesomeIcon icon={faCodePullRequest} />
              </Tooltip>
            )}
            {!stage?.status?.currentPromotion && stage.status?.lastPromotion && (
              <div className='pb-1'>
                <PromotionStatusIcon
                  placement='top'
                  status={stage.status?.lastPromotion.status}
                  color='white'
                  size='1x'
                />
              </div>
            )}
            {stage.status?.currentPromotion ? (
              <Tooltip
                title={`Freight ${stage.status?.currentPromotion.freight?.name} is being promoted`}
              >
                <FontAwesomeIcon icon={faGear} spin={true} />
              </Tooltip>
            ) : stage.status?.phase === 'Verifying' ? (
              <Tooltip title='Verifying Current Freight'>
                <FontAwesomeIcon icon={faCircleNotch} spin={true} />
              </Tooltip>
            ) : (
              stage.status?.health && (
                <HealthStatusIcon
                  health={stage.status?.health}
                  style={{ fontSize: '14px' }}
                  hideColor={true}
                />
              )
            )}
          </div>
        </h3>
        <div className={styles.body}>
          {action === FreightTimelineAction.ManualApproval ||
          action === FreightTimelineAction.PromoteFreight ? (
            <div className='h-full flex items-center justify-center font-bold cursor-pointer text-blue-500 hover:text-blue-400'>
              <Button
                icon={
                  <FontAwesomeIcon
                    icon={
                      action === FreightTimelineAction.ManualApproval ? faCircleCheck : faArrowRight
                    }
                  />
                }
                className='uppercase'
              >
                {action === FreightTimelineAction.ManualApproval ? 'Approve' : 'Promote'}
              </Button>
            </div>
          ) : (
            <div className='text-sm h-full flex flex-col items-center justify-center -mt-1'>
              <div className={styles.freightLabel}>Current Freight</div>
              {(currentFreight || []).map((freight) => (
                <FreightLabel freight={freight} showContents={true} key={freight?.metadata?.name} />
              ))}
              {currentFreight?.length === 0 && <FreightLabel />}
              {stage?.status?.lastPromotion?.finishedAt && (
                <>
                  <div
                    className='uppercase font-medium mt-1 text-gray-400'
                    style={{ fontSize: '9px' }}
                  >
                    Last Promoted
                  </div>
                  <div className='text-xs text-gray-600 font-mono font-semibold'>
                    {formatDistance(
                      stage?.status?.lastPromotion?.finishedAt?.toDate(),
                      new Date(),
                      { addSuffix: true }
                    )}
                  </div>
                </>
              )}
            </div>
          )}
        </div>
      </div>
<<<<<<< HEAD
      {action !== FreightTimelineAction.ManualApproval &&
        action !== FreightTimelineAction.PromoteFreight && (
          <>
            {stage.spec?.promotionMechanisms && (
              <Nodule
                begin={true}
                nodeHeight={height}
                onClick={() => onPromoteClick(FreightTimelineAction.Promote)}
                selected={action === FreightTimelineAction.Promote}
              />
            )}
            {!hasNoSubscribers && (
              <Nodule
                nodeHeight={height}
                onClick={() => onPromoteClick(FreightTimelineAction.PromoteSubscribers)}
                selected={action === FreightTimelineAction.PromoteSubscribers}
              />
            )}
          </>
        )}
=======
      {!approving && (
        <>
          {stage.spec?.promotionMechanisms && (
            <Nodule
              begin={true}
              nodeHeight={height}
              onClick={() => onPromoteClick(FreightTimelineAction.Promote)}
              selected={action === FreightTimelineAction.Promote}
            />
          )}
          {!hasNoSubscribers && (
            <Nodule
              nodeHeight={height}
              onClick={() => onPromoteClick(FreightTimelineAction.PromoteSubscribers)}
              selected={action === FreightTimelineAction.PromoteSubscribers}
            />
          )}
        </>
      )}
>>>>>>> b9bc7311
    </>
  );
};

export const Nodule = (props: {
  begin?: boolean;
  nodeHeight: number;
  onClick?: () => void;
  selected?: boolean;
  icon?: IconDefinition;
}) => {
  const noduleHeight = 30;
  const top = props.nodeHeight / 2 - noduleHeight / 2;
  return (
    <Tooltip
      title={
        props.icon ? '' : props.begin ? 'Promote into Stage' : 'Promote to downstream Subscribers'
      }
    >
      <div
        onClick={(e) => {
          e.stopPropagation();
          if (props.onClick) {
            props.onClick();
          }
        }}
        style={{
          top: top,
          height: noduleHeight,
          width: noduleHeight,
          left: props.begin ? -noduleHeight / 2 : 'auto',
          right: props.begin ? 'auto' : -noduleHeight / 2
        }}
        className={`cursor-pointer select-none z-10 flex items-center justify-center hover:text-white border border-sky-300 border-solid hover:bg-blue-400 absolute rounded-lg 
          ${props.selected ? 'text-white bg-blue-400' : 'bg-white text-blue-500'}`}
      >
        <FontAwesomeIcon
          icon={props.icon ? props.icon : props.begin ? faBullseye : faTruckArrowRight}
        />
      </div>
    </Tooltip>
  );
};<|MERGE_RESOLUTION|>--- conflicted
+++ resolved
@@ -54,9 +54,8 @@
   return (
     <>
       <div
-        className={`${styles.node} ${faded ? styles.faded : ''} ${
-          highlighted ? styles.highlighted : ''
-        }`}
+        className={`${styles.node} ${faded ? styles.faded : ''} ${highlighted ? styles.highlighted : ''
+          }`}
         style={{
           backgroundColor: color,
           borderColor: color,
@@ -81,10 +80,10 @@
             {(stage?.spec?.promotionMechanisms?.gitRepoUpdates || []).some(
               (g) => g.pullRequest
             ) && (
-              <Tooltip title='PR Promotion Enabled'>
-                <FontAwesomeIcon icon={faCodePullRequest} />
-              </Tooltip>
-            )}
+                <Tooltip title='PR Promotion Enabled'>
+                  <FontAwesomeIcon icon={faCodePullRequest} />
+                </Tooltip>
+              )}
             {!stage?.status?.currentPromotion && stage.status?.lastPromotion && (
               <div className='pb-1'>
                 <PromotionStatusIcon
@@ -118,7 +117,7 @@
         </h3>
         <div className={styles.body}>
           {action === FreightTimelineAction.ManualApproval ||
-          action === FreightTimelineAction.PromoteFreight ? (
+            action === FreightTimelineAction.PromoteFreight ? (
             <div className='h-full flex items-center justify-center font-bold cursor-pointer text-blue-500 hover:text-blue-400'>
               <Button
                 icon={
@@ -128,6 +127,7 @@
                     }
                   />
                 }
+                disabled={stage?.spec?.promotionMechanisms === undefined}
                 className='uppercase'
               >
                 {action === FreightTimelineAction.ManualApproval ? 'Approve' : 'Promote'}
@@ -161,7 +161,6 @@
           )}
         </div>
       </div>
-<<<<<<< HEAD
       {action !== FreightTimelineAction.ManualApproval &&
         action !== FreightTimelineAction.PromoteFreight && (
           <>
@@ -182,27 +181,6 @@
             )}
           </>
         )}
-=======
-      {!approving && (
-        <>
-          {stage.spec?.promotionMechanisms && (
-            <Nodule
-              begin={true}
-              nodeHeight={height}
-              onClick={() => onPromoteClick(FreightTimelineAction.Promote)}
-              selected={action === FreightTimelineAction.Promote}
-            />
-          )}
-          {!hasNoSubscribers && (
-            <Nodule
-              nodeHeight={height}
-              onClick={() => onPromoteClick(FreightTimelineAction.PromoteSubscribers)}
-              selected={action === FreightTimelineAction.PromoteSubscribers}
-            />
-          )}
-        </>
-      )}
->>>>>>> b9bc7311
     </>
   );
 };
