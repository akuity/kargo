import { Radio, Table } from 'antd';
<<<<<<< HEAD
import { useLayoutEffect, useMemo, useRef, useState } from 'react';
=======
import { useMemo } from 'react';
>>>>>>> ea7303c6

import { DiscoveredCommit } from '@ui/gen/api/v1alpha1/generated_pb';
import { timestampDate } from '@ui/utils/connectrpc-utils';

import { TruncatedCopyable } from './truncated-copyable';
import { useDetectPage } from './use-detect-page';

export const CommitTable = ({
  commits,
  selected,
  select,
  show
}: {
  commits: DiscoveredCommit[];
  selected: DiscoveredCommit | undefined;
  select: (commit?: DiscoveredCommit) => void;
  show?: boolean;
}) => {
<<<<<<< HEAD
  const [page, setPage] = useState(1);
  const pageSize = 10;
  const lastSelectedIdRef = useRef<string | undefined>(undefined);

  useLayoutEffect(() => {
    if (!selected) {
      setPage(1);
      lastSelectedIdRef.current = undefined;
      return;
    }
    const key = selected?.id;
    if (lastSelectedIdRef.current === key) return;
    lastSelectedIdRef.current = key;
    const idx = commits.findIndex((c) => c?.id === key);
    if (idx >= 0) {
      const nextPage = Math.floor(idx / pageSize) + 1;
      if (nextPage !== page) setPage(nextPage);
    }
  }, [selected, commits]);
=======
  const [page, setPage] = useDetectPage(commits, selected, show);
>>>>>>> ea7303c6

  const doesAnyOfCommitsHaveTag = useMemo(() => commits?.find((c) => !!c?.tag), [commits]);

  if (!show) {
    return null;
  }

  const tagColumn = doesAnyOfCommitsHaveTag
    ? [{
        title: 'tag',
        dataIndex: 'tag' as const
      }]
    : [];

  return (
    <Table
      dataSource={commits}
      pagination={{ current: page, onChange: (page) => setPage(page), pageSize }}
      columns={[
        {
          render: (record: DiscoveredCommit) => (
            <Radio
              checked={selected?.id === record?.id}
              onClick={() => select(selected?.id === record?.id ? undefined : record)}
            />
          )
        },
        ...tagColumn,
        {
          title: 'ID',
          render: (record: DiscoveredCommit) => <TruncatedCopyable text={record?.id} />
        },
        {
          title: 'Message',
          render: (record: DiscoveredCommit) => (
            <div style={{ maxWidth: '250px' }}>{record.subject}</div>
          )
        },
        {
          title: 'Author',
          render: (record: DiscoveredCommit) => record.author
        },
        {
          title: 'Committer',
          render: (record: DiscoveredCommit) => record.committer
        },
        {
          title: 'Date',
          render: (record: DiscoveredCommit) => timestampDate(record.creatorDate)?.toLocaleString()
        }
      ]}
    />
  );
};<|MERGE_RESOLUTION|>--- conflicted
+++ resolved
@@ -1,9 +1,5 @@
 import { Radio, Table } from 'antd';
-<<<<<<< HEAD
-import { useLayoutEffect, useMemo, useRef, useState } from 'react';
-=======
 import { useMemo } from 'react';
->>>>>>> ea7303c6
 
 import { DiscoveredCommit } from '@ui/gen/api/v1alpha1/generated_pb';
 import { timestampDate } from '@ui/utils/connectrpc-utils';
@@ -22,29 +18,7 @@
   select: (commit?: DiscoveredCommit) => void;
   show?: boolean;
 }) => {
-<<<<<<< HEAD
-  const [page, setPage] = useState(1);
-  const pageSize = 10;
-  const lastSelectedIdRef = useRef<string | undefined>(undefined);
-
-  useLayoutEffect(() => {
-    if (!selected) {
-      setPage(1);
-      lastSelectedIdRef.current = undefined;
-      return;
-    }
-    const key = selected?.id;
-    if (lastSelectedIdRef.current === key) return;
-    lastSelectedIdRef.current = key;
-    const idx = commits.findIndex((c) => c?.id === key);
-    if (idx >= 0) {
-      const nextPage = Math.floor(idx / pageSize) + 1;
-      if (nextPage !== page) setPage(nextPage);
-    }
-  }, [selected, commits]);
-=======
   const [page, setPage] = useDetectPage(commits, selected, show);
->>>>>>> ea7303c6
 
   const doesAnyOfCommitsHaveTag = useMemo(() => commits?.find((c) => !!c?.tag), [commits]);
 
