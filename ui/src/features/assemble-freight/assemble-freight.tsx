import { ConnectError } from '@connectrpc/connect';
import { useMutation } from '@connectrpc/connect-query';
import { faDocker, faGitAlt } from '@fortawesome/free-brands-svg-icons';
import { faAnchor } from '@fortawesome/free-solid-svg-icons';
import { Button, message, notification, Alert } from 'antd';
import { useEffect, useMemo, useState } from 'react';
import { useParams, Link, generatePath } from 'react-router-dom';
import yaml from 'yaml';

import { newErrorHandler, newTransportWithAuth } from '@ui/config/transport';
import { createResource } from '@ui/gen/api/service/v1alpha1/service-KargoService_connectquery';
import {
  Chart,
  ChartDiscoveryResult,
  DiscoveredCommit,
  DiscoveredImageReference,
  Freight,
  GitCommit,
  GitDiscoveryResult,
  Image,
  ImageDiscoveryResult,
  Warehouse
} from '@ui/gen/api/v1alpha1/generated_pb';
import { paths } from '@ui/config/paths';

import { FreightContents } from '../freight-timeline/freight-contents';

import { ArtifactMenuGroup } from './artifact-menu-group';
import { ChartTable } from './chart-table';
import { CommitTable } from './commit-table';
import { ImageTable } from './image-table';
import { mergeWithSimilarFreight } from './merge-with-similar-freight';
import { missingArtifactsToSimilarFreight } from './missing-artifacts-to-similar-freight';
import { SimilarToFreightNote } from './similar-to-freight-note';
import { DiscoveryResult, FreightInfo } from './types';
import { getSubscriptionKey } from './unique-subscription-key';

const constructFreight = (
  chosenItems: {
    [key: string]: {
      artifact: DiscoveryResult;
      info: FreightInfo;
    };
  },
  warehouse: string
): Freight => {
  const freight = {
    origin: {
      kind: 'Warehouse',
      name: warehouse
    },
    images: [] as Image[],
    charts: [] as Chart[],
    commits: [] as GitCommit[]
  } as Freight;

  for (const key in chosenItems) {
    const { artifact, info } = chosenItems[key];
    if ('references' in artifact) {
      const imageRef = info as DiscoveredImageReference;
      if (!imageRef) {
        continue;
      }
      freight.images.push({
        repoURL: artifact.repoURL,
        tag: imageRef.tag,
        digest: imageRef.digest,
        annotations: imageRef.annotations
      } as Image);
    } else if ('versions' in artifact) {
      freight.charts.push({
        repoURL: artifact.repoURL,
        name: artifact.name,
        version: info as string
      } as Chart);
    } else if ('commits' in artifact) {
      const commitRef = info as DiscoveredCommit;
      freight.commits.push({
        repoURL: artifact.repoURL,
        id: commitRef.id,
        message: commitRef.subject,
        branch: commitRef.branch,
        tag: commitRef.tag,
        author: commitRef.author,
        committer: commitRef.committer
      } as GitCommit);
    }
  }

  return freight;
};

export const AssembleFreight = ({
  warehouse,
<<<<<<< HEAD
  sourceFreight,
  onSuccess
}: {
  warehouse?: Warehouse;
  sourceFreight?: Freight;
=======
  similarToFreight,
  onSuccess
}: {
  warehouse?: Warehouse;
  similarToFreight?: Freight;
>>>>>>> ea7303c6
  onSuccess: () => void;
}) => {
  const { name: project } = useParams();

  const errorHandler = newErrorHandler((err) => {
    const errorMessage = err instanceof ConnectError ? err.rawMessage : 'Unexpected API error';
    if (!errorMessage.includes('already exists')) {
      notification.error({ message: errorMessage, placement: 'bottomRight' });
    } else {
      notification.warning({
        message: 'Oops! Freight with these contents already exists.',
        placement: 'bottomRight'
      });
    }
  });

  const { mutate } = useMutation(createResource, {
    transport: newTransportWithAuth(errorHandler),
    onSuccess: () => {
      message.success('Freight created successfully.');
      onSuccess();
    }
  });

<<<<<<< HEAD
  const [images, charts, git] = useMemo(() => {
    if (!warehouse?.status?.discoveredArtifacts) {
      return [[], [], []];
    }
    return [
      warehouse.status.discoveredArtifacts.images || [],
      warehouse.status.discoveredArtifacts.charts || [],
      warehouse.status.discoveredArtifacts.git || []
    ];
  }, [warehouse]);

  const { init, fallbackUsed, noArtifacts, missing } = useMemo(() => {
    const initialSelections: { [key: string]: { artifact: DiscoveryResult; info: FreightInfo } } =
      {};
    let fallback = false;

    const imagesList = images || [];
    const chartsList = charts || [];
    const gitList = git || [];

    const nothingDiscovered =
      imagesList.length === 0 && chartsList.length === 0 && gitList.length === 0;

    const missingImages: string[] = [];
    const missingCharts: string[] = [];
    const missingCommits: string[] = [];

    const shortCommit = (id?: string) => (id ? id.substring(0, 7) : '');

    if (sourceFreight) {
      for (const image of sourceFreight.images || []) {
        const artifact = imagesList.find((i) => i.repoURL === image.repoURL);
        if (artifact) {
          const info = artifact.references.find(
            (r: DiscoveredImageReference) => r.tag === image.tag
          );
          if (info) {
            initialSelections[getSubscriptionKey(artifact)] = { artifact, info };
          } else {
            missingImages.push(`${image.repoURL}:${image.tag || image.digest || ''}`);
          }
        } else {
          missingImages.push(`${image.repoURL}:${image.tag || image.digest || ''}`);
        }
      }
      for (const chart of sourceFreight.charts || []) {
        const artifact = chartsList.find((c) => c.repoURL === chart.repoURL && c.name === chart.name);
        if (artifact) {
          const info = artifact.versions.find((v: string) => v === chart.version);
          if (info) {
            initialSelections[getSubscriptionKey(artifact)] = { artifact, info };
          } else {
            missingCharts.push(`${chart.name} ${chart.version} (${chart.repoURL})`);
          }
        } else {
          missingCharts.push(`${chart.name} ${chart.version} (${chart.repoURL})`);
        }
      }
      for (const commit of sourceFreight.commits || []) {
        const artifact = gitList.find((g) => g.repoURL === commit.repoURL);
        if (artifact) {
          const info = artifact.commits.find((c: DiscoveredCommit) => c.id === commit.id);
          if (info) {
            initialSelections[getSubscriptionKey(artifact)] = { artifact, info };
          } else {
            missingCommits.push(`${shortCommit(commit.id)} (${commit.repoURL})`);
          }
        } else {
          missingCommits.push(`${shortCommit(commit.id)} (${commit.repoURL})`);
        }
      }

      // Failover to defaults for any discovered artifact with no source match
      for (const image of imagesList) {
        const key = getSubscriptionKey(image);
        if (!initialSelections[key] && image.references?.length > 0) {
          initialSelections[key] = { artifact: image, info: image.references[0] };
          fallback = true;
        }
      }
      for (const chart of chartsList) {
        const key = getSubscriptionKey(chart);
        if (!initialSelections[key] && chart.versions?.length > 0) {
          initialSelections[key] = { artifact: chart, info: chart.versions[0] };
          fallback = true;
        }
      }
      for (const commit of gitList) {
        const key = getSubscriptionKey(commit);
        if (!initialSelections[key] && commit.commits?.length > 0) {
          initialSelections[key] = { artifact: commit, info: commit.commits[0] };
          fallback = true;
        }
      }
    } else {
      for (const image of imagesList) {
        if (image.references?.length > 0) {
          initialSelections[getSubscriptionKey(image)] = {
            artifact: image,
            info: image.references[0]
          };
        }
      }
      for (const chart of chartsList) {
        if (chart.versions?.length > 0) {
          initialSelections[getSubscriptionKey(chart)] = {
            artifact: chart,
            info: chart.versions[0]
          };
        }
      }
      for (const commit of gitList) {
        if (commit.commits?.length > 0) {
          initialSelections[getSubscriptionKey(commit)] = {
            artifact: commit,
            info: commit.commits[0]
          };
        }
      }
    }

    return {
      init: initialSelections,
      fallbackUsed: fallback || (sourceFreight ? nothingDiscovered : false),
      noArtifacts: nothingDiscovered,
      missing: {
        images: missingImages,
        charts: missingCharts,
        commits: missingCommits
      }
    };
  }, [sourceFreight, images, charts, git]);

  const [chosenItems, setChosenItems] = useState<{
    [key: string]: {
      artifact: DiscoveryResult;
      info: FreightInfo;
    };
  }>(init);

  useEffect(() => {
    setChosenItems(init);
  }, [init]);

  useEffect(() => {
    const all: DiscoveryResult[] = [
      ...(images as DiscoveryResult[]),
      ...(charts as DiscoveryResult[]),
      ...(git as DiscoveryResult[])
    ];

    const selectedStillExists = selected
      ? all.some((a) => getSubscriptionKey(a) === getSubscriptionKey(selected))
      : false;

    if (!selected || !selectedStillExists) {
      if (images?.length > 0) {
        setSelected(images[0]);
      } else if (charts?.length > 0) {
        setSelected(charts[0]);
      } else if (git?.length > 0) {
        setSelected(git[0]);
      }
    }
  }, [selected, images, charts, git]);
=======
  // a map of artifact identifiers to freight info
  // contains freight info for all artifacts selected to be included in the new freight
  const [images, charts, git] = useMemo(() => {
    const images: ImageDiscoveryResult[] = warehouse?.status?.discoveredArtifacts?.images || [];
    const charts: ChartDiscoveryResult[] = warehouse?.status?.discoveredArtifacts?.charts || [];
    const git: GitDiscoveryResult[] = warehouse?.status?.discoveredArtifacts?.git || [];

    return [images, charts, git];
  }, [warehouse]);

  const [selected, setSelected] = useState<DiscoveryResult | undefined>(() => {
    if (images?.length > 0) {
      return images[0];
    }

    if (charts?.length > 0) {
      return charts[0];
    }

    if (git?.length > 0) {
      return git[0];
    }
  });

  const [chosenItems, setChosenItems] = useState<{
    [key: string]: {
      artifact: DiscoveryResult;
      info: FreightInfo;
    };
  }>(() => {
    const items: Record<string, { artifact: DiscoveryResult; info: FreightInfo }> = {};

    const discoveredArtifacts = warehouse?.status?.discoveredArtifacts;

    for (const image of discoveredArtifacts?.images || []) {
      items[getSubscriptionKey(image)] = {
        artifact: image,
        info: image.references[0]
      };
    }

    for (const chart of discoveredArtifacts?.charts || []) {
      items[getSubscriptionKey(chart)] = {
        artifact: chart,
        info: chart.versions[0]
      };
    }

    for (const commit of discoveredArtifacts?.git || []) {
      items[getSubscriptionKey(commit)] = {
        artifact: commit,
        info: commit.commits[0]
      };
    }

    if (similarToFreight) {
      mergeWithSimilarFreight(items, discoveredArtifacts, similarToFreight);
    }

    return items;
  });

  const missingArtifactsForSimilarFreight = useMemo(() => {
    if (!similarToFreight) {
      return [];
    }

    return missingArtifactsToSimilarFreight(
      warehouse?.status?.discoveredArtifacts,
      similarToFreight
    );
  }, [similarToFreight, warehouse?.status?.discoveredArtifacts]);
>>>>>>> ea7303c6

  function select<T extends FreightInfo>(item?: T) {
    if (!selected) {
      return;
    }
    if (item) {
      setChosenItems({
        ...chosenItems,
        [getSubscriptionKey(selected)]: {
          artifact: selected,
          info: item
        }
      });
    }
  }

  const commonProps = {
    onClick: setSelected,
    selected: selected
  };

  const renderDisclaimer = () => {
    if (!sourceFreight) return null;

    const maxItemsToShow = 3;
    const totalMissing =
      (missing?.images?.length || 0) +
      (missing?.charts?.length || 0) +
      (missing?.commits?.length || 0);

    const missingParts: string[] = [];
    if ((missing?.images?.length || 0) > 0) missingParts.push(`${missing.images.length} image${missing.images.length > 1 ? 's' : ''}`);
    if ((missing?.charts?.length || 0) > 0) missingParts.push(`${missing.charts.length} chart${missing.charts.length > 1 ? 's' : ''}`);
    if ((missing?.commits?.length || 0) > 0) missingParts.push(`${missing.commits.length} commit${missing.commits.length > 1 ? 's' : ''}`);

    const combinedMissing = [
      ...(missing?.images?.map((m) => `image: ${m}`) || []),
      ...(missing?.charts?.map((m) => `chart: ${m}`) || []),
      ...(missing?.commits?.map((m) => `commit: ${m}`) || [])
    ];

    const itemsToShow = combinedMissing.slice(0, maxItemsToShow);
    const remaining = Math.max(0, totalMissing - itemsToShow.length);

    const alertType: 'info' | 'warning' = noArtifacts || totalMissing > 0 ? 'warning' : 'info';

    const isPurePrepopulated = !noArtifacts && totalMissing === 0;

    return (
      <Alert
        type={alertType}
        showIcon
        className='mb-3'
        message={
          <span className='text-base leading-tight'>
            {'Using pre-populated artifacts from '}
            <Link
              to={generatePath(paths.freight, {
                name: project,
                freightName: sourceFreight?.metadata?.name || ''
              })}
            >
              {sourceFreight?.alias || sourceFreight?.metadata?.name}
            </Link>
          </span>
        }
        description={
          <div className='text-sm leading-snug'>
            {isPurePrepopulated && <div>You can adjust them below.</div>}
            {noArtifacts && (
              <div>
                No artifacts are currently discovered for this warehouse. You may need to wait for
                discovery or adjust subscriptions.
              </div>
            )}
            {!noArtifacts && totalMissing > 0 && (
              <div>
                Not found in this warehouse: {missingParts.join(', ')}.
                {fallbackUsed && (
                  <>
                    {' '}Replaced with defaults
                    {itemsToShow.length > 0 && (
                      <div className='mt-1'>
                        Replaced items: {itemsToShow.join(', ')}
                        {remaining > 0 ? `, and ${remaining} more.` : '.'}
                      </div>
                    )}
                  </>
                )}
              </div>
            )}
            {!noArtifacts && totalMissing === 0 && fallbackUsed && (
              <div>Default selections were used. Adjust as needed.</div>
            )}
          </div>
        }
      />
    );
  };

  return (
    <div>
<<<<<<< HEAD
      {renderDisclaimer()}
=======
      <SimilarToFreightNote
        missingArtifacts={missingArtifactsForSimilarFreight}
        similarToFreight={similarToFreight}
        className='mb-5'
      />
>>>>>>> ea7303c6
      <div className='text-xs font-medium text-gray-500 mb-2'>FREIGHT CONTENTS</div>
      <div className='mt-3 mb-5 flex items-center'>
        {Object.keys(chosenItems)?.length > 0 ? (
          <>
            <FreightContents
              freight={constructFreight(chosenItems, warehouse?.metadata?.name || '')}
              highlighted
              horizontal
              fullContentVisibility
            />
            <Button
              className='ml-auto'
              onClick={() => {
                const textEncoder = new TextEncoder();
                const freight = constructFreight(chosenItems, warehouse?.metadata?.name || '');
                mutate({
                  manifest: textEncoder.encode(
                    yaml.stringify({
                      kind: 'Freight',
                      apiVersion: 'kargo.akuity.io/v1alpha1',
                      metadata: { name: 'freight', namespace: project },
                      ...freight
                    })
                  )
                });
              }}
            >
              Create
            </Button>
          </>
        ) : (
          <div className='text-gray-400'>
            Freight contents will appear here once you select artifacts below.
          </div>
        )}
      </div>
      {warehouse ? (
        <div className='flex w-full border border-solid border-gray-200 rounded-md overflow-hidden'>
          <div className='bg-gray-50 p-4' style={{ width: '250px' }}>
            <ArtifactMenuGroup icon={faDocker} label='Images' items={images} {...commonProps} />
            <ArtifactMenuGroup icon={faAnchor} label='Charts' items={charts} {...commonProps} />
            <ArtifactMenuGroup icon={faGitAlt} label='Git' items={git} {...commonProps} />
          </div>
          <div className='w-full p-4 overflow-auto'>
            <DiscoveryTable selected={selected} chosenItems={chosenItems} select={select} />
          </div>
        </div>
      ) : (
        <div className='text-gray-500 text-sm mt-2'>Please select a warehouse to continue.</div>
      )}
    </div>
  );
};

const DiscoveryTable = ({
  selected,
  chosenItems,
  select
}: {
  selected?: DiscoveryResult;
  chosenItems: {
    [key: string]: {
      artifact: DiscoveryResult;
      info: FreightInfo;
    };
  };
  select: (item?: FreightInfo) => void;
}) => {
  const selectedItem = selected ? chosenItems[getSubscriptionKey(selected)]?.info : undefined;

  if (!selected) {
    return null;
  }

  return (
    <>
      <ImageTable
        references={(selected as ImageDiscoveryResult).references || []}
        select={select}
        selected={selectedItem as DiscoveredImageReference}
        show={'references' in selected}
      />

      <CommitTable
        commits={(selected as GitDiscoveryResult).commits || []}
        select={select}
        selected={selectedItem as DiscoveredCommit}
        show={'commits' in selected}
      />

      <ChartTable
        versions={(selected as ChartDiscoveryResult).versions || []}
        select={select}
        selected={selectedItem as string}
        show={'versions' in selected}
      />
    </>
  );
};<|MERGE_RESOLUTION|>--- conflicted
+++ resolved
@@ -92,19 +92,11 @@
 
 export const AssembleFreight = ({
   warehouse,
-<<<<<<< HEAD
-  sourceFreight,
-  onSuccess
-}: {
-  warehouse?: Warehouse;
-  sourceFreight?: Freight;
-=======
   similarToFreight,
   onSuccess
 }: {
   warehouse?: Warehouse;
   similarToFreight?: Freight;
->>>>>>> ea7303c6
   onSuccess: () => void;
 }) => {
   const { name: project } = useParams();
@@ -129,173 +121,6 @@
     }
   });
 
-<<<<<<< HEAD
-  const [images, charts, git] = useMemo(() => {
-    if (!warehouse?.status?.discoveredArtifacts) {
-      return [[], [], []];
-    }
-    return [
-      warehouse.status.discoveredArtifacts.images || [],
-      warehouse.status.discoveredArtifacts.charts || [],
-      warehouse.status.discoveredArtifacts.git || []
-    ];
-  }, [warehouse]);
-
-  const { init, fallbackUsed, noArtifacts, missing } = useMemo(() => {
-    const initialSelections: { [key: string]: { artifact: DiscoveryResult; info: FreightInfo } } =
-      {};
-    let fallback = false;
-
-    const imagesList = images || [];
-    const chartsList = charts || [];
-    const gitList = git || [];
-
-    const nothingDiscovered =
-      imagesList.length === 0 && chartsList.length === 0 && gitList.length === 0;
-
-    const missingImages: string[] = [];
-    const missingCharts: string[] = [];
-    const missingCommits: string[] = [];
-
-    const shortCommit = (id?: string) => (id ? id.substring(0, 7) : '');
-
-    if (sourceFreight) {
-      for (const image of sourceFreight.images || []) {
-        const artifact = imagesList.find((i) => i.repoURL === image.repoURL);
-        if (artifact) {
-          const info = artifact.references.find(
-            (r: DiscoveredImageReference) => r.tag === image.tag
-          );
-          if (info) {
-            initialSelections[getSubscriptionKey(artifact)] = { artifact, info };
-          } else {
-            missingImages.push(`${image.repoURL}:${image.tag || image.digest || ''}`);
-          }
-        } else {
-          missingImages.push(`${image.repoURL}:${image.tag || image.digest || ''}`);
-        }
-      }
-      for (const chart of sourceFreight.charts || []) {
-        const artifact = chartsList.find((c) => c.repoURL === chart.repoURL && c.name === chart.name);
-        if (artifact) {
-          const info = artifact.versions.find((v: string) => v === chart.version);
-          if (info) {
-            initialSelections[getSubscriptionKey(artifact)] = { artifact, info };
-          } else {
-            missingCharts.push(`${chart.name} ${chart.version} (${chart.repoURL})`);
-          }
-        } else {
-          missingCharts.push(`${chart.name} ${chart.version} (${chart.repoURL})`);
-        }
-      }
-      for (const commit of sourceFreight.commits || []) {
-        const artifact = gitList.find((g) => g.repoURL === commit.repoURL);
-        if (artifact) {
-          const info = artifact.commits.find((c: DiscoveredCommit) => c.id === commit.id);
-          if (info) {
-            initialSelections[getSubscriptionKey(artifact)] = { artifact, info };
-          } else {
-            missingCommits.push(`${shortCommit(commit.id)} (${commit.repoURL})`);
-          }
-        } else {
-          missingCommits.push(`${shortCommit(commit.id)} (${commit.repoURL})`);
-        }
-      }
-
-      // Failover to defaults for any discovered artifact with no source match
-      for (const image of imagesList) {
-        const key = getSubscriptionKey(image);
-        if (!initialSelections[key] && image.references?.length > 0) {
-          initialSelections[key] = { artifact: image, info: image.references[0] };
-          fallback = true;
-        }
-      }
-      for (const chart of chartsList) {
-        const key = getSubscriptionKey(chart);
-        if (!initialSelections[key] && chart.versions?.length > 0) {
-          initialSelections[key] = { artifact: chart, info: chart.versions[0] };
-          fallback = true;
-        }
-      }
-      for (const commit of gitList) {
-        const key = getSubscriptionKey(commit);
-        if (!initialSelections[key] && commit.commits?.length > 0) {
-          initialSelections[key] = { artifact: commit, info: commit.commits[0] };
-          fallback = true;
-        }
-      }
-    } else {
-      for (const image of imagesList) {
-        if (image.references?.length > 0) {
-          initialSelections[getSubscriptionKey(image)] = {
-            artifact: image,
-            info: image.references[0]
-          };
-        }
-      }
-      for (const chart of chartsList) {
-        if (chart.versions?.length > 0) {
-          initialSelections[getSubscriptionKey(chart)] = {
-            artifact: chart,
-            info: chart.versions[0]
-          };
-        }
-      }
-      for (const commit of gitList) {
-        if (commit.commits?.length > 0) {
-          initialSelections[getSubscriptionKey(commit)] = {
-            artifact: commit,
-            info: commit.commits[0]
-          };
-        }
-      }
-    }
-
-    return {
-      init: initialSelections,
-      fallbackUsed: fallback || (sourceFreight ? nothingDiscovered : false),
-      noArtifacts: nothingDiscovered,
-      missing: {
-        images: missingImages,
-        charts: missingCharts,
-        commits: missingCommits
-      }
-    };
-  }, [sourceFreight, images, charts, git]);
-
-  const [chosenItems, setChosenItems] = useState<{
-    [key: string]: {
-      artifact: DiscoveryResult;
-      info: FreightInfo;
-    };
-  }>(init);
-
-  useEffect(() => {
-    setChosenItems(init);
-  }, [init]);
-
-  useEffect(() => {
-    const all: DiscoveryResult[] = [
-      ...(images as DiscoveryResult[]),
-      ...(charts as DiscoveryResult[]),
-      ...(git as DiscoveryResult[])
-    ];
-
-    const selectedStillExists = selected
-      ? all.some((a) => getSubscriptionKey(a) === getSubscriptionKey(selected))
-      : false;
-
-    if (!selected || !selectedStillExists) {
-      if (images?.length > 0) {
-        setSelected(images[0]);
-      } else if (charts?.length > 0) {
-        setSelected(charts[0]);
-      } else if (git?.length > 0) {
-        setSelected(git[0]);
-      }
-    }
-  }, [selected, images, charts, git]);
-=======
   // a map of artifact identifiers to freight info
   // contains freight info for all artifacts selected to be included in the new freight
   const [images, charts, git] = useMemo(() => {
@@ -368,7 +193,6 @@
       similarToFreight
     );
   }, [similarToFreight, warehouse?.status?.discoveredArtifacts]);
->>>>>>> ea7303c6
 
   function select<T extends FreightInfo>(item?: T) {
     if (!selected) {
@@ -471,15 +295,11 @@
 
   return (
     <div>
-<<<<<<< HEAD
-      {renderDisclaimer()}
-=======
       <SimilarToFreightNote
         missingArtifacts={missingArtifactsForSimilarFreight}
         similarToFreight={similarToFreight}
         className='mb-5'
       />
->>>>>>> ea7303c6
       <div className='text-xs font-medium text-gray-500 mb-2'>FREIGHT CONTENTS</div>
       <div className='mt-3 mb-5 flex items-center'>
         {Object.keys(chosenItems)?.length > 0 ? (
