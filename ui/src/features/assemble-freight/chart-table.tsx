--- conflicted
+++ resolved
@@ -1,10 +1,6 @@
 import { Radio, Table } from 'antd';
-<<<<<<< HEAD
-import { useLayoutEffect, useRef, useState } from 'react';
-=======
 
 import { useDetectPage } from './use-detect-page';
->>>>>>> ea7303c6
 
 export const ChartTable = ({
   versions,
@@ -17,29 +13,7 @@
   select: (version?: string) => void;
   show?: boolean;
 }) => {
-<<<<<<< HEAD
-  const [page, setPage] = useState(1);
-  const pageSize = 10;
-  const lastSelectedVersionRef = useRef<string | undefined>(undefined);
-
-  useLayoutEffect(() => {
-    if (!selected) {
-      setPage(1);
-      lastSelectedVersionRef.current = undefined;
-      return;
-    }
-    const key = selected;
-    if (lastSelectedVersionRef.current === key) return;
-    lastSelectedVersionRef.current = key;
-    const idx = versions.findIndex((v) => v === key);
-    if (idx >= 0) {
-      const nextPage = Math.floor(idx / pageSize) + 1;
-      if (nextPage !== page) setPage(nextPage);
-    }
-  }, [selected, versions]);
-=======
   const [page, setPage] = useDetectPage(versions, selected, show);
->>>>>>> ea7303c6
 
   if (!show) {
     return null;
