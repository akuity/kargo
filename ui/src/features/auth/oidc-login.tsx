--- conflicted
+++ resolved
@@ -4,6 +4,7 @@
   discoveryRequest,
   processDiscoveryResponse,
   generateRandomCodeVerifier,
+  generateRandomState,
   calculatePKCECodeChallenge,
   validateAuthResponse,
   authorizationCodeGrantRequest,
@@ -81,7 +82,7 @@
 
     const code_verifier = generateRandomCodeVerifier();
     sessionStorage.setItem(codeVerifierKey, code_verifier);
-    const state = oauth.generateRandomState();
+    const state = generateRandomState();
     sessionStorage.setItem(stateKey, state);
 
     const code_challenge = await calculatePKCECodeChallenge(code_verifier);
@@ -91,12 +92,8 @@
     url.searchParams.set('code_challenge_method', 'S256');
     url.searchParams.set('redirect_uri', redirectURI);
     url.searchParams.set('response_type', 'code');
-<<<<<<< HEAD
+    url.searchParams.set('scope', getOIDCScopes(oidcConfig, as).join(' '));
     url.searchParams.set('state', state);
-    url.searchParams.set('scope', oidcConfig.scopes.join(' '));
-=======
-    url.searchParams.set('scope', getOIDCScopes(oidcConfig, as).join(' '));
->>>>>>> 112a5557
 
     window.location.replace(url.toString());
   };
@@ -108,11 +105,9 @@
       const state = sessionStorage.getItem(stateKey);
       const searchParams = new URLSearchParams(location.search);
 
-<<<<<<< HEAD
       if (
         !as ||
         !code_verifier ||
-        !searchParams.get('code') ||
         !searchParams.get('code') ||
         !state ||
         !searchParams.get('state')
@@ -120,19 +115,8 @@
         return;
       }
 
-      const params = oauth.validateAuthResponse(as, client, searchParams, state);
-=======
-      if (!as || !code_verifier || !searchParams.get('code')) {
-        return;
-      }
-
-      // Delete empty state
-      if (searchParams.get('state') === '') {
-        searchParams.delete('state');
-      }
-
       try {
-        const params = validateAuthResponse(as, client, searchParams);
+        const params = validateAuthResponse(as, client, searchParams, state);
 
         const response = await authorizationCodeGrantRequest(
           as,
@@ -146,7 +130,6 @@
             additionalParameters: [['client_id', client.client_id]]
           }
         );
->>>>>>> 112a5557
 
         const result = await processAuthorizationCodeResponse(as, client, response, {
           requireIdToken: true
