{
  "$schema": "http://json-schema.org/draft-04/schema#",
  "description": "Project is a resource type that reconciles to a specially labeled namespace\nand other TODO: TBD project-level resources.",
  "properties": {
    "apiVersion": {
      "description": "APIVersion defines the versioned schema of this representation of an object.\nServers should convert recognized schemas to the latest internal value, and\nmay reject unrecognized values.\nMore info: https://git.k8s.io/community/contributors/devel/sig-architecture/api-conventions.md#resources",
      "type": "string"
    },
    "kind": {
      "description": "Kind is a string value representing the REST resource this object represents.\nServers may infer this from the endpoint the client submits requests to.\nCannot be updated.\nIn CamelCase.\nMore info: https://git.k8s.io/community/contributors/devel/sig-architecture/api-conventions.md#types-kinds",
      "type": "string"
    },
    "metadata": {
      "type": "object"
    },
    "spec": {
      "description": "Spec describes a Project.\n\nDeprecated: Create a ProjectConfig resource with the same name as the\nProject resource in the Project's namespace. The ProjectConfig resource\ncan be used to configure the Project.",
      "properties": {
        "promotionPolicies": {
          "description": "PromotionPolicies defines policies governing the promotion of Freight to\nspecific Stages within the Project.",
          "items": {
            "description": "PromotionPolicy defines policies governing the promotion of Freight to a\nspecific Stage.",
            "properties": {
              "autoPromotionEnabled": {
                "description": "AutoPromotionEnabled indicates whether new Freight can automatically be\npromoted into the Stage referenced by the Stage field. Note: There are may\nbe other conditions also required for an auto-promotion to occur. This\nfield defaults to false, but is commonly set to true for Stages that\nsubscribe to Warehouses instead of other, upstream Stages. This allows\nusers to define Stages that are automatically updated as soon as new\nartifacts are detected.",
                "type": "boolean"
              },
              "stage": {
                "description": "Stage is the name of the Stage to which this policy applies.\n\nDeprecated: Use StageSelector instead.",
                "pattern": "^[a-z0-9]([-a-z0-9]*[a-z0-9])?(\\.[a-z0-9]([-a-z0-9]*[a-z0-9])?)*$",
                "type": "string"
              },
              "stageSelector": {
                "description": "StageSelector is a selector that matches the Stage resource to which\nthis policy applies.",
                "properties": {
                  "matchExpressions": {
                    "description": "matchExpressions is a list of label selector requirements. The requirements are ANDed.",
                    "items": {
                      "description": "A label selector requirement is a selector that contains values, a key, and an operator that\nrelates the key and values.",
                      "properties": {
                        "key": {
                          "description": "key is the label key that the selector applies to.",
                          "type": "string"
                        },
                        "operator": {
                          "description": "operator represents a key's relationship to a set of values.\nValid operators are In, NotIn, Exists and DoesNotExist.",
                          "type": "string"
                        },
                        "values": {
                          "description": "values is an array of string values. If the operator is In or NotIn,\nthe values array must be non-empty. If the operator is Exists or DoesNotExist,\nthe values array must be empty. This array is replaced during a strategic\nmerge patch.",
                          "items": {
                            "type": "string"
                          },
                          "type": "array",
                          "x-kubernetes-list-type": "atomic"
                        }
                      },
                      "required": [
                        "key",
                        "operator"
                      ],
                      "type": "object"
                    },
                    "type": "array",
                    "x-kubernetes-list-type": "atomic"
                  },
                  "matchLabels": {
                    "additionalProperties": {
                      "type": "string"
                    },
                    "description": "matchLabels is a map of {key,value} pairs. A single {key,value} in the matchLabels\nmap is equivalent to an element of matchExpressions, whose key field is \"key\", the\noperator is \"In\", and the values array contains only \"value\". The requirements are ANDed.",
                    "type": "object"
                  },
                  "name": {
                    "description": "Name is the name of the resource to which this policy applies.\n\nIt can be an exact name, a regex pattern (with prefix \"regex:\"), or a\nglob pattern (with prefix \"glob:\").\n\nWhen both Name and LabelSelector are specified, the Name is ANDed with\nthe LabelSelector. I.e., the resource must match both the Name and\nLabelSelector to be selected by this policy.\n\nNOTE: Using a specific exact name is the most secure option. Pattern\nmatching via regex or glob can be exploited by users with permissions to\nmatch promotion policies that weren't intended to apply to their\nresources. For example, a user could create a resource with a name\ndeliberately crafted to match the pattern, potentially bypassing intended\npromotion controls.",
                    "type": "string"
                  }
                },
                "type": "object",
                "x-kubernetes-map-type": "atomic"
              }
            },
            "type": "object",
            "x-kubernetes-validations": [
              {
                "message": "PromotionPolicy must have exactly one of stage or stageSelector set",
                "rule": "has(self.stage) ? !has(self.stageSelector) : has(self.stageSelector)"
              }
            ]
          },
          "type": "array"
        },
        "webhookReceivers": {
          "description": "WebhookReceivers describes Project-specific webhook receivers used for\nprocessing events from various external platforms",
          "items": {
            "description": "WebhookReceiverConfig describes the configuration for a single webhook\nreceiver.",
            "properties": {
              "bitbucket": {
                "description": "Bitbucket contains the configuration for a webhook receiver that is\ncompatible with Bitbucket payloads.\n\nplatforms.",
                "properties": {
                  "secretRef": {
                    "description": "SecretRef contains a reference to a Secret. For Project-scoped webhook\nreceivers, the referenced Secret must be in the same namespace as the\nProjectConfig.\n\nFor cluster-scoped webhook receivers, the referenced Secret must be in the\ndesignated \"cluster Secrets\" namespace.\n\nThe Secret's data map is expected to contain a `secret` key whose\nvalue is the shared secret used to authenticate the webhook requests sent\nby Bitbucket. For more information please refer to the Bitbucket\ndocumentation:\n  https://support.atlassian.com/bitbucket-cloud/docs/manage-webhooks/",
                    "properties": {
                      "name": {
                        "default": "",
                        "description": "Name of the referent.\nThis field is effectively required, but due to backwards compatibility is\nallowed to be empty. Instances of this type with an empty value here are\nalmost certainly wrong.\nMore info: https://kubernetes.io/docs/concepts/overview/working-with-objects/names/#names",
                        "type": "string"
                      }
                    },
                    "type": "object",
                    "x-kubernetes-map-type": "atomic"
                  }
                },
                "required": [
                  "secretRef"
                ],
                "type": "object"
              },
              "github": {
<<<<<<< HEAD
                "description": "GitHub contains the configuration for a webhook receiver that is compatible\nwith GitHub payloads.\n\nplatforms.",
                "properties": {
                  "secretRef": {
                    "description": "SecretRef contains a reference to a Secret. For Project-scoped webhook\nreceivers, the referenced Secret must be in the same namespace as the\nProjectConfig.\n\nFor cluster-scoped webhook receivers, the referenced Secret must be in the\ndesignated \"cluster Secrets\" namespace.\n\nThe Secret's data map is expected to contain a `secret` key whose value is\nthe shared secret used to authenticate the webhook requests sent by GitHub.\nFor more information please refer to GitHub documentation:\n  https://docs.github.com/en/webhooks/using-webhooks/validating-webhook-deliveries",
=======
                "description": "GitHub contains the configuration for a webhook receiver that is compatible\nwith GitHub payloads.",
                "properties": {
                  "secretRef": {
                    "description": "SecretRef contains a reference to a Secret. For Project-scoped webhook\nreceivers, the referenced Secret must be in the same namespace as the\nProjectConfig.\n\nFor cluster-scoped webhook receivers, the referenced Secret must be in the\ndesignated \"cluster Secrets\" namespace.\n\nThe Secret's data map is expected to contain a `secret` key whose value is\nthe shared secret used to authenticate the webhook requests sent by GitHub.\nFor more information please refer to GitHub documentation:\n  https://docs.github.com/en/webhooks/using-webhooks/validating-webhook-deliveries",
                    "properties": {
                      "name": {
                        "default": "",
                        "description": "Name of the referent.\nThis field is effectively required, but due to backwards compatibility is\nallowed to be empty. Instances of this type with an empty value here are\nalmost certainly wrong.\nMore info: https://kubernetes.io/docs/concepts/overview/working-with-objects/names/#names",
                        "type": "string"
                      }
                    },
                    "type": "object",
                    "x-kubernetes-map-type": "atomic"
                  }
                },
                "required": [
                  "secretRef"
                ],
                "type": "object"
              },
              "gitlab": {
                "description": "GitLab contains the configuration for a webhook receiver that is compatible\nwith GitLab payloads.",
                "properties": {
                  "secretRef": {
                    "description": "SecretRef contains a reference to a Secret. For Project-scoped webhook\nreceivers, the referenced Secret must be in the same namespace as the\nProjectConfig.\n\nFor cluster-scoped webhook receivers, the referenced Secret must be in the\ndesignated \"cluster Secrets\" namespace.\n\nThe secret is expected to contain a `secret-token` key containing the\nshared secret specified when registering the webhook in GitLab. For more\ninformation about this token, please refer to the GitLab documentation:\n  https://docs.gitlab.com/user/project/integrations/webhooks/",
>>>>>>> 24e7d56c
                    "properties": {
                      "name": {
                        "default": "",
                        "description": "Name of the referent.\nThis field is effectively required, but due to backwards compatibility is\nallowed to be empty. Instances of this type with an empty value here are\nalmost certainly wrong.\nMore info: https://kubernetes.io/docs/concepts/overview/working-with-objects/names/#names",
                        "type": "string"
                      }
                    },
                    "type": "object",
                    "x-kubernetes-map-type": "atomic"
                  }
                },
                "required": [
                  "secretRef"
                ],
                "type": "object"
              },
              "name": {
                "description": "Name is the name of the webhook receiver.",
                "type": "string"
              },
              "quay": {
                "description": "Quay contains the configuration for a webhook receiver that is compatible\nwith Quay payloads.",
                "properties": {
                  "secretRef": {
                    "description": "SecretRef contains a reference to a Secret. For Project-scoped webhook\nreceivers, the referenced Secret must be in the same namespace as the\nProjectConfig.\n\nFor cluster-scoped webhook receivers, the referenced Secret must be in the\ndesignated \"cluster Secrets\" namespace.\n\nThe Secret's data map is expected to contain a `secret` key whose value\ndoes NOT need to be shared directly with Quay when registering a\nwebhook. It is used only by Kargo to create a complex, hard-to-guess URL,\nwhich implicitly serves as a shared secret. For more information about\nQuay webhooks, please refer to the Quay documentation:\n  https://docs.quay.io/guides/notifications.html",
                    "properties": {
                      "name": {
                        "default": "",
                        "description": "Name of the referent.\nThis field is effectively required, but due to backwards compatibility is\nallowed to be empty. Instances of this type with an empty value here are\nalmost certainly wrong.\nMore info: https://kubernetes.io/docs/concepts/overview/working-with-objects/names/#names",
                        "type": "string"
                      }
                    },
                    "type": "object",
                    "x-kubernetes-map-type": "atomic"
                  }
                },
                "required": [
                  "secretRef"
                ],
                "type": "object"
              }
            },
            "type": "object"
          },
          "type": "array"
        }
      },
      "type": "object"
    },
    "status": {
      "description": "Status describes the Project's current status.",
      "properties": {
        "conditions": {
          "description": "Conditions contains the last observations of the Project's current\nstate.",
          "items": {
            "description": "Condition contains details for one aspect of the current state of this API Resource.",
            "properties": {
              "lastTransitionTime": {
                "description": "lastTransitionTime is the last time the condition transitioned from one status to another.\nThis should be when the underlying condition changed.  If that is not known, then using the time when the API field changed is acceptable.",
                "format": "date-time",
                "type": "string"
              },
              "message": {
                "description": "message is a human readable message indicating details about the transition.\nThis may be an empty string.",
                "maxLength": 32768,
                "type": "string"
              },
              "observedGeneration": {
                "description": "observedGeneration represents the .metadata.generation that the condition was set based upon.\nFor instance, if .metadata.generation is currently 12, but the .status.conditions[x].observedGeneration is 9, the condition is out of date\nwith respect to the current state of the instance.",
                "format": "int64",
                "maximum": 9223372036854776000,
                "minimum": 0,
                "type": "integer"
              },
              "reason": {
                "description": "reason contains a programmatic identifier indicating the reason for the condition's last transition.\nProducers of specific condition types may define expected values and meanings for this field,\nand whether the values are considered a guaranteed API.\nThe value should be a CamelCase string.\nThis field may not be empty.",
                "maxLength": 1024,
                "minLength": 1,
                "pattern": "^[A-Za-z]([A-Za-z0-9_,:]*[A-Za-z0-9_])?$",
                "type": "string"
              },
              "status": {
                "description": "status of the condition, one of True, False, Unknown.",
                "enum": [
                  "True",
                  "False",
                  "Unknown"
                ],
                "type": "string"
              },
              "type": {
                "description": "type of condition in CamelCase or in foo.example.com/CamelCase.",
                "maxLength": 316,
                "pattern": "^([a-z0-9]([-a-z0-9]*[a-z0-9])?(\\.[a-z0-9]([-a-z0-9]*[a-z0-9])?)*/)?(([A-Za-z0-9][-A-Za-z0-9_.]*)?[A-Za-z0-9])$",
                "type": "string"
              }
            },
            "required": [
              "lastTransitionTime",
              "message",
              "reason",
              "status",
              "type"
            ],
            "type": "object"
          },
          "type": "array",
          "x-kubernetes-list-map-keys": [
            "type"
          ],
          "x-kubernetes-list-type": "map"
        },
        "stats": {
          "description": "Stats contains a summary of the collective state of a Project's\nconstituent resources.",
          "properties": {
            "stages": {
              "description": "Stages contains a summary of the collective state of the Project's Stages.",
              "properties": {
                "count": {
                  "description": "Count contains the total number of Stages in the Project.",
                  "format": "int64",
                  "maximum": 9223372036854776000,
                  "minimum": -9223372036854776000,
                  "type": "integer"
                },
                "health": {
                  "description": "Health contains a summary of the collective health of a Project's Stages.",
                  "properties": {
                    "healthy": {
                      "description": "Healthy contains the number of resources that are explicitly healthy.",
                      "format": "int64",
                      "maximum": 9223372036854776000,
                      "minimum": -9223372036854776000,
                      "type": "integer"
                    }
                  },
                  "type": "object"
                }
              },
              "type": "object"
            },
            "warehouses": {
              "description": "Warehouses contains a summary of the collective state of the Project's\nWarehouses.",
              "properties": {
                "count": {
                  "description": "Count contains the total number of Warehouses in the Project.",
                  "format": "int64",
                  "maximum": 9223372036854776000,
                  "minimum": -9223372036854776000,
                  "type": "integer"
                },
                "health": {
                  "description": "Health contains a summary of the collective health of a Project's\nWarehouses.",
                  "properties": {
                    "healthy": {
                      "description": "Healthy contains the number of resources that are explicitly healthy.",
                      "format": "int64",
                      "maximum": 9223372036854776000,
                      "minimum": -9223372036854776000,
                      "type": "integer"
                    }
                  },
                  "type": "object"
                }
              },
              "type": "object"
            }
          },
          "type": "object"
        }
      },
      "type": "object"
    }
  },
  "type": "object"
}<|MERGE_RESOLUTION|>--- conflicted
+++ resolved
@@ -96,7 +96,7 @@
             "description": "WebhookReceiverConfig describes the configuration for a single webhook\nreceiver.",
             "properties": {
               "bitbucket": {
-                "description": "Bitbucket contains the configuration for a webhook receiver that is\ncompatible with Bitbucket payloads.\n\nplatforms.",
+                "description": "Bitbucket contains the configuration for a webhook receiver that is\ncompatible with Bitbucket payloads.",
                 "properties": {
                   "secretRef": {
                     "description": "SecretRef contains a reference to a Secret. For Project-scoped webhook\nreceivers, the referenced Secret must be in the same namespace as the\nProjectConfig.\n\nFor cluster-scoped webhook receivers, the referenced Secret must be in the\ndesignated \"cluster Secrets\" namespace.\n\nThe Secret's data map is expected to contain a `secret` key whose\nvalue is the shared secret used to authenticate the webhook requests sent\nby Bitbucket. For more information please refer to the Bitbucket\ndocumentation:\n  https://support.atlassian.com/bitbucket-cloud/docs/manage-webhooks/",
@@ -117,12 +117,6 @@
                 "type": "object"
               },
               "github": {
-<<<<<<< HEAD
-                "description": "GitHub contains the configuration for a webhook receiver that is compatible\nwith GitHub payloads.\n\nplatforms.",
-                "properties": {
-                  "secretRef": {
-                    "description": "SecretRef contains a reference to a Secret. For Project-scoped webhook\nreceivers, the referenced Secret must be in the same namespace as the\nProjectConfig.\n\nFor cluster-scoped webhook receivers, the referenced Secret must be in the\ndesignated \"cluster Secrets\" namespace.\n\nThe Secret's data map is expected to contain a `secret` key whose value is\nthe shared secret used to authenticate the webhook requests sent by GitHub.\nFor more information please refer to GitHub documentation:\n  https://docs.github.com/en/webhooks/using-webhooks/validating-webhook-deliveries",
-=======
                 "description": "GitHub contains the configuration for a webhook receiver that is compatible\nwith GitHub payloads.",
                 "properties": {
                   "secretRef": {
@@ -148,7 +142,6 @@
                 "properties": {
                   "secretRef": {
                     "description": "SecretRef contains a reference to a Secret. For Project-scoped webhook\nreceivers, the referenced Secret must be in the same namespace as the\nProjectConfig.\n\nFor cluster-scoped webhook receivers, the referenced Secret must be in the\ndesignated \"cluster Secrets\" namespace.\n\nThe secret is expected to contain a `secret-token` key containing the\nshared secret specified when registering the webhook in GitLab. For more\ninformation about this token, please refer to the GitLab documentation:\n  https://docs.gitlab.com/user/project/integrations/webhooks/",
->>>>>>> 24e7d56c
                     "properties": {
                       "name": {
                         "default": "",
@@ -167,6 +160,9 @@
               },
               "name": {
                 "description": "Name is the name of the webhook receiver.",
+                "maxLength": 253,
+                "minLength": 1,
+                "pattern": "^[a-z0-9]([-a-z0-9]*[a-z0-9])?(\\.[a-z0-9]([-a-z0-9]*[a-z0-9])?)*$",
                 "type": "string"
               },
               "quay": {
@@ -191,6 +187,9 @@
                 "type": "object"
               }
             },
+            "required": [
+              "name"
+            ],
             "type": "object"
           },
           "type": "array"
