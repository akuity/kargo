module github.com/akuity/kargo

go 1.25

replace (
	github.com/akuity/kargo/api => ./api
	github.com/akuity/kargo/pkg => ./pkg
)

require (
	cloud.google.com/go/compute/metadata v0.8.0
	code.gitea.io/sdk/gitea v0.21.0
	connectrpc.com/connect v1.18.1
	connectrpc.com/grpchealth v1.4.0
	github.com/AlecAivazis/survey/v2 v2.3.7
	github.com/Masterminds/semver/v3 v3.4.0
	github.com/adrg/xdg v0.5.3
	github.com/akuity/kargo/api v0.0.0
	github.com/akuity/kargo/pkg v0.0.0-00010101000000-000000000000
	github.com/aws/aws-sdk-go-v2 v1.38.1
	github.com/aws/aws-sdk-go-v2/config v1.31.2
	github.com/aws/aws-sdk-go-v2/credentials v1.18.6
	github.com/aws/aws-sdk-go-v2/service/ecr v1.49.2
	github.com/aws/aws-sdk-go-v2/service/sts v1.38.0
	github.com/bmatcuk/doublestar/v4 v4.9.1
	github.com/bombsimon/logrusr/v4 v4.1.0
	github.com/coreos/go-oidc/v3 v3.15.0
	github.com/cyphar/filepath-securejoin v0.4.1
	github.com/evanphx/json-patch/v5 v5.9.11
	github.com/expr-lang/expr v1.17.6
	github.com/fatih/structtag v1.2.0
	github.com/fluxcd/pkg/kustomize v1.19.0
	github.com/go-git/go-git/v5 v5.16.2
	github.com/go-logr/logr v1.4.3
	github.com/gogo/protobuf v1.3.2
	github.com/golang-jwt/jwt/v5 v5.3.0
	github.com/google/go-containerregistry v0.20.6
	github.com/google/go-github/v71 v71.0.0
	github.com/google/go-github/v74 v74.0.0
	github.com/google/uuid v1.6.0
	github.com/hashicorp/go-cleanhttp v0.5.2
	github.com/jferrl/go-githubauth v1.3.0
	github.com/kelseyhightower/envconfig v1.4.0
	github.com/klauspost/compress v1.18.0
	github.com/ktrysmt/go-bitbucket v0.9.86
	github.com/microsoft/azure-devops-go-api/azuredevops/v7 v7.1.0
	github.com/oklog/ulid/v2 v2.1.1
	github.com/otiai10/copy v1.14.1
	github.com/patrickmn/go-cache v2.1.0+incompatible
	github.com/pkg/browser v0.0.0-20240102092130-5ac0b6a4141c
	github.com/rs/cors v1.11.1
	github.com/sirupsen/logrus v1.9.3
	github.com/sosedoff/gitkit v0.4.0
	github.com/spf13/cobra v1.9.1
	github.com/spf13/pflag v1.0.7
	github.com/stretchr/testify v1.10.0
	github.com/technosophos/moniker v0.0.0-20210218184952-3ea787d3943b
	github.com/tidwall/sjson v1.2.5
	github.com/xeipuuv/gojsonschema v1.2.0
	gitlab.com/gitlab-org/api/client-go v0.142.0
	go.uber.org/ratelimit v0.3.1
	go.yaml.in/yaml/v3 v3.0.4
	golang.org/x/crypto v0.41.0
	golang.org/x/net v0.43.0
	golang.org/x/oauth2 v0.30.0
	golang.org/x/sync v0.16.0
	golang.org/x/text v0.28.0
<<<<<<< HEAD
	google.golang.org/api v0.248.0
	google.golang.org/grpc v1.75.0
=======
	google.golang.org/api v0.246.0
	google.golang.org/grpc v1.74.2
>>>>>>> 0274f850
	google.golang.org/protobuf v1.36.8
	gopkg.in/yaml.v3 v3.0.1
	helm.sh/helm/v3 v3.18.6
	k8s.io/api v0.33.4
	k8s.io/apiextensions-apiserver v0.33.4
	k8s.io/apimachinery v0.33.4
	k8s.io/apiserver v0.33.4
	k8s.io/cli-runtime v0.33.4
	k8s.io/client-go v0.33.4
	k8s.io/klog/v2 v2.130.1
	k8s.io/utils v0.0.0-20250502105355-0f33e8f1c979
	oras.land/oras-go/v2 v2.6.0
	sigs.k8s.io/cli-utils v0.37.2
	sigs.k8s.io/controller-runtime v0.21.0
	sigs.k8s.io/kustomize/api v0.20.1
	sigs.k8s.io/kustomize/kyaml v0.20.1
	sigs.k8s.io/yaml v1.6.0
)

require (
	cloud.google.com/go/auth v0.16.5 // indirect
	cloud.google.com/go/auth/oauth2adapt v0.2.8 // indirect
	dario.cat/mergo v1.0.1 // indirect
	github.com/42wim/httpsig v1.2.2 // indirect
	github.com/Azure/go-ansiterm v0.0.0-20250102033503-faa5f7b0171c // indirect
	github.com/BurntSushi/toml v1.5.0 // indirect
	github.com/MakeNowJust/heredoc v1.0.0 // indirect
	github.com/Masterminds/goutils v1.1.1 // indirect
	github.com/Masterminds/sprig/v3 v3.3.0 // indirect
	github.com/Masterminds/squirrel v1.5.4 // indirect
	github.com/asaskevich/govalidator v0.0.0-20230301143203-a9d515a09cc2 // indirect
	github.com/aws/aws-sdk-go-v2/feature/ec2/imds v1.18.4 // indirect
	github.com/aws/aws-sdk-go-v2/internal/configsources v1.4.4 // indirect
	github.com/aws/aws-sdk-go-v2/internal/endpoints/v2 v2.7.4 // indirect
	github.com/aws/aws-sdk-go-v2/internal/ini v1.8.3 // indirect
	github.com/aws/aws-sdk-go-v2/service/internal/accept-encoding v1.13.0 // indirect
	github.com/aws/aws-sdk-go-v2/service/internal/presigned-url v1.13.4 // indirect
	github.com/aws/aws-sdk-go-v2/service/sso v1.28.2 // indirect
	github.com/aws/aws-sdk-go-v2/service/ssooidc v1.33.2 // indirect
	github.com/aws/smithy-go v1.22.5 // indirect
	github.com/benbjohnson/clock v1.3.0 // indirect
	github.com/beorn7/perks v1.0.1 // indirect
	github.com/blang/semver/v4 v4.0.0 // indirect
	github.com/cespare/xxhash/v2 v2.3.0 // indirect
	github.com/chai2010/gettext-go v1.0.2 // indirect
	github.com/containerd/containerd v1.7.27 // indirect
	github.com/containerd/errdefs v1.0.0 // indirect
	github.com/containerd/log v0.1.0 // indirect
	github.com/containerd/platforms v0.2.1 // indirect
	github.com/containerd/stargz-snapshotter/estargz v0.16.3 // indirect
	github.com/davecgh/go-spew v1.1.2-0.20180830191138-d8f796af33cc // indirect
	github.com/davidmz/go-pageant v1.0.2 // indirect
	github.com/docker/cli v28.2.2+incompatible // indirect
	github.com/docker/distribution v2.8.3+incompatible // indirect
	github.com/docker/docker-credential-helpers v0.9.3 // indirect
	github.com/emicklei/go-restful/v3 v3.12.1 // indirect
	github.com/evanphx/json-patch v5.9.11+incompatible // indirect
	github.com/exponent-io/jsonpath v0.0.0-20210407135951-1de76d718b3f // indirect
	github.com/fatih/color v1.16.0 // indirect
	github.com/felixge/httpsnoop v1.0.4 // indirect
	github.com/fsnotify/fsnotify v1.8.0 // indirect
	github.com/fxamacker/cbor/v2 v2.7.0 // indirect
	github.com/go-errors/errors v1.5.1 // indirect
	github.com/go-fed/httpsig v1.1.0 // indirect
	github.com/go-git/gcfg v1.5.1-0.20230307220236-3a3c6141e376 // indirect
	github.com/go-git/go-billy/v5 v5.6.2 // indirect
	github.com/go-gorp/gorp/v3 v3.1.0 // indirect
	github.com/go-jose/go-jose/v4 v4.1.1 // indirect
	github.com/go-logr/stdr v1.2.2 // indirect
	github.com/go-openapi/jsonpointer v0.21.0 // indirect
	github.com/go-openapi/jsonreference v0.21.0 // indirect
	github.com/go-openapi/swag v0.23.0 // indirect
	github.com/gobwas/glob v0.2.3 // indirect
	github.com/gofrs/uuid v4.0.0+incompatible // indirect
	github.com/google/btree v1.1.3 // indirect
	github.com/google/gnostic-models v0.6.9 // indirect
	github.com/google/go-cmp v0.7.0 // indirect
	github.com/google/go-github/v73 v73.0.0 // indirect
	github.com/google/go-querystring v1.1.0 // indirect
	github.com/google/s2a-go v0.1.9 // indirect
	github.com/googleapis/enterprise-certificate-proxy v0.3.6 // indirect
	github.com/googleapis/gax-go/v2 v2.15.0 // indirect
	github.com/gorilla/websocket v1.5.4-0.20250319132907-e064f32e3674 // indirect
	github.com/gosuri/uitable v0.0.4 // indirect
	github.com/gregjones/httpcache v0.0.0-20190611155906-901d90724c79 // indirect
	github.com/hashicorp/errwrap v1.1.0 // indirect
	github.com/hashicorp/go-multierror v1.1.1 // indirect
	github.com/hashicorp/go-retryablehttp v0.7.8 // indirect
	github.com/hashicorp/go-version v1.7.0 // indirect
	github.com/huandu/xstrings v1.5.0 // indirect
	github.com/inconshreveable/mousetrap v1.1.0 // indirect
	github.com/jbenet/go-context v0.0.0-20150711004518-d14ea06fba99 // indirect
	github.com/jmoiron/sqlx v1.4.0 // indirect
	github.com/josharian/intern v1.0.0 // indirect
	github.com/json-iterator/go v1.1.12 // indirect
	github.com/kballard/go-shellquote v0.0.0-20180428030007-95032a82bc51 // indirect
	github.com/lann/builder v0.0.0-20180802200727-47ae307949d0 // indirect
	github.com/lann/ps v0.0.0-20150810152359-62de8c46ede0 // indirect
	github.com/lib/pq v1.10.9 // indirect
	github.com/liggitt/tabwriter v0.0.0-20181228230101-89fcab3d43de // indirect
	github.com/mailru/easyjson v0.9.0 // indirect
	github.com/mattn/go-colorable v0.1.13 // indirect
	github.com/mattn/go-isatty v0.0.20 // indirect
	github.com/mattn/go-runewidth v0.0.9 // indirect
	github.com/mgutz/ansi v0.0.0-20170206155736-9520e82c474b // indirect
	github.com/mitchellh/copystructure v1.2.0 // indirect
	github.com/mitchellh/go-homedir v1.1.0 // indirect
	github.com/mitchellh/go-wordwrap v1.0.1 // indirect
	github.com/mitchellh/mapstructure v1.5.0 // indirect
	github.com/mitchellh/reflectwalk v1.0.2 // indirect
	github.com/moby/spdystream v0.5.0 // indirect
	github.com/moby/term v0.5.2 // indirect
	github.com/modern-go/concurrent v0.0.0-20180306012644-bacd9c7ef1dd // indirect
	github.com/modern-go/reflect2 v1.0.2 // indirect
	github.com/monochromegane/go-gitignore v0.0.0-20200626010858-205db1a8cc00 // indirect
	github.com/munnerz/goautoneg v0.0.0-20191010083416-a7dc8b61c822 // indirect
	github.com/mxk/go-flowrate v0.0.0-20140419014527-cca7078d478f // indirect
	github.com/opencontainers/go-digest v1.0.0 // indirect
	github.com/opencontainers/image-spec v1.1.1 // indirect
	github.com/otiai10/mint v1.6.3 // indirect
	github.com/peterbourgon/diskv v2.0.1+incompatible // indirect
	github.com/pkg/errors v0.9.1 // indirect
	github.com/pmezard/go-difflib v1.0.1-0.20181226105442-5d4384ee4fb2 // indirect
	github.com/prometheus/client_golang v1.22.0 // indirect
	github.com/prometheus/client_model v0.6.1 // indirect
	github.com/prometheus/common v0.62.0 // indirect
	github.com/prometheus/procfs v0.15.1 // indirect
	github.com/rubenv/sql-migrate v1.8.0 // indirect
	github.com/russross/blackfriday/v2 v2.1.0 // indirect
	github.com/santhosh-tekuri/jsonschema/v6 v6.0.2 // indirect
	github.com/shopspring/decimal v1.4.0 // indirect
	github.com/spf13/cast v1.7.0 // indirect
	github.com/stretchr/objx v0.5.2 // indirect
	github.com/tidwall/gjson v1.14.2 // indirect
	github.com/tidwall/match v1.1.1 // indirect
	github.com/tidwall/pretty v1.2.0 // indirect
	github.com/valyala/bytebufferpool v1.0.0 // indirect
	github.com/valyala/fasttemplate v1.2.2 // indirect
	github.com/vbatts/tar-split v0.12.1 // indirect
	github.com/x448/float16 v0.8.4 // indirect
	github.com/xeipuuv/gojsonpointer v0.0.0-20190905194746-02993c407bfb // indirect
	github.com/xeipuuv/gojsonreference v0.0.0-20180127040603-bd5ef7bd5415 // indirect
	github.com/xlab/treeprint v1.2.0 // indirect
	go.opentelemetry.io/auto/sdk v1.1.0 // indirect
	go.opentelemetry.io/contrib/instrumentation/net/http/otelhttp v0.61.0 // indirect
	go.opentelemetry.io/otel v1.37.0 // indirect
	go.opentelemetry.io/otel/metric v1.37.0 // indirect
	go.opentelemetry.io/otel/trace v1.37.0 // indirect
	go.yaml.in/yaml/v2 v2.4.2 // indirect
	golang.org/x/sys v0.35.0 // indirect
	golang.org/x/term v0.34.0 // indirect
	golang.org/x/time v0.12.0 // indirect
	gomodules.xyz/jsonpatch/v2 v2.4.0 // indirect
	google.golang.org/genproto/googleapis/rpc v0.0.0-20250818200422-3122310a409c // indirect
	gopkg.in/evanphx/json-patch.v4 v4.12.0 // indirect
	gopkg.in/inf.v0 v0.9.1 // indirect
	gopkg.in/warnings.v0 v0.1.2 // indirect
	gotest.tools/v3 v3.4.0 // indirect
	k8s.io/component-base v0.33.4 // indirect
	k8s.io/kube-openapi v0.0.0-20250318190949-c8a335a9a2ff // indirect
	k8s.io/kubectl v0.33.3 // indirect
	sigs.k8s.io/json v0.0.0-20241014173422-cfa47c3a1cc8 // indirect
	sigs.k8s.io/randfill v1.0.0 // indirect
	sigs.k8s.io/structured-merge-diff/v4 v4.7.0 // indirect
)<|MERGE_RESOLUTION|>--- conflicted
+++ resolved
@@ -65,13 +65,8 @@
 	golang.org/x/oauth2 v0.30.0
 	golang.org/x/sync v0.16.0
 	golang.org/x/text v0.28.0
-<<<<<<< HEAD
 	google.golang.org/api v0.248.0
 	google.golang.org/grpc v1.75.0
-=======
-	google.golang.org/api v0.246.0
-	google.golang.org/grpc v1.74.2
->>>>>>> 0274f850
 	google.golang.org/protobuf v1.36.8
 	gopkg.in/yaml.v3 v3.0.1
 	helm.sh/helm/v3 v3.18.6
