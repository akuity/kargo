--- conflicted
+++ resolved
@@ -71,21 +71,12 @@
 	google.golang.org/protobuf v1.36.7
 	gopkg.in/yaml.v3 v3.0.1
 	helm.sh/helm/v3 v3.18.5
-<<<<<<< HEAD
-	k8s.io/api v0.33.3
-	k8s.io/apiextensions-apiserver v0.33.3
-	k8s.io/apimachinery v0.33.4
-	k8s.io/apiserver v0.33.3
-	k8s.io/cli-runtime v0.33.3
-	k8s.io/client-go v0.33.3
-=======
 	k8s.io/api v0.33.4
 	k8s.io/apiextensions-apiserver v0.33.4
 	k8s.io/apimachinery v0.33.4
 	k8s.io/apiserver v0.33.4
 	k8s.io/cli-runtime v0.33.4
 	k8s.io/client-go v0.33.4
->>>>>>> bcf9cd5c
 	k8s.io/klog/v2 v2.130.1
 	k8s.io/utils v0.0.0-20250502105355-0f33e8f1c979
 	oras.land/oras-go/v2 v2.6.0
