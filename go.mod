module github.com/akuity/kargo

go 1.25.0

replace github.com/akuity/kargo/api => ./api

replace (
	// NB(hidde): required because of https://github.com/kubernetes-sigs/kustomize/issues/6014
	sigs.k8s.io/kustomize/api => sigs.k8s.io/kustomize/api v0.20.1
	sigs.k8s.io/kustomize/kyaml => sigs.k8s.io/kustomize/kyaml v0.20.1
)

require (
	cloud.google.com/go/compute/metadata v0.9.0
	code.gitea.io/sdk/gitea v0.22.1
	connectrpc.com/connect v1.19.1
	connectrpc.com/grpchealth v1.4.0
	github.com/AlecAivazis/survey/v2 v2.3.7
	github.com/Azure/azure-sdk-for-go/sdk/azcore v1.20.0
	github.com/Azure/azure-sdk-for-go/sdk/azidentity v1.13.1
	github.com/Azure/azure-sdk-for-go/sdk/containers/azcontainerregistry v0.2.3
	github.com/Masterminds/semver/v3 v3.4.0
	github.com/adrg/xdg v0.5.3
	github.com/akuity/kargo/api v0.0.0
	github.com/aws/aws-sdk-go-v2 v1.41.0
	github.com/aws/aws-sdk-go-v2/config v1.32.5
	github.com/aws/aws-sdk-go-v2/credentials v1.19.5
	github.com/aws/aws-sdk-go-v2/service/ecr v1.54.4
	github.com/aws/aws-sdk-go-v2/service/sts v1.41.5
	github.com/bmatcuk/doublestar/v4 v4.9.1
	github.com/bombsimon/logrusr/v4 v4.1.0
	github.com/coreos/go-oidc/v3 v3.17.0
	github.com/cyphar/filepath-securejoin v0.6.1
	github.com/evanphx/json-patch/v5 v5.9.11
	github.com/expr-lang/expr v1.17.6
	github.com/fatih/structtag v1.2.0
	github.com/fluxcd/pkg/kustomize v1.24.0
	github.com/go-git/go-git/v5 v5.16.4
	github.com/go-logr/logr v1.4.3
	github.com/go-logr/zapr v1.3.0
	github.com/gogo/protobuf v1.3.2
	github.com/golang-jwt/jwt/v5 v5.3.0
	github.com/google/go-containerregistry v0.20.7
	github.com/google/go-github/v76 v76.0.0
	github.com/google/uuid v1.6.0
	github.com/hashicorp/go-cleanhttp v0.5.2
	github.com/jferrl/go-githubauth v1.5.0
	github.com/kelseyhightower/envconfig v1.4.0
	github.com/klauspost/compress v1.18.2
	github.com/ktrysmt/go-bitbucket v0.9.87
	github.com/microsoft/azure-devops-go-api/azuredevops/v7 v7.1.0
	github.com/oklog/ulid/v2 v2.1.1
	github.com/otiai10/copy v1.14.1
	github.com/patrickmn/go-cache v2.1.0+incompatible
	github.com/pkg/browser v0.0.0-20240102092130-5ac0b6a4141c
	github.com/rs/cors v1.11.1
	github.com/sirupsen/logrus v1.9.3
	github.com/sosedoff/gitkit v0.4.0
	github.com/spf13/cobra v1.10.2
	github.com/spf13/pflag v1.0.10
	github.com/stretchr/testify v1.11.1
	github.com/technosophos/moniker v0.0.0-20210218184952-3ea787d3943b
	github.com/tidwall/sjson v1.2.5
	github.com/valyala/fasttemplate v1.2.2
	github.com/xeipuuv/gojsonschema v1.2.0
	gitlab.com/gitlab-org/api/client-go v1.8.1
	go.uber.org/ratelimit v0.3.1
	go.uber.org/zap v1.27.1
	go.yaml.in/yaml/v3 v3.0.4
	golang.org/x/crypto v0.46.0
	golang.org/x/net v0.48.0
	golang.org/x/oauth2 v0.34.0
	golang.org/x/sync v0.19.0
	golang.org/x/text v0.32.0
	google.golang.org/api v0.257.0
	google.golang.org/grpc v1.77.0
	google.golang.org/protobuf v1.36.11
	gopkg.in/yaml.v3 v3.0.1
<<<<<<< HEAD
	helm.sh/helm/v3 v3.19.2
=======
	helm.sh/helm/v3 v3.19.4
>>>>>>> 6de5fd94
	k8s.io/api v0.34.3
	k8s.io/apiextensions-apiserver v0.34.3
	k8s.io/apimachinery v0.34.3
	k8s.io/apiserver v0.34.3
<<<<<<< HEAD
	k8s.io/cli-runtime v0.34.2
=======
	k8s.io/cli-runtime v0.34.3
>>>>>>> 6de5fd94
	k8s.io/client-go v0.34.3
	k8s.io/klog/v2 v2.130.1
	k8s.io/utils v0.0.0-20250604170112-4c0f3b243397
	oras.land/oras-go/v2 v2.6.0
	sigs.k8s.io/cli-utils v0.37.2
	sigs.k8s.io/controller-runtime v0.22.4
	sigs.k8s.io/kustomize/api v0.21.0
	sigs.k8s.io/kustomize/kyaml v0.21.0
	sigs.k8s.io/yaml v1.6.0
)

require (
	cloud.google.com/go/auth v0.17.0 // indirect
	cloud.google.com/go/auth/oauth2adapt v0.2.8 // indirect
	dario.cat/mergo v1.0.1 // indirect
	github.com/42wim/httpsig v1.2.3 // indirect
	github.com/Azure/azure-sdk-for-go/sdk/internal v1.11.2 // indirect
	github.com/Azure/go-ansiterm v0.0.0-20250102033503-faa5f7b0171c // indirect
	github.com/AzureAD/microsoft-authentication-library-for-go v1.6.0 // indirect
	github.com/BurntSushi/toml v1.5.0 // indirect
	github.com/MakeNowJust/heredoc v1.0.0 // indirect
	github.com/Masterminds/goutils v1.1.1 // indirect
	github.com/Masterminds/sprig/v3 v3.3.0 // indirect
	github.com/Masterminds/squirrel v1.5.4 // indirect
	github.com/asaskevich/govalidator v0.0.0-20230301143203-a9d515a09cc2 // indirect
	github.com/aws/aws-sdk-go-v2/feature/ec2/imds v1.18.16 // indirect
	github.com/aws/aws-sdk-go-v2/internal/configsources v1.4.16 // indirect
	github.com/aws/aws-sdk-go-v2/internal/endpoints/v2 v2.7.16 // indirect
	github.com/aws/aws-sdk-go-v2/internal/ini v1.8.4 // indirect
	github.com/aws/aws-sdk-go-v2/service/internal/accept-encoding v1.13.4 // indirect
	github.com/aws/aws-sdk-go-v2/service/internal/presigned-url v1.13.16 // indirect
	github.com/aws/aws-sdk-go-v2/service/signin v1.0.4 // indirect
	github.com/aws/aws-sdk-go-v2/service/sso v1.30.7 // indirect
	github.com/aws/aws-sdk-go-v2/service/ssooidc v1.35.12 // indirect
	github.com/aws/smithy-go v1.24.0 // indirect
	github.com/benbjohnson/clock v1.3.0 // indirect
	github.com/beorn7/perks v1.0.1 // indirect
	github.com/blang/semver/v4 v4.0.0 // indirect
	github.com/cespare/xxhash/v2 v2.3.0 // indirect
	github.com/chai2010/gettext-go v1.0.2 // indirect
	github.com/containerd/containerd v1.7.29 // indirect
	github.com/containerd/errdefs v1.0.0 // indirect
	github.com/containerd/log v0.1.0 // indirect
	github.com/containerd/platforms v0.2.1 // indirect
	github.com/containerd/stargz-snapshotter/estargz v0.18.1 // indirect
	github.com/davecgh/go-spew v1.1.2-0.20180830191138-d8f796af33cc // indirect
	github.com/davidmz/go-pageant v1.0.2 // indirect
	github.com/docker/cli v29.0.3+incompatible // indirect
	github.com/docker/distribution v2.8.3+incompatible // indirect
	github.com/docker/docker-credential-helpers v0.9.3 // indirect
	github.com/emicklei/go-restful/v3 v3.12.2 // indirect
	github.com/evanphx/json-patch v5.9.11+incompatible // indirect
	github.com/exponent-io/jsonpath v0.0.0-20210407135951-1de76d718b3f // indirect
	github.com/fatih/color v1.16.0 // indirect
	github.com/felixge/httpsnoop v1.0.4 // indirect
	github.com/fsnotify/fsnotify v1.9.0 // indirect
	github.com/fxamacker/cbor/v2 v2.9.0 // indirect
	github.com/go-errors/errors v1.5.1 // indirect
	github.com/go-fed/httpsig v1.1.0 // indirect
	github.com/go-git/gcfg v1.5.1-0.20230307220236-3a3c6141e376 // indirect
	github.com/go-git/go-billy/v5 v5.6.2 // indirect
	github.com/go-gorp/gorp/v3 v3.1.0 // indirect
	github.com/go-jose/go-jose/v4 v4.1.3 // indirect
	github.com/go-logr/stdr v1.2.2 // indirect
	github.com/go-openapi/jsonpointer v0.21.0 // indirect
	github.com/go-openapi/jsonreference v0.21.0 // indirect
	github.com/go-openapi/swag v0.23.0 // indirect
	github.com/gobwas/glob v0.2.3 // indirect
	github.com/gofrs/uuid v4.0.0+incompatible // indirect
	github.com/google/btree v1.1.3 // indirect
	github.com/google/gnostic-models v0.7.0 // indirect
	github.com/google/go-cmp v0.7.0 // indirect
	github.com/google/go-querystring v1.1.0 // indirect
	github.com/google/s2a-go v0.1.9 // indirect
	github.com/googleapis/enterprise-certificate-proxy v0.3.7 // indirect
	github.com/googleapis/gax-go/v2 v2.15.0 // indirect
	github.com/gorilla/websocket v1.5.4-0.20250319132907-e064f32e3674 // indirect
	github.com/gosuri/uitable v0.0.4 // indirect
	github.com/gregjones/httpcache v0.0.0-20190611155906-901d90724c79 // indirect
	github.com/hashicorp/errwrap v1.1.0 // indirect
	github.com/hashicorp/go-multierror v1.1.1 // indirect
	github.com/hashicorp/go-retryablehttp v0.7.8 // indirect
	github.com/hashicorp/go-version v1.7.0 // indirect
	github.com/huandu/xstrings v1.5.0 // indirect
	github.com/inconshreveable/mousetrap v1.1.0 // indirect
	github.com/jbenet/go-context v0.0.0-20150711004518-d14ea06fba99 // indirect
	github.com/jmoiron/sqlx v1.4.0 // indirect
	github.com/josharian/intern v1.0.0 // indirect
	github.com/json-iterator/go v1.1.12 // indirect
	github.com/kballard/go-shellquote v0.0.0-20180428030007-95032a82bc51 // indirect
	github.com/kylelemons/godebug v1.1.0 // indirect
	github.com/lann/builder v0.0.0-20180802200727-47ae307949d0 // indirect
	github.com/lann/ps v0.0.0-20150810152359-62de8c46ede0 // indirect
	github.com/lib/pq v1.10.9 // indirect
	github.com/liggitt/tabwriter v0.0.0-20181228230101-89fcab3d43de // indirect
	github.com/mailru/easyjson v0.9.0 // indirect
	github.com/mattn/go-colorable v0.1.13 // indirect
	github.com/mattn/go-isatty v0.0.20 // indirect
	github.com/mattn/go-runewidth v0.0.9 // indirect
	github.com/mgutz/ansi v0.0.0-20170206155736-9520e82c474b // indirect
	github.com/mitchellh/copystructure v1.2.0 // indirect
	github.com/mitchellh/go-homedir v1.1.0 // indirect
	github.com/mitchellh/go-wordwrap v1.0.1 // indirect
	github.com/mitchellh/mapstructure v1.5.0 // indirect
	github.com/mitchellh/reflectwalk v1.0.2 // indirect
	github.com/moby/spdystream v0.5.0 // indirect
	github.com/moby/term v0.5.2 // indirect
	github.com/modern-go/concurrent v0.0.0-20180306012644-bacd9c7ef1dd // indirect
	github.com/modern-go/reflect2 v1.0.3-0.20250322232337-35a7c28c31ee // indirect
	github.com/monochromegane/go-gitignore v0.0.0-20200626010858-205db1a8cc00 // indirect
	github.com/munnerz/goautoneg v0.0.0-20191010083416-a7dc8b61c822 // indirect
	github.com/mxk/go-flowrate v0.0.0-20140419014527-cca7078d478f // indirect
	github.com/opencontainers/go-digest v1.0.0 // indirect
	github.com/opencontainers/image-spec v1.1.1 // indirect
	github.com/otiai10/mint v1.6.3 // indirect
	github.com/peterbourgon/diskv v2.0.1+incompatible // indirect
	github.com/pkg/errors v0.9.1 // indirect
	github.com/pmezard/go-difflib v1.0.1-0.20181226105442-5d4384ee4fb2 // indirect
	github.com/prometheus/client_golang v1.23.0 // indirect
	github.com/prometheus/client_model v0.6.2 // indirect
	github.com/prometheus/common v0.65.0 // indirect
	github.com/prometheus/procfs v0.16.1 // indirect
	github.com/rubenv/sql-migrate v1.8.0 // indirect
	github.com/russross/blackfriday/v2 v2.1.0 // indirect
	github.com/santhosh-tekuri/jsonschema/v6 v6.0.2 // indirect
	github.com/shopspring/decimal v1.4.0 // indirect
	github.com/spf13/cast v1.7.0 // indirect
	github.com/stretchr/objx v0.5.2 // indirect
	github.com/tidwall/gjson v1.14.2 // indirect
	github.com/tidwall/match v1.1.1 // indirect
	github.com/tidwall/pretty v1.2.0 // indirect
	github.com/valyala/bytebufferpool v1.0.0 // indirect
	github.com/vbatts/tar-split v0.12.2 // indirect
	github.com/x448/float16 v0.8.4 // indirect
	github.com/xeipuuv/gojsonpointer v0.0.0-20190905194746-02993c407bfb // indirect
	github.com/xeipuuv/gojsonreference v0.0.0-20180127040603-bd5ef7bd5415 // indirect
	github.com/xlab/treeprint v1.2.0 // indirect
	go.opentelemetry.io/auto/sdk v1.2.1 // indirect
	go.opentelemetry.io/contrib/instrumentation/net/http/otelhttp v0.61.0 // indirect
	go.opentelemetry.io/otel v1.38.0 // indirect
	go.opentelemetry.io/otel/metric v1.38.0 // indirect
	go.opentelemetry.io/otel/trace v1.38.0 // indirect
	go.uber.org/multierr v1.11.0 // indirect
	go.yaml.in/yaml/v2 v2.4.2 // indirect
	golang.org/x/sys v0.39.0 // indirect
	golang.org/x/term v0.38.0 // indirect
	golang.org/x/time v0.14.0 // indirect
	gomodules.xyz/jsonpatch/v2 v2.4.0 // indirect
	google.golang.org/genproto/googleapis/rpc v0.0.0-20251124214823-79d6a2a48846 // indirect
	gopkg.in/evanphx/json-patch.v4 v4.12.0 // indirect
	gopkg.in/inf.v0 v0.9.1 // indirect
	gopkg.in/warnings.v0 v0.1.2 // indirect
	gotest.tools/v3 v3.4.0 // indirect
	k8s.io/component-base v0.34.3 // indirect
	k8s.io/kube-openapi v0.0.0-20250710124328-f3f2b991d03b // indirect
	k8s.io/kubectl v0.34.2 // indirect
	sigs.k8s.io/json v0.0.0-20241014173422-cfa47c3a1cc8 // indirect
	sigs.k8s.io/randfill v1.0.0 // indirect
	sigs.k8s.io/structured-merge-diff/v6 v6.3.0 // indirect
)<|MERGE_RESOLUTION|>--- conflicted
+++ resolved
@@ -76,20 +76,12 @@
 	google.golang.org/grpc v1.77.0
 	google.golang.org/protobuf v1.36.11
 	gopkg.in/yaml.v3 v3.0.1
-<<<<<<< HEAD
-	helm.sh/helm/v3 v3.19.2
-=======
 	helm.sh/helm/v3 v3.19.4
->>>>>>> 6de5fd94
 	k8s.io/api v0.34.3
 	k8s.io/apiextensions-apiserver v0.34.3
 	k8s.io/apimachinery v0.34.3
 	k8s.io/apiserver v0.34.3
-<<<<<<< HEAD
-	k8s.io/cli-runtime v0.34.2
-=======
 	k8s.io/cli-runtime v0.34.3
->>>>>>> 6de5fd94
 	k8s.io/client-go v0.34.3
 	k8s.io/klog/v2 v2.130.1
 	k8s.io/utils v0.0.0-20250604170112-4c0f3b243397
