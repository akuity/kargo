module github.com/akuity/kargo

<<<<<<< HEAD
go 1.24.1

replace (
	github.com/akuity/kargo/api => ./api
	github.com/akuity/kargo/pkg => ./pkg
)
=======
go 1.23.4

toolchain go1.24.1
>>>>>>> 664bf2ba

require (
	code.gitea.io/sdk/gitea v0.20.0
	connectrpc.com/connect v1.18.1
	connectrpc.com/grpchealth v1.3.0
	github.com/AlecAivazis/survey/v2 v2.3.7
	github.com/Masterminds/semver/v3 v3.3.1
	github.com/adrg/xdg v0.5.3
	github.com/akuity/kargo/api v0.0.0
	github.com/akuity/kargo/pkg v0.0.0
	github.com/aws/aws-sdk-go-v2 v1.36.3
	github.com/aws/aws-sdk-go-v2/config v1.29.9
	github.com/aws/aws-sdk-go-v2/credentials v1.17.62
	github.com/aws/aws-sdk-go-v2/service/ecr v1.43.0
	github.com/aws/aws-sdk-go-v2/service/sts v1.33.17
	github.com/bacongobbler/browser v1.1.0
	github.com/bmatcuk/doublestar/v4 v4.8.1
	github.com/bombsimon/logrusr/v4 v4.1.0
	github.com/coreos/go-oidc/v3 v3.13.0
	github.com/cyphar/filepath-securejoin v0.4.1
	github.com/evanphx/json-patch/v5 v5.9.11
	github.com/expr-lang/expr v1.17.0
	github.com/fatih/structtag v1.2.0
	github.com/fluxcd/pkg/kustomize v1.16.0
	github.com/go-git/go-git/v5 v5.14.0
	github.com/gogo/protobuf v1.3.2
	github.com/golang-jwt/jwt/v5 v5.2.1
	github.com/google/go-containerregistry v0.20.3
	github.com/google/uuid v1.6.0
	github.com/hashicorp/go-cleanhttp v0.5.2
	github.com/jferrl/go-githubauth v1.1.1
	github.com/kelseyhightower/envconfig v1.4.0
	github.com/klauspost/compress v1.18.0
	github.com/microsoft/azure-devops-go-api/azuredevops/v7 v7.1.0
	github.com/oklog/ulid/v2 v2.1.0
	github.com/otiai10/copy v1.14.1
	github.com/patrickmn/go-cache v2.1.0+incompatible
	github.com/rs/cors v1.11.1
	github.com/sirupsen/logrus v1.9.3
	github.com/sosedoff/gitkit v0.4.0
	github.com/spf13/cobra v1.9.1
	github.com/spf13/pflag v1.0.6
	github.com/stretchr/testify v1.10.0
	github.com/technosophos/moniker v0.0.0-20210218184952-3ea787d3943b
	github.com/tidwall/sjson v1.2.5
	github.com/valyala/fasttemplate v1.2.2
	github.com/xeipuuv/gojsonschema v1.2.0
	gitlab.com/gitlab-org/api/client-go v0.125.0
	go.uber.org/ratelimit v0.3.1
	golang.org/x/crypto v0.36.0
	golang.org/x/net v0.37.0
	golang.org/x/oauth2 v0.28.0
	golang.org/x/sync v0.12.0
	google.golang.org/api v0.226.0
	google.golang.org/grpc v1.71.0
	google.golang.org/protobuf v1.36.5
	gopkg.in/yaml.v3 v3.0.1
	helm.sh/helm/v3 v3.17.2
	k8s.io/api v0.32.3
	k8s.io/apimachinery v0.32.3
	k8s.io/apiserver v0.32.3
	k8s.io/cli-runtime v0.32.3
	k8s.io/client-go v0.32.3
	k8s.io/klog/v2 v2.130.1
	k8s.io/utils v0.0.0-20241210054802-24370beab758
	oras.land/oras-go v1.2.6
	sigs.k8s.io/controller-runtime v0.20.3
	sigs.k8s.io/yaml v1.4.0
)

require (
	cloud.google.com/go/auth v0.15.0 // indirect
	cloud.google.com/go/auth/oauth2adapt v0.2.7 // indirect
	dario.cat/mergo v1.0.1 // indirect
	github.com/42wim/httpsig v1.2.1 // indirect
	github.com/BurntSushi/toml v1.4.0 // indirect
	github.com/MakeNowJust/heredoc v1.0.0 // indirect
	github.com/Masterminds/goutils v1.1.1 // indirect
	github.com/Masterminds/sprig/v3 v3.3.0 // indirect
	github.com/Masterminds/squirrel v1.5.4 // indirect
	github.com/asaskevich/govalidator v0.0.0-20230301143203-a9d515a09cc2 // indirect
	github.com/aws/aws-sdk-go-v2/feature/ec2/imds v1.16.30 // indirect
	github.com/aws/aws-sdk-go-v2/internal/configsources v1.3.34 // indirect
	github.com/aws/aws-sdk-go-v2/internal/endpoints/v2 v2.6.34 // indirect
	github.com/aws/aws-sdk-go-v2/internal/ini v1.8.3 // indirect
	github.com/aws/aws-sdk-go-v2/service/internal/accept-encoding v1.12.3 // indirect
	github.com/aws/aws-sdk-go-v2/service/internal/presigned-url v1.12.15 // indirect
	github.com/aws/aws-sdk-go-v2/service/sso v1.25.1 // indirect
	github.com/aws/aws-sdk-go-v2/service/ssooidc v1.29.1 // indirect
	github.com/aws/smithy-go v1.22.2 // indirect
	github.com/blang/semver/v4 v4.0.0 // indirect
	github.com/chai2010/gettext-go v1.0.2 // indirect
	github.com/containerd/errdefs v0.3.0 // indirect
	github.com/containerd/platforms v0.2.1 // indirect
	github.com/davidmz/go-pageant v1.0.2 // indirect
	github.com/evanphx/json-patch v5.9.0+incompatible // indirect
	github.com/exponent-io/jsonpath v0.0.0-20210407135951-1de76d718b3f // indirect
	github.com/fatih/color v1.16.0 // indirect
	github.com/fsnotify/fsnotify v1.8.0 // indirect
	github.com/fxamacker/cbor/v2 v2.7.0 // indirect
	github.com/go-fed/httpsig v1.1.0 // indirect
	github.com/go-git/gcfg v1.5.1-0.20230307220236-3a3c6141e376 // indirect
	github.com/go-git/go-billy/v5 v5.6.2 // indirect
	github.com/go-gorp/gorp/v3 v3.1.0 // indirect
	github.com/gobwas/glob v0.2.3 // indirect
	github.com/gofrs/uuid v4.0.0+incompatible // indirect
	github.com/google/go-github/v64 v64.0.0 // indirect
	github.com/google/s2a-go v0.1.9 // indirect
	github.com/googleapis/enterprise-certificate-proxy v0.3.5 // indirect
	github.com/googleapis/gax-go/v2 v2.14.1 // indirect
	github.com/gorilla/websocket v1.5.0 // indirect
	github.com/gosuri/uitable v0.0.4 // indirect
	github.com/hashicorp/errwrap v1.1.0 // indirect
	github.com/hashicorp/go-multierror v1.1.1 // indirect
	github.com/hashicorp/go-version v1.6.0 // indirect
	github.com/huandu/xstrings v1.5.0 // indirect
	github.com/jbenet/go-context v0.0.0-20150711004518-d14ea06fba99 // indirect
	github.com/jmoiron/sqlx v1.4.0 // indirect
	github.com/lann/builder v0.0.0-20180802200727-47ae307949d0 // indirect
	github.com/lann/ps v0.0.0-20150810152359-62de8c46ede0 // indirect
	github.com/lib/pq v1.10.9 // indirect
	github.com/mattn/go-runewidth v0.0.9 // indirect
	github.com/mitchellh/copystructure v1.2.0 // indirect
	github.com/mitchellh/go-wordwrap v1.0.1 // indirect
	github.com/mitchellh/reflectwalk v1.0.2 // indirect
	github.com/moby/spdystream v0.5.0 // indirect
	github.com/mxk/go-flowrate v0.0.0-20140419014527-cca7078d478f // indirect
	github.com/otiai10/mint v1.6.3 // indirect
	github.com/rubenv/sql-migrate v1.7.1 // indirect
	github.com/russross/blackfriday/v2 v2.1.0 // indirect
	github.com/shopspring/decimal v1.4.0 // indirect
	github.com/spf13/cast v1.7.0 // indirect
	github.com/stretchr/objx v0.5.2 // indirect
	github.com/tidwall/gjson v1.14.2 // indirect
	github.com/tidwall/match v1.1.1 // indirect
	github.com/tidwall/pretty v1.2.0 // indirect
	github.com/valyala/bytebufferpool v1.0.0 // indirect
	github.com/x448/float16 v0.8.4 // indirect
	github.com/xeipuuv/gojsonpointer v0.0.0-20190905194746-02993c407bfb // indirect
	github.com/xeipuuv/gojsonreference v0.0.0-20180127040603-bd5ef7bd5415 // indirect
	go.opentelemetry.io/auto/sdk v1.1.0 // indirect
	gopkg.in/evanphx/json-patch.v4 v4.12.0 // indirect
	gopkg.in/warnings.v0 v0.1.2 // indirect
	k8s.io/component-base v0.32.3 // indirect
	k8s.io/kubectl v0.32.2 // indirect
)

require (
	cloud.google.com/go/compute/metadata v0.6.0
	github.com/AdaLogics/go-fuzz-headers v0.0.0-20230811130428-ced1acdcaa24 // indirect
	github.com/Azure/go-ansiterm v0.0.0-20230124172434-306776ec8161 // indirect
	github.com/benbjohnson/clock v1.3.0 // indirect
	github.com/beorn7/perks v1.0.1 // indirect
	github.com/cespare/xxhash/v2 v2.3.0 // indirect
	github.com/containerd/containerd v1.7.27 // indirect
	github.com/containerd/log v0.1.0 // indirect
	github.com/containerd/stargz-snapshotter/estargz v0.16.3 // indirect
	github.com/davecgh/go-spew v1.1.2-0.20180830191138-d8f796af33cc // indirect
	github.com/distribution/reference v0.6.0 // indirect
	github.com/docker/cli v27.5.0+incompatible // indirect
	github.com/docker/distribution v2.8.3+incompatible // indirect
	github.com/docker/docker v27.5.0+incompatible // indirect
	github.com/docker/docker-credential-helpers v0.8.2 // indirect
	github.com/docker/go-connections v0.5.0 // indirect
	github.com/docker/go-metrics v0.0.1 // indirect
	github.com/docker/libtrust v0.0.0-20160708172513-aabc10ec26b7 // indirect
	github.com/emicklei/go-restful/v3 v3.12.1 // indirect
	github.com/felixge/httpsnoop v1.0.4 // indirect
	github.com/go-errors/errors v1.5.1 // indirect
	github.com/go-jose/go-jose/v4 v4.0.5 // indirect
	github.com/go-logr/logr v1.4.2
	github.com/go-logr/stdr v1.2.2 // indirect
	github.com/go-openapi/jsonpointer v0.21.0 // indirect
	github.com/go-openapi/jsonreference v0.21.0 // indirect
	github.com/go-openapi/swag v0.23.0 // indirect
	github.com/golang/protobuf v1.5.4 // indirect
	github.com/google/btree v1.1.3 // indirect
	github.com/google/gnostic-models v0.6.9 // indirect
	github.com/google/go-cmp v0.7.0 // indirect
	github.com/google/go-github/v56 v56.0.0
	github.com/google/go-querystring v1.1.0 // indirect
	github.com/google/gofuzz v1.2.0 // indirect
	github.com/google/shlex v0.0.0-20191202100458-e7afc7fbc510 // indirect
	github.com/gorilla/mux v1.8.1 // indirect
	github.com/gregjones/httpcache v0.0.0-20190611155906-901d90724c79 // indirect
	github.com/hashicorp/go-retryablehttp v0.7.7 // indirect
	github.com/inconshreveable/mousetrap v1.1.0 // indirect
	github.com/josharian/intern v1.0.0 // indirect
	github.com/json-iterator/go v1.1.12 // indirect
	github.com/kballard/go-shellquote v0.0.0-20180428030007-95032a82bc51 // indirect
	github.com/liggitt/tabwriter v0.0.0-20181228230101-89fcab3d43de // indirect
	github.com/mailru/easyjson v0.9.0 // indirect
	github.com/mattn/go-colorable v0.1.13 // indirect
	github.com/mattn/go-isatty v0.0.20 // indirect
	github.com/mgutz/ansi v0.0.0-20170206155736-9520e82c474b // indirect
	github.com/mitchellh/go-homedir v1.1.0 // indirect
	github.com/moby/locker v1.0.1 // indirect
	github.com/moby/term v0.5.0 // indirect
	github.com/modern-go/concurrent v0.0.0-20180306012644-bacd9c7ef1dd // indirect
	github.com/modern-go/reflect2 v1.0.2 // indirect
	github.com/monochromegane/go-gitignore v0.0.0-20200626010858-205db1a8cc00 // indirect
	github.com/munnerz/goautoneg v0.0.0-20191010083416-a7dc8b61c822 // indirect
	github.com/opencontainers/go-digest v1.0.0 // indirect
	github.com/opencontainers/image-spec v1.1.0 // indirect
	github.com/peterbourgon/diskv v2.0.1+incompatible // indirect
	github.com/pkg/errors v0.9.1 // indirect
	github.com/pmezard/go-difflib v1.0.1-0.20181226105442-5d4384ee4fb2 // indirect
	github.com/prometheus/client_golang v1.20.5 // indirect
	github.com/prometheus/client_model v0.6.1 // indirect
	github.com/prometheus/common v0.62.0 // indirect
	github.com/prometheus/procfs v0.15.1 // indirect
	github.com/vbatts/tar-split v0.11.6 // indirect
	github.com/xlab/treeprint v1.2.0 // indirect
	go.opentelemetry.io/contrib/instrumentation/net/http/otelhttp v0.59.0 // indirect
	go.opentelemetry.io/otel v1.34.0 // indirect
	go.opentelemetry.io/otel/metric v1.34.0 // indirect
	go.opentelemetry.io/otel/trace v1.34.0 // indirect
	golang.org/x/sys v0.31.0 // indirect
	golang.org/x/term v0.30.0 // indirect
	golang.org/x/text v0.23.0 // indirect
	golang.org/x/time v0.11.0 // indirect
	gomodules.xyz/jsonpatch/v2 v2.4.0 // indirect
	google.golang.org/genproto/googleapis/rpc v0.0.0-20250303144028-a0af3efb3deb // indirect
	gopkg.in/inf.v0 v0.9.1 // indirect
	k8s.io/apiextensions-apiserver v0.32.3
	k8s.io/kube-openapi v0.0.0-20241212222426-2c72e554b1e7 // indirect
	sigs.k8s.io/json v0.0.0-20241014173422-cfa47c3a1cc8 // indirect
	sigs.k8s.io/kustomize/api v0.19.0
	sigs.k8s.io/kustomize/kyaml v0.19.0
	sigs.k8s.io/structured-merge-diff/v4 v4.5.0 // indirect
)<|MERGE_RESOLUTION|>--- conflicted
+++ resolved
@@ -1,17 +1,13 @@
 module github.com/akuity/kargo
 
-<<<<<<< HEAD
 go 1.24.1
+
+toolchain go1.24.1
 
 replace (
 	github.com/akuity/kargo/api => ./api
 	github.com/akuity/kargo/pkg => ./pkg
 )
-=======
-go 1.23.4
-
-toolchain go1.24.1
->>>>>>> 664bf2ba
 
 require (
 	code.gitea.io/sdk/gitea v0.20.0
