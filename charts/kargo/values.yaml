## Default values for kargo.
## A human-readable version can be found in the chart README.
## This is a YAML-formatted file.
## Declare variables to be passed into your templates.

## @section Image Parameters
image:
  ## @param image.repository Image repository of Kargo
  repository: ghcr.io/akuity/kargo
  ## @param image.tag Overrides the image tag. The default tag is the value of `.Chart.AppVersion`
  tag: ""
  ## @param image.pullPolicy Image pull policy
  pullPolicy: IfNotPresent
  ## @param image.pullSecrets List of imagePullSecrets.
  pullSecrets: []
  # - name: regcred

## @section RBAC
rbac:
  ## @param rbac.installClusterRoles Indicates if `ClusterRoles` should be installed.
  installClusterRoles: true
  ## @param rbac.installClusterRoleBindings Indicates if `ClusterRoleBindings` should be installed.
  installClusterRoleBindings: true

## @section KubeConfigs
## @descriptionStart
## Optionally point to Kubernetes Secrets containing kubeconfig for:
##
## 1. A remote cluster hosting Kargo resources
##
## 2. A remote cluster hosting Argo CD resources
##
## 3. A remote cluster that is running Argo Rollouts and is a suitable location
##    to execute user-defined verification processes in the form of Argo
##    Rollouts AnalysisRuns
##
## This flexibility is useful for various advanced use cases -- especially
## topologies where Kargo data may be sharded, with Kargo controllers distributed
## across many clusters. Any two, or even all three, of these configurations may
## be the same. In the average case, these should all be left unspecified. All
## that are unspecified will default to configuration for the cluster in which
## the Kargo controller is running.
## @descriptionEnd
## @skip kubeconfigSecrets
kubeconfigSecrets: {}
  ## @param kubeconfigSecrets.kargo [nullable] Kubernetes `Secret` name containing kubeconfig for a remote Kubernetes cluster hosting Kargo resources. Used by all Kargo components.
  # kargo: ""
  ## @param kubeconfigSecrets.argocd [nullable] Kubernetes `Secret` name containing kubeconfig for a remote Kubernetes cluster hosting Argo CD resources. Used by Kargo controller(s) only.
  # argocd: ""
  ## @param kubeconfigSecrets.rollouts [nullable] Kubernetes `Secret` name containing kubeconfig for a remote Kubernetes cluster that can execute Argo Rollouts AnalysisRuns. Used by Kargo controller(s) only.
  # rollouts: ""

## @section Labels
## @param additionalLabels Additional labels to add to all resources.
additionalLabels: {}
  # my-label: my-value

## @section API
api:
  ## @param api.enabled Whether the API server is enabled.
  enabled: true
  ## @param api.replicas The number of API server pods.
  replicas: 1
  ## @param api.host The domain name where Kargo's API server will be accessible. When applicable, this is used for generation of an Ingress resource, certificates, and the OpenID Connect issuer and callback URLs. Note: The value in this field MAY include a port number and MUST NOT specify the protocol (http vs https), which is automatically inferred from other configuration options.
  host: localhost
  ## @param api.logLevel The log level for the API server.
  logLevel: INFO
  ## @param api.resources Resources limits and requests for the api containers.
  resources: {}
    # limits:
    #   cpu: 100m
    #   memory: 128Mi
    # requests:
    #   cpu: 100m
    #   memory: 128Mi
  ## @param api.nodeSelector Node selector for api pods.
  nodeSelector: {}
  ## @param api.tolerations Tolerations for api pods.
  tolerations: []
  ## @param api.affinity Specifies pod affinity for api pods.
  affinity: {}

  probes:
    ## @param api.probes.enabled Whether liveness and readiness probes should be included in the API server deployment. It is sometimes advantageous to disable these during local development.
    enabled: true

  tls:
    ## @param api.tls.enabled Whether to enable TLS directly on the API server. This is helpful if you do not intend to use an ingress controller or if you require TLS end-to-end. All other settings in this section will be ignored when this is set to `false`.
    enabled: true
    ## @param api.tls.selfSignedCert Whether to generate a self-signed certificate for use by the API server. If `true`, `cert-manager` CRDs **must** be present in the cluster. Kargo will create and use its own namespaced issuer. If `false`, a cert secret named `kargo-api-cert` **must** be provided in the same namespace as Kargo.
    selfSignedCert: true

  ## @param api.enablePermissiveCORSPolicy Whether to enable a permissive CORS (Cross Origin Resource Sharing) policy. This is sometimes advantageous during local development, but otherwise, should generally be left disabled.
  enablePermissiveCORSPolicy: false

  ingress:
    ## @param api.ingress.enabled Whether to enable ingress. By default, this is disabled. Enabling ingress is advanced usage.
    enabled: false
    ## @param api.ingress.annotations Annotations specified by your ingress controller to customize the behavior of the ingress resource.
    annotations:
      # kubernetes.io/ingress.class: nginx
    ## @param api.ingress.ingressClassName From Kubernetes 1.18+, this field is supported if implemented by your ingress controller. When set, you do not need to add the ingress class as annotation.
    ingressClassName:
    tls:
      ## @param api.ingress.tls.enabled Whether to enable TLS for the ingress. All other settings in this section will be ignored when this is set to `false`.
      enabled: true
      ## @param api.ingress.tls.selfSignedCert Whether to generate a self-signed certificate for use with the API server's Ingress resource. If `true`, `cert-manager` CRDs **must** be present in the cluster. Kargo will create and use its own namespaced issuer. If `false`, a cert secret named `kargo-api-ingress-cert` **must** be provided in the same namespace as Kargo.
      selfSignedCert: true
    ## @param api.ingress.pathType You may want to use `Prefix` for some controllers (like AWS LoadBalancer Ingress controller), which don't support `/` as wildcard path when pathType is set to `ImplementationSpecific`
    pathType: ImplementationSpecific

  service:
    ## @param api.service.type If you're not going to use an ingress controller, you may want to change this value to `LoadBalancer` for production deployments. If running locally, you may want to change it to `NodePort` OR leave it as `ClusterIP` and use `kubectl port-forward` to map a port on the local network interface to the service.
    type: ClusterIP
    ## @param api.service.nodePort [nullable] Host port the `Service` will be mapped to when `type` is either `NodePort` or `LoadBalancer`. If not specified, Kubernetes chooses.
    # nodePort:

  secret:
    ## @param api.secret.name Specifies the name of an existing Secret which contains the `ADMIN_ACCOUNT_PASSWORD_HASH` and `ADMIN_ACCOUNT_TOKEN_SIGNING_KEY` values. By setting this, the Secret will **not** be generated by Helm.
    name: ""

  adminAccount:
    ## @param api.adminAccount.enabled Whether to enable the admin account.
    enabled: true
    ## @param api.adminAccount.passwordHash Bcrypt password hash for the admin account. If specified, will ignore `password`. A value **must** be provided for either this field or `password`, unless `api.secret.name` is specified.
    passwordHash: ""
    ## @param api.adminAccount.password A password for the admin account. Ignored if `passwordHash` is set. It is suggested that you generate this using a password manager or a command like: `openssl rand -base64 29 \| tr -d "=+/" \| cut -c1-25`. A value **must** be provided for either this field or `passwordHash`, unless `api.secret.name` is specified.
    password: ""
    ## @param api.adminAccount.tokenSigningKey Key used to sign ID tokens (JWTs) for the admin account. It is suggested that you generate this using a password manager or a command like: `openssl rand -base64 29 \| tr -d "=+/" \| cut`. A value **must** be provided for this field, unless `api.secret.name` is specified.
    tokenSigningKey: ""
    ## @param api.adminAccount.tokenTTL Specifies how long ID tokens for the admin account are valid. (i.e. The expiry will be the time of issue plus this duration.)
    tokenTTL: 24h

  ## All settings related to enabling OpenID Connect as an authentication
  ## method.
  oidc:
    ## @param api.oidc.enabled Whether to enable authentication using Open ID Connect.
    ## NOTE: Kargo uses the Authorization Code Flow with Proof Key for Code Exchange (PKCE) and does not require a client secret. Some OIDC identity providers may not support this. If yours does not, enabling the optional Dex server and configuring its connectors can adapt most identity providers to work this way.
    ## Note also: The PKCE code challenge used by Kargo is SHA256 hashed.
    ## For more information about PKCE, please visit: https://oauth.net/2/pkce/
    enabled: false
    ## @param api.oidc.issuerURL The issuer URL for the identity provider. If Dex is enabled, this value will be ignored and the issuer URL will be automatically configured. If Dex is not enabled, this should be set to the issuer URL provided to you by your identity provider.
    issuerURL:
    ## @param api.oidc.clientID The client ID for the OIDC client. If Dex is enabled, this value will be ignored and the client ID will be automatically configured. If Dex is not enabled, this should be set to the client ID provided to you by your identity provider.
    clientID:
    ## @param api.oidc.cliClientID The client ID for the OIDC client used by CLI (optional). Needed by some OIDC providers (such as Dex) that require a separate Client ID for web app login vs. CLI login (`http://localhost`). If Dex is enabled, this value will be ignored and cli client ID will be automatically configured. If Dex is not enabled, and a different client app is configured for localhost CLI login, this should be the client ID configured in the IdP.
    cliClientID:

    globalServiceAccounts:
      ## @param api.oidc.globalServiceAccounts.namespaces List of namespaces to look for shared service accounts.
      namespaces: []

    dex:
      ## @param api.oidc.dex.enabled Whether to enable Dex as the identity provider. When set to true, the Kargo installation will include a Dex server and the Kargo API server will be configured to make the /dex endpoint a reverse proxy for the Dex server.
      enabled: false

      image:
        ## @param api.oidc.dex.image.repository Image repository of Dex
        repository: ghcr.io/dexidp/dex
        ## @param api.oidc.dex.image.tag Image tag for Dex.
        tag: v2.37.0
        ## @param api.oidc.dex.image.pullPolicy Image pull policy for Dex.
        pullPolicy: IfNotPresent
<<<<<<< HEAD
        ## @param api.oidc.dex.image.pullSecrets List of imagePullSecrets.
        pullSecrets: []
        # - name: regcred
=======

      ## @param api.oidc.dex.env Add additional environment variables to Dex pods. This is convenient for cases where api.oidc.dex.connectors needs to reference environment variables from a Secret that is managed "out of band" with a secret management solution such as Sealed Secrets.
      env: []
      # - name: CLIENT_SECRET
      #   valueFrom:
      #     secretKeyRef:
      #       name: github-dex
      #       key: dex.github.clientSecret

>>>>>>> c159aa8b
      probes:
        ## @param api.oidc.dex.probes.enabled Whether liveness and readiness probes should be included in the Dex server deployment. It is sometimes advantageous to disable these during local development.
        enabled: true

      tls:
        ## @param api.oidc.dex.tls.selfSignedCert Whether to generate a self-signed certificate for use with Dex. If `true`, `cert-manager` CRDs **must** be present in the cluster. Kargo will create and use its own namespaced issuer. If `false`, a cert secret named `kargo-dex-server-cert` **must** be provided in the same namespace as Kargo. There is no provision for running Dex without TLS.
        selfSignedCert: true
      ## @param api.oidc.dex.skipApprovalScreen Whether to skip Dex's own approval screen. Since upstream identity providers will already request user consent, this second approval screen from Dex can be both superfluous and confusing.
      skipApprovalScreen: true
      ## @param api.oidc.dex.connectors Configure [Dex connectors](https://dexidp.io/docs/connectors/) to one or more upstream identity providers.
      connectors: []
      # - id: mock
      #   name: Example
      #   type: mockCallback
      ## Google Example
      # - id: google
      #   name: Google
      #   type: google
      #   config:
      #     clientID: <your client ID>
      #     clientSecret: "$CLIENT_SECRET"
      #     redirectURI: <http(s)>://<api.host>/dex/callback
      ## GitHub Example
      # - id: github
      #   name: GitHub
      #   type: github
      #   config:
      #     clientID: <your client ID>
      #     clientSecret: "$CLIENT_SECRET"
      #     redirectURI: <http(s)>://<api.host>/dex/callback

      ## @param api.oidc.dex.resources Resources limits and requests for the Dex server containers.
      resources: {}
        # limits:
        #   cpu: 100m
        #   memory: 128Mi
        # requests:
        #   cpu: 100m
        #   memory: 128Mi
      ## @param api.oidc.dex.nodeSelector Node selector for Dex server pods.
      nodeSelector: {}
      ## @param api.oidc.dex.tolerations Tolerations for Dex server pods.
      tolerations: []
      ## @param api.oidc.dex.affinity Specifies pod affinity for the Dex server pods.
      affinity: {}

  argocd:
    ## @param api.argocd.urls Mapping of Argo CD shards names to URLs to support deep links to Argo CD URLs. If sharding is not used, map the empty string to the single Argo CD URL.
    urls:
      # "": https://argocd.example.com
      # "shard2": https://argocd2.example.com

  ## All settings relating to the use of Argo Rollouts by the API Server.
  rollouts:
    ## @param api.rollouts.integrationEnabled Specifies whether Argo Rollouts integration is enabled. When not enabled, the API server will not be capable of creating/updating/applying AnalysesTemplate resources in the Kargo control plane. When enabled, the API server will perform a sanity check at startup. If Argo Rollouts CRDs are not found, the API server will proceed as if this integration had been explicitly disabled. Explicitly disabling is still preferable if this integration is not desired, as it will grant fewer permissions to the API server.
    integrationEnabled: true

## @section Controller
## All settings for the controller component
controller:
  ## @param controller.enabled Whether the controller is enabled.
  enabled: true

  ## All settings relating to shared credentials (used across multiple kargo projects)
  globalCredentials:
    ## @param controller.globalCredentials.namespaces List of namespaces to look for shared credentials.
    namespaces: []

  ## @param controller.shardName [nullable] Set a shard name only if you are running multiple controllers backed by a single underlying control plane. Setting a shard name will cause this controller to operate **only** on resources with a matching shard name. Leaving the shard name undefined will designate this controller as the default controller that is responsible exclusively for resources that are **not** assigned to a specific shard. Leaving this undefined is the correct choice when you are not using sharding at all. It is also the correct setting if you are using sharding and want to designate a controller as the default for handling resources not assigned to a specific shard. In most cases, this setting should simply be left alone.
  # shardName:

  ## All settings relating to the Argo CD control plane this controller might
  ## integrate with.
  argocd:
    ## @param controller.argocd.integrationEnabled Specifies whether Argo CD integration is enabled. When not enabled, the controller will not watch Argo CD Application resources or factor Application health and sync state into determinations of Stage health. Argo CD-based promotion mechanisms will also fail. When enabled, the controller will perform a sanity check at startup. If Argo CD CRDs are not found, the controller will proceed as if this integration had been explicitly disabled. Explicitly disabling is still preferable if this integration is not desired, as it will grant fewer permissions to the controller.
    integrationEnabled: true
    ## @param controller.argocd.namespace The namespace into which Argo CD is installed.
    namespace: argocd
    ## @param controller.argocd.watchArgocdNamespaceOnly Specifies whether the reconciler that watches Argo CD Applications for the sake of forcing related Stages to reconcile should only watch Argo CD Application resources residing in Argo CD's own namespace. Note: Older versions of Argo CD only supported Argo CD Application resources in Argo CD's own namespace, but newer versions support Argo CD Application resources in any namespace. This should usually be left as `false`.
    watchArgocdNamespaceOnly: false

  ## All settings relating to the use of Argo Rollouts AnalysisTemplates and
  ## AnalysisRuns as a means of verifying Stages after a Promotion.
  rollouts:
    ## @param controller.rollouts.integrationEnabled Specifies whether Argo Rollouts integration is enabled. When not enabled, the controller will not reconcile Argo Rollouts AnalysisRun resources and attempts to verify Stages via Analysis will fail. When enabled, the controller will perform a sanity check at startup. If Argo Rollouts CRDs are not found, the controller will proceed as if this integration had been explicitly disabled. Explicitly disabling is still preferable if this integration is not desired, as it will grant fewer permissions to the controller.
    integrationEnabled: true
    ## @param controller.rollouts.analysisRunsNamespace Specifies a namespace in which Kargo will create AnalysisRuns (for verification of Stage/Freight). When left empty/unspecified Kargo creates these in project namespaces. In certain topologies, this can compensate for project namespaces not existing in the cluster where Argo Rollouts is running.
    analysisRunsNamespace: ""
    ## @param controller.rollouts.controllerInstanceID Specifies a cluster on which Jobs corresponding to an AnalysisRun (used for Freight/Stage verification purposes) will be executed. This is useful in cases where the cluster hosting the Kargo control plane is not a suitable environment for executing user-defined logic. Kargo will use this as the value of the rgo-rollouts.argoproj.io/controller-instance-id label when creating AnalysisRuns. When this is left empty/undefined, no such label will be added to AnalysisRuns.
    controllerInstanceID: ""

  ## @param controller.logLevel The log level for the controller.
  logLevel: INFO

  ## @param controller.resources Resources limits and requests for the controller containers.
  resources: {}
    # limits:
    #   cpu: 100m
    #   memory: 128Mi
    # requests:
    #   cpu: 100m
    #   memory: 128Mi
  ## @param controller.nodeSelector Node selector for controller pods.
  nodeSelector: {}
  ## @param controller.tolerations Tolerations for controller pods.
  tolerations: []
  ## @param controller.affinity Specifies pod affinity for controller pods.
  affinity: {}

## @section Management Controller
## All settings for the management controller component
managementController:
  ## @param managementController.enabled Whether the management controller is enabled.
  enabled: true

  ## @param managementController.logLevel The log level for the management controller.
  logLevel: INFO

  ## @param managementController.resources Resources limits and requests for the management controller containers.
  resources: {}
    # limits:
    #   cpu: 100m
    #   memory: 128Mi
    # requests:
    #   cpu: 100m
    #   memory: 128Mi
  ## @param managementController.nodeSelector Node selector for management controller pods.
  nodeSelector: {}
  ## @param managementController.tolerations Tolerations for management controller pods.
  tolerations: []
  ## @param managementController.affinity Specifies pod affinity for management controller pods.
  affinity: {}

## @section Webhooks
webhooks:
  ## @param webhooks.register Whether to create `ValidatingWebhookConfiguration` and `MutatingWebhookConfiguration` resources.
  register: true

## @section Webhooks Server
webhooksServer:
  ## @param webhooksServer.enabled Whether the webhooks server is enabled.
  enabled: true
  ## @param webhooksServer.replicas The number of webhooks server pods.
  replicas: 1
  ## @param webhooksServer.logLevel The log level for the webhooks server.
  logLevel: INFO

  tls:
    ## @param webhooksServer.tls.selfSignedCert  Whether to generate a self-signed certificate for the controller's built-in webhook server. If `true`, `cert-manager` CRDs **must** be present in the cluster. Kargo will create and use its own namespaced issuer. If `false`, a cert secret named `kargo-webhooks-server-cert` **must** be provided in the same namespace as Kargo. There is no provision for webhooks without TLS.
    selfSignedCert: true
  ## @param webhooksServer.resources Resources limits and requests for the webhooks server containers.
  resources: {}
    # limits:
    #   cpu: 100m
    #   memory: 128Mi
    # requests:
    #   cpu: 100m
    #   memory: 128Mi
  ## @param webhooksServer.nodeSelector Node selector for the webhooks server pods.
  nodeSelector: {}
  ## @param webhooksServer.tolerations Tolerations for the webhooks server pods.
  tolerations: []
  ## @param webhooksServer.affinity Specifies pod affinity for the webhooks server pods.
  affinity: {}

## @section Garbage Collector
garbageCollector:
  ## @param garbageCollector.enabled Whether the garbage collector is enabled.
  enabled: true
  ## @param garbageCollector.schedule When to run the garbage collector.
  schedule: "0 * * * *"
  ## @param garbageCollector.workers The number of concurrent workers to run. Tuning this too low will result in slow garbage collection. Tuning this too high will result in too many API calls and may result in throttling.
  workers: 3
  ## @param garbageCollector.maxRetainedPromotions The maximum number of Promotions in terminal phases PER PROJECT that may be spared by the garbage collector.
  maxRetainedPromotions: 20
  ## @param garbageCollector.logLevel The log level for the garbage collector.
  logLevel: INFO
  ## @param garbageCollector.resources Resources limits and requests for the garbage collector containers.
  resources: {}
    # limits:
    #   cpu: 100m
    #   memory: 128Mi
    # requests:
    #   cpu: 100m
    #   memory: 128Mi
  ## @param garbageCollector.nodeSelector Node selector for the garbage collector pods.
  nodeSelector: {}
  ## @param garbageCollector.tolerations Tolerations for the garbage collector pods.
  tolerations: []
  ## @param garbageCollector.affinity Specifies pod affinity for the garbage collector pods.
  affinity: {}<|MERGE_RESOLUTION|>--- conflicted
+++ resolved
@@ -161,11 +161,9 @@
         tag: v2.37.0
         ## @param api.oidc.dex.image.pullPolicy Image pull policy for Dex.
         pullPolicy: IfNotPresent
-<<<<<<< HEAD
         ## @param api.oidc.dex.image.pullSecrets List of imagePullSecrets.
         pullSecrets: []
         # - name: regcred
-=======
 
       ## @param api.oidc.dex.env Add additional environment variables to Dex pods. This is convenient for cases where api.oidc.dex.connectors needs to reference environment variables from a Secret that is managed "out of band" with a secret management solution such as Sealed Secrets.
       env: []
@@ -175,7 +173,6 @@
       #       name: github-dex
       #       key: dex.github.clientSecret
 
->>>>>>> c159aa8b
       probes:
         ## @param api.oidc.dex.probes.enabled Whether liveness and readiness probes should be included in the Dex server deployment. It is sometimes advantageous to disable these during local development.
         enabled: true
