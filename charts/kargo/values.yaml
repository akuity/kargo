## Default values for kargo
## This is a YAML-formatted file.
## Declare variables to be passed into your templates.

image:
  repository: ghcr.io/akuity/kargo
  ## tag should only be specified if you want to override Chart.appVersion
  ## The default tag is the value of .Chart.AppVersion
  # tag:
  pullPolicy: IfNotPresent

rbac:
  ## Indicates whether relevant cluster-scoped roles should be installed/updated
  ## by this chart. Set to false if this is NOT the first install of Kargo in
  ## a given cluster, otherwise this chart will attempt to create resources that
  ## already exist. You may also wish to set this to false if you are installing
  ## Kargo into one cluster, but configuring it to manage a DIFFERENT cluster.
  ## In that case, you should use the kargo-kit chart to install these resources
  ## in the Kargo-managed cluster.
  installClusterRoles: true
  ## Indicates whether relevant ClusterRoleBindings should be installed/updated
  ## by this chart. You may wish to set this to false if you are installing
  ## Kargo into one cluster, but configuring it to manage a DIFFERENT cluster.
  ## In that case, you should use the kargo-kit chart to install these resources
  ## in the Kargo-managed cluster.
  installClusterRoleBindings: true

## Optionally point to a Kubernetes Secret in the same namespace as Kargo that
## contains the full content of a kubeconfig under the key "kubeconfig.yaml".
## This is a useful method of hosting Kargo in one cluster, but having it manage
## Environments, Promotions, Argo CD Applications, etc. that live in a second
## cluster. Note that CRDs, ValidatingWebhookConfigurations, and
## MutatingWebhookConfigurations will need to be installed manually into the
## cluster Kargo will be managing. This can be accomplished using the kargo-kit
## chart.
# kubeconfigSecret:

## All settings for the api component
api:

  ## Whether the API server is enabled.
  enabled: true

  ## The number of API server pods. (Default: 1)
  # replicas: 3

  logLevel: INFO

  resources: {}
    # We usually recommend not to specify default resources and to leave this as
    # a conscious choice for the user. This also increases chances charts run on
    # environments with little resources, such as KinD. If you do want to
    # specify resources, uncomment the following lines, adjust them as
    # necessary, and remove the curly braces after 'resources:'.
    # limits:
    #   cpu: 100m
    #   memory: 128Mi
    # requests:
    #   cpu: 100m
  #   memory: 128Mi

  nodeSelector: {}

  tolerations: []

## All settings for the controller component
controller:

  ## Whether the controller is enabled.
  enabled: true

  ## All settings relating to the Argo CD control plane this controller will
  ## integrate with.
  argocd:
    ## The namespace into which Argo CD is installed.
    namespace: argocd
<<<<<<< HEAD
    ## Override for an override -- prefer in-cluster REST configuration for the
    ## client that will communicate with the Kubernetes API server that hosts
    ## Argo CD Application resources. This is useful for rare scenarios where
    ## kubeconfigSecret has been specified for the sake of providing client
    ## configuration for a REMOTE Kubernetes API server that hosts Kargo
    ## resources, BUT Argo CD Application resources are hosted on the same
    ## cluster on which the Kargo controller will run. This setting can
    ## typically be left alone.
    preferInClusterRestConfig: false
=======
    ## Specifies whether Kargo may borrow repository credentials (specially
    ## formatted and specially annotated Secrets) from Argo CD.
    enableCredentialBorrowing: true
>>>>>>> b80a4361

  logLevel: INFO

  resources: {}
    # We usually recommend not to specify default resources and to leave this as
    # a conscious choice for the user. This also increases chances charts run on
    # environments with little resources, such as KinD. If you do want to
    # specify resources, uncomment the following lines, adjust them as
    # necessary, and remove the curly braces after 'resources:'.
    # limits:
    #   cpu: 100m
    #   memory: 128Mi
    # requests:
    #   cpu: 100m
    #   memory: 128Mi

  nodeSelector: {}

  tolerations: []

webhooks:
  ## Whether to create ValidatingWebhookConfiguration and
  ## MutatingWebhookConfiguration resources. Since these are installed at a
  ## cluster scope, there may be circumstances under which one wishes NOT to
  ## install these. An example would be if Kargo were being hosted in one
  ## cluster, but managing another cluster. In such a case, the
  ## ValidatingWebhookConfiguration and MutatingWebhookConfiguration resources
  ## (as well as CRDs) should be installed into the cluster under management
  ## using the kargo-kit chart.
  register: true

webhooksServer:

  ## Whether the webhooks server is enabled.
  enabled: true

  ## The number of webhooks server pods. (Default: 1)
  # replicas: 3

  logLevel: INFO

  tls:
    ## Whether to generate a self-signed certificate for the controller's
    ## built-in webhook server. If true, cert-manager CRDs MUST be
    ## pre-installed on this cluster. Kargo will create and use its own
    ## namespaced issuer. If false, a cert secret named
    ## <Helm release name>-webhook-servers-cert MUST be provided in the same
    ## namespace as Kargo.
    selfSignedCert: true

  controllerServiceAccount: {}
    ## Namespace and name of the Kubernetes service account used by the Kargo
    ## controller. These should generally be left undefined, but in the case
    ## where Kargo is hosted in one cluster, but manages a different cluster,
    ## these should be set to reflect the details of the services account used
    ## by the Kargo controller in the cluster it manages.
    # namespace:
    # name:

  resources: {}
    # We usually recommend not to specify default resources and to leave this as
    # a conscious choice for the user. This also increases chances charts run on
    # environments with little resources, such as KinD. If you do want to
    # specify resources, uncomment the following lines, adjust them as
    # necessary, and remove the curly braces after 'resources:'.
    # limits:
    #   cpu: 100m
    #   memory: 128Mi
    # requests:
    #   cpu: 100m
    #   memory: 128Mi

  nodeSelector: {}

  tolerations: []<|MERGE_RESOLUTION|>--- conflicted
+++ resolved
@@ -74,7 +74,6 @@
   argocd:
     ## The namespace into which Argo CD is installed.
     namespace: argocd
-<<<<<<< HEAD
     ## Override for an override -- prefer in-cluster REST configuration for the
     ## client that will communicate with the Kubernetes API server that hosts
     ## Argo CD Application resources. This is useful for rare scenarios where
@@ -84,11 +83,9 @@
     ## cluster on which the Kargo controller will run. This setting can
     ## typically be left alone.
     preferInClusterRestConfig: false
-=======
     ## Specifies whether Kargo may borrow repository credentials (specially
     ## formatted and specially annotated Secrets) from Argo CD.
     enableCredentialBorrowing: true
->>>>>>> b80a4361
 
   logLevel: INFO
 
