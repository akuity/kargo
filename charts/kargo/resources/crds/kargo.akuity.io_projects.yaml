--- conflicted
+++ resolved
@@ -167,8 +167,6 @@
                       description: |-
                         Bitbucket contains the configuration for a webhook receiver that is
                         compatible with Bitbucket payloads.
-
-                        platforms.
                       properties:
                         secretRef:
                           description: |-
@@ -203,8 +201,6 @@
                       description: |-
                         GitHub contains the configuration for a webhook receiver that is compatible
                         with GitHub payloads.
-
-                        platforms.
                       properties:
                         secretRef:
                           description: |-
@@ -219,8 +215,6 @@
                             the shared secret used to authenticate the webhook requests sent by GitHub.
                             For more information please refer to GitHub documentation:
                               https://docs.github.com/en/webhooks/using-webhooks/validating-webhook-deliveries
-<<<<<<< HEAD
-=======
                           properties:
                             name:
                               default: ""
@@ -254,7 +248,6 @@
                             shared secret specified when registering the webhook in GitLab. For more
                             information about this token, please refer to the GitLab documentation:
                               https://docs.gitlab.com/user/project/integrations/webhooks/
->>>>>>> 24e7d56c
                           properties:
                             name:
                               default: ""
@@ -272,9 +265,10 @@
                       type: object
                     name:
                       description: Name is the name of the webhook receiver.
-                      type: string
-<<<<<<< HEAD
-=======
+                      maxLength: 253
+                      minLength: 1
+                      pattern: ^[a-z0-9]([-a-z0-9]*[a-z0-9])?(\.[a-z0-9]([-a-z0-9]*[a-z0-9])?)*$
+                      type: string
                     quay:
                       description: |-
                         Quay contains the configuration for a webhook receiver that is compatible
@@ -310,7 +304,8 @@
                       required:
                       - secretRef
                       type: object
->>>>>>> 24e7d56c
+                  required:
+                  - name
                   type: object
                 type: array
             type: object
