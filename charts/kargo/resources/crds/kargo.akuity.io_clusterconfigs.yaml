--- conflicted
+++ resolved
@@ -132,7 +132,6 @@
                     name:
                       description: Name is the name of the webhook receiver.
                       type: string
-<<<<<<< HEAD
                     quay:
                       description: |
                         Quay contains the configuration for a webhook receiver that is compatible
@@ -168,10 +167,6 @@
                       required:
                       - secretRef
                       type: object
-                  required:
-                  - github
-=======
->>>>>>> 51e748ee
                   type: object
                   x-kubernetes-validations:
                   - message: WebhookReceiverConfig must have exactly one of github
