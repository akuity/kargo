--- conflicted
+++ resolved
@@ -63,19 +63,10 @@
                     WebhookReceiverConfig describes the configuration for a single webhook
                     receiver.
                   properties:
-<<<<<<< HEAD
-                    dockerhub:
-                      description: |-
-                        DockerHub contains the configuration for a webhook receiver that is
-                        compatible with DockerHub payloads.
-
-                        platforms.
-=======
                     bitbucket:
                       description: |-
                         Bitbucket contains the configuration for a webhook receiver that is
                         compatible with Bitbucket payloads.
->>>>>>> 1e89bbaf
                       properties:
                         secretRef:
                           description: |-
@@ -86,20 +77,43 @@
                             For cluster-scoped webhook receivers, the referenced Secret must be in the
                             designated "cluster Secrets" namespace.
 
-<<<<<<< HEAD
-                            The Secret data map is expected to contain a `secret` key whose value does
-                            NOT need to be shared directly with Docker Hub when registering a webhook.
-                            It is used only by Kargo to create a complex, hard-to-guess URL, which
-                            implicitly serves as a shared secret. For more information about Docker Hub
-                            webhooks, please refer to the Docker documentation:
-                              https://docs.docker.com/docker-hub/webhooks/
-=======
                             The Secret's data map is expected to contain a `secret` key whose
                             value is the shared secret used to authenticate the webhook requests sent
                             by Bitbucket. For more information please refer to the Bitbucket
                             documentation:
                               https://support.atlassian.com/bitbucket-cloud/docs/manage-webhooks/
->>>>>>> 1e89bbaf
+                          properties:
+                            name:
+                              default: ""
+                              description: |-
+                                Name of the referent.
+                                This field is effectively required, but due to backwards compatibility is
+                                allowed to be empty. Instances of this type with an empty value here are
+                                almost certainly wrong.
+                                More info: https://kubernetes.io/docs/concepts/overview/working-with-objects/names/#names
+                              type: string
+                          type: object
+                          x-kubernetes-map-type: atomic
+                      required:
+                      - secretRef
+                      type: object
+                    dockerhub:
+                      description: |-
+                        DockerHub contains the configuration for a webhook receiver that is
+                        compatible with DockerHub payloads.
+                      properties:
+                        secretRef:
+                          description: |-
+                            SecretRef contains a reference to a Secret. For Project-scoped webhook
+                            receivers, the referenced Secret must be in the same namespace as the
+                            ProjectConfig.
+
+                            The Secret's data map is expected to contain a `secret` key whose value
+                            does NOT need to be shared directly with Docker Hub when registering a
+                            webhook. It is used only by Kargo to create a complex, hard-to-guess URL,
+                            which implicitly serves as a shared secret. For more information about
+                            Docker Hub webhooks, please refer to the Docker documentation:
+                              https://docs.docker.com/docker-hub/webhooks/
                           properties:
                             name:
                               default: ""
@@ -119,8 +133,6 @@
                       description: |-
                         GitHub contains the configuration for a webhook receiver that is compatible
                         with GitHub payloads.
-
-                        platforms.
                       properties:
                         secretRef:
                           description: |-
@@ -135,8 +147,6 @@
                             the shared secret used to authenticate the webhook requests sent by GitHub.
                             For more information please refer to GitHub documentation:
                               https://docs.github.com/en/webhooks/using-webhooks/validating-webhook-deliveries
-<<<<<<< HEAD
-=======
                           properties:
                             name:
                               default: ""
@@ -170,7 +180,6 @@
                             shared secret specified when registering the webhook in GitLab. For more
                             information about this token, please refer to the GitLab documentation:
                               https://docs.gitlab.com/user/project/integrations/webhooks/
->>>>>>> 1e89bbaf
                           properties:
                             name:
                               default: ""
@@ -192,8 +201,6 @@
                       minLength: 1
                       pattern: ^[a-z0-9]([-a-z0-9]*[a-z0-9])?(\.[a-z0-9]([-a-z0-9]*[a-z0-9])?)*$
                       type: string
-<<<<<<< HEAD
-=======
                     quay:
                       description: |-
                         Quay contains the configuration for a webhook receiver that is compatible
@@ -231,7 +238,6 @@
                       type: object
                   required:
                   - name
->>>>>>> 1e89bbaf
                   type: object
                 type: array
             type: object
