---
apiVersion: apiextensions.k8s.io/v1
kind: CustomResourceDefinition
metadata:
  annotations:
    controller-gen.kubebuilder.io/version: v0.18.0
  name: projectconfigs.kargo.akuity.io
spec:
  group: kargo.akuity.io
  names:
    kind: ProjectConfig
    listKind: ProjectConfigList
    plural: projectconfigs
    singular: projectconfig
  scope: Namespaced
  versions:
  - additionalPrinterColumns:
    - jsonPath: .status.conditions[?(@.type=="Ready")].status
      name: Ready
      type: string
    - jsonPath: .status.conditions[?(@.type=="Ready")].message
      name: Status
      type: string
    - jsonPath: .metadata.creationTimestamp
      name: Age
      type: date
    name: v1alpha1
    schema:
      openAPIV3Schema:
        description: |-
          ProjectConfig is a resource type that describes the configuration of a
          Project.
        properties:
          apiVersion:
            description: |-
              APIVersion defines the versioned schema of this representation of an object.
              Servers should convert recognized schemas to the latest internal value, and
              may reject unrecognized values.
              More info: https://git.k8s.io/community/contributors/devel/sig-architecture/api-conventions.md#resources
            type: string
          kind:
            description: |-
              Kind is a string value representing the REST resource this object represents.
              Servers may infer this from the endpoint the client submits requests to.
              Cannot be updated.
              In CamelCase.
              More info: https://git.k8s.io/community/contributors/devel/sig-architecture/api-conventions.md#types-kinds
            type: string
          metadata:
            type: object
          spec:
            description: Spec describes the configuration of a Project.
            properties:
              promotionPolicies:
                description: |-
                  PromotionPolicies defines policies governing the promotion of Freight to
                  specific Stages within the Project.
                items:
                  description: |-
                    PromotionPolicy defines policies governing the promotion of Freight to a
                    specific Stage.
                  properties:
                    autoPromotionEnabled:
                      description: |-
                        AutoPromotionEnabled indicates whether new Freight can automatically be
                        promoted into the Stage referenced by the Stage field. Note: There are may
                        be other conditions also required for an auto-promotion to occur. This
                        field defaults to false, but is commonly set to true for Stages that
                        subscribe to Warehouses instead of other, upstream Stages. This allows
                        users to define Stages that are automatically updated as soon as new
                        artifacts are detected.
                      type: boolean
                    stage:
                      description: |-
                        Stage is the name of the Stage to which this policy applies.

                        Deprecated: Use StageSelector instead.
                      pattern: ^[a-z0-9]([-a-z0-9]*[a-z0-9])?(\.[a-z0-9]([-a-z0-9]*[a-z0-9])?)*$
                      type: string
                    stageSelector:
                      description: |-
                        StageSelector is a selector that matches the Stage resource to which
                        this policy applies.
                      properties:
                        matchExpressions:
                          description: matchExpressions is a list of label selector
                            requirements. The requirements are ANDed.
                          items:
                            description: |-
                              A label selector requirement is a selector that contains values, a key, and an operator that
                              relates the key and values.
                            properties:
                              key:
                                description: key is the label key that the selector
                                  applies to.
                                type: string
                              operator:
                                description: |-
                                  operator represents a key's relationship to a set of values.
                                  Valid operators are In, NotIn, Exists and DoesNotExist.
                                type: string
                              values:
                                description: |-
                                  values is an array of string values. If the operator is In or NotIn,
                                  the values array must be non-empty. If the operator is Exists or DoesNotExist,
                                  the values array must be empty. This array is replaced during a strategic
                                  merge patch.
                                items:
                                  type: string
                                type: array
                                x-kubernetes-list-type: atomic
                            required:
                            - key
                            - operator
                            type: object
                          type: array
                          x-kubernetes-list-type: atomic
                        matchLabels:
                          additionalProperties:
                            type: string
                          description: |-
                            matchLabels is a map of {key,value} pairs. A single {key,value} in the matchLabels
                            map is equivalent to an element of matchExpressions, whose key field is "key", the
                            operator is "In", and the values array contains only "value". The requirements are ANDed.
                          type: object
                        name:
                          description: |-
                            Name is the name of the resource to which this policy applies.

                            It can be an exact name, a regex pattern (with prefix "regex:"), or a
                            glob pattern (with prefix "glob:").

                            When both Name and LabelSelector are specified, the Name is ANDed with
                            the LabelSelector. I.e., the resource must match both the Name and
                            LabelSelector to be selected by this policy.

                            NOTE: Using a specific exact name is the most secure option. Pattern
                            matching via regex or glob can be exploited by users with permissions to
                            match promotion policies that weren't intended to apply to their
                            resources. For example, a user could create a resource with a name
                            deliberately crafted to match the pattern, potentially bypassing intended
                            promotion controls.
                          type: string
                      type: object
                      x-kubernetes-map-type: atomic
                  type: object
                  x-kubernetes-validations:
                  - message: PromotionPolicy must have exactly one of stage or stageSelector
                      set
                    rule: 'has(self.stage) ? !has(self.stageSelector) : has(self.stageSelector)'
                type: array
              webhookReceivers:
                description: |-
                  WebhookReceivers describes Project-specific webhook receivers used for
                  processing events from various external platforms
                items:
                  description: |-
                    WebhookReceiverConfig describes the configuration for a single webhook
                    receiver.
                  properties:
<<<<<<< HEAD
                    artifactory:
                      description: |-
                        Artifactory contains the configuration for a webhook receiver that is
                        compatible with JFrog Artifactory payloads.
                      properties:
                        secretRef:
                          description: |-
                            SecretRef contains a reference to a Secret. For Project-scoped webhook
                            receivers, the referenced Secret must be in the same namespace as the
                            ProjectConfig.

                            For cluster-scoped webhook receivers, the referenced Secret must be in the
                            designated "cluster Secrets" namespace.

                            The Secret's data map is expected to contain a `secret-token` key whose
                            value is the shared secret used to authenticate the webhook requests sent
                            by JFrog Artifactory. For more information please refer to the JFrog
                            Artifactory documentation:
                              https://jfrog.com/help/r/jfrog-platform-administration-documentation/webhooks
=======
                    azure:
                      description: |-
                        Azure contains the configuration for a webhook receiver that is compatible
                        with Azure Container Registry (ACR) and Azure DevOps payloads.
                      properties:
                        secretRef:
                          description: "SecretRef contains a reference to a Secret.
                            For Project-scoped webhook\nreceivers, the referenced
                            Secret must be in the same namespace as the\nProjectConfig.\n\nFor
                            cluster-scoped webhook receivers, the referenced Secret
                            must be in the\ndesignated \"cluster Secrets\" namespace.\n\nThe
                            Secret's data map is expected to contain a `secret` key
                            whose value\ndoes NOT need to be shared directly with
                            Azure when registering a webhook.\nIt is used only by
                            Kargo to create a complex, hard-to-guess URL,\nwhich implicitly
                            serves as a shared secret. For more information about\nAzure
                            webhooks, please refer to the Azure documentation:\n\n
                            Azure Container Registry:\n\thttps://learn.microsoft.com/en-us/azure/container-registry/container-registry-repositories\n\n
                            Azure DevOps:\n\thttp://learn.microsoft.com/en-us/azure/devops/service-hooks/services/webhooks?view=azure-devops"
>>>>>>> 62eac456
                          properties:
                            name:
                              default: ""
                              description: |-
                                Name of the referent.
                                This field is effectively required, but due to backwards compatibility is
                                allowed to be empty. Instances of this type with an empty value here are
                                almost certainly wrong.
                                More info: https://kubernetes.io/docs/concepts/overview/working-with-objects/names/#names
                              type: string
                          type: object
                          x-kubernetes-map-type: atomic
                      required:
                      - secretRef
                      type: object
                    bitbucket:
                      description: |-
                        Bitbucket contains the configuration for a webhook receiver that is
                        compatible with Bitbucket payloads.
                      properties:
                        secretRef:
                          description: |-
                            SecretRef contains a reference to a Secret. For Project-scoped webhook
                            receivers, the referenced Secret must be in the same namespace as the
                            ProjectConfig.

                            For cluster-scoped webhook receivers, the referenced Secret must be in the
                            designated "cluster Secrets" namespace.

                            The Secret's data map is expected to contain a `secret` key whose
                            value is the shared secret used to authenticate the webhook requests sent
                            by Bitbucket. For more information please refer to the Bitbucket
                            documentation:
                              https://support.atlassian.com/bitbucket-cloud/docs/manage-webhooks/
                          properties:
                            name:
                              default: ""
                              description: |-
                                Name of the referent.
                                This field is effectively required, but due to backwards compatibility is
                                allowed to be empty. Instances of this type with an empty value here are
                                almost certainly wrong.
                                More info: https://kubernetes.io/docs/concepts/overview/working-with-objects/names/#names
                              type: string
                          type: object
                          x-kubernetes-map-type: atomic
                      required:
                      - secretRef
                      type: object
                    dockerhub:
                      description: |-
                        DockerHub contains the configuration for a webhook receiver that is
                        compatible with DockerHub payloads.
                      properties:
                        secretRef:
                          description: |-
                            SecretRef contains a reference to a Secret. For Project-scoped webhook
                            receivers, the referenced Secret must be in the same namespace as the
                            ProjectConfig.

                            The Secret's data map is expected to contain a `secret` key whose value
                            does NOT need to be shared directly with Docker Hub when registering a
                            webhook. It is used only by Kargo to create a complex, hard-to-guess URL,
                            which implicitly serves as a shared secret. For more information about
                            Docker Hub webhooks, please refer to the Docker documentation:
                              https://docs.docker.com/docker-hub/webhooks/
                          properties:
                            name:
                              default: ""
                              description: |-
                                Name of the referent.
                                This field is effectively required, but due to backwards compatibility is
                                allowed to be empty. Instances of this type with an empty value here are
                                almost certainly wrong.
                                More info: https://kubernetes.io/docs/concepts/overview/working-with-objects/names/#names
                              type: string
                          type: object
                          x-kubernetes-map-type: atomic
                      required:
                      - secretRef
                      type: object
                    gitea:
                      description: |-
                        Gitea contains the configuration for a webhook receiver that is compatible
                        with Gitea payloads.
                      properties:
                        secretRef:
                          description: |-
                            SecretRef contains a reference to a Secret. For Project-scoped webhook
                            receivers, the referenced Secret must be in the same namespace as the
                            ProjectConfig.

                            For cluster-scoped webhook receivers, the referenced Secret must be in the
                            designated "cluster Secrets" namespace.

                            The Secret's data map is expected to contain a `secret` key whose value is
                            the shared secret used to authenticate the webhook requests sent by Gitea.
                            For more information please refer to the Gitea documentation:
                              https://docs.gitea.io/en-us/webhooks/
                          properties:
                            name:
                              default: ""
                              description: |-
                                Name of the referent.
                                This field is effectively required, but due to backwards compatibility is
                                allowed to be empty. Instances of this type with an empty value here are
                                almost certainly wrong.
                                More info: https://kubernetes.io/docs/concepts/overview/working-with-objects/names/#names
                              type: string
                          type: object
                          x-kubernetes-map-type: atomic
                      required:
                      - secretRef
                      type: object
                    github:
                      description: |-
                        GitHub contains the configuration for a webhook receiver that is compatible
                        with GitHub payloads.
                      properties:
                        secretRef:
                          description: |-
                            SecretRef contains a reference to a Secret. For Project-scoped webhook
                            receivers, the referenced Secret must be in the same namespace as the
                            ProjectConfig.

                            For cluster-scoped webhook receivers, the referenced Secret must be in the
                            designated "cluster Secrets" namespace.

                            The Secret's data map is expected to contain a `secret` key whose value is
                            the shared secret used to authenticate the webhook requests sent by GitHub.
                            For more information please refer to GitHub documentation:
                              https://docs.github.com/en/webhooks/using-webhooks/validating-webhook-deliveries
                          properties:
                            name:
                              default: ""
                              description: |-
                                Name of the referent.
                                This field is effectively required, but due to backwards compatibility is
                                allowed to be empty. Instances of this type with an empty value here are
                                almost certainly wrong.
                                More info: https://kubernetes.io/docs/concepts/overview/working-with-objects/names/#names
                              type: string
                          type: object
                          x-kubernetes-map-type: atomic
                      required:
                      - secretRef
                      type: object
                    gitlab:
                      description: |-
                        GitLab contains the configuration for a webhook receiver that is compatible
                        with GitLab payloads.
                      properties:
                        secretRef:
                          description: |-
                            SecretRef contains a reference to a Secret. For Project-scoped webhook
                            receivers, the referenced Secret must be in the same namespace as the
                            ProjectConfig.

                            For cluster-scoped webhook receivers, the referenced Secret must be in the
                            designated "cluster Secrets" namespace.

                            The secret is expected to contain a `secret-token` key containing the
                            shared secret specified when registering the webhook in GitLab. For more
                            information about this token, please refer to the GitLab documentation:
                              https://docs.gitlab.com/user/project/integrations/webhooks/
                          properties:
                            name:
                              default: ""
                              description: |-
                                Name of the referent.
                                This field is effectively required, but due to backwards compatibility is
                                allowed to be empty. Instances of this type with an empty value here are
                                almost certainly wrong.
                                More info: https://kubernetes.io/docs/concepts/overview/working-with-objects/names/#names
                              type: string
                          type: object
                          x-kubernetes-map-type: atomic
                      required:
                      - secretRef
                      type: object
                    name:
                      description: Name is the name of the webhook receiver.
                      maxLength: 253
                      minLength: 1
                      pattern: ^[a-z0-9]([-a-z0-9]*[a-z0-9])?(\.[a-z0-9]([-a-z0-9]*[a-z0-9])?)*$
                      type: string
                    quay:
                      description: |-
                        Quay contains the configuration for a webhook receiver that is compatible
                        with Quay payloads.
                      properties:
                        secretRef:
                          description: |-
                            SecretRef contains a reference to a Secret. For Project-scoped webhook
                            receivers, the referenced Secret must be in the same namespace as the
                            ProjectConfig.

                            For cluster-scoped webhook receivers, the referenced Secret must be in the
                            designated "cluster Secrets" namespace.

                            The Secret's data map is expected to contain a `secret` key whose value
                            does NOT need to be shared directly with Quay when registering a
                            webhook. It is used only by Kargo to create a complex, hard-to-guess URL,
                            which implicitly serves as a shared secret. For more information about
                            Quay webhooks, please refer to the Quay documentation:
                              https://docs.quay.io/guides/notifications.html
                          properties:
                            name:
                              default: ""
                              description: |-
                                Name of the referent.
                                This field is effectively required, but due to backwards compatibility is
                                allowed to be empty. Instances of this type with an empty value here are
                                almost certainly wrong.
                                More info: https://kubernetes.io/docs/concepts/overview/working-with-objects/names/#names
                              type: string
                          type: object
                          x-kubernetes-map-type: atomic
                      required:
                      - secretRef
                      type: object
                  required:
                  - name
                  type: object
                type: array
            type: object
          status:
            description: Status describes the current status of a ProjectConfig.
            properties:
              conditions:
                description: |-
                  Conditions contains the last observations of the Project Config's current
                  state.
                items:
                  description: Condition contains details for one aspect of the current
                    state of this API Resource.
                  properties:
                    lastTransitionTime:
                      description: |-
                        lastTransitionTime is the last time the condition transitioned from one status to another.
                        This should be when the underlying condition changed.  If that is not known, then using the time when the API field changed is acceptable.
                      format: date-time
                      type: string
                    message:
                      description: |-
                        message is a human readable message indicating details about the transition.
                        This may be an empty string.
                      maxLength: 32768
                      type: string
                    observedGeneration:
                      description: |-
                        observedGeneration represents the .metadata.generation that the condition was set based upon.
                        For instance, if .metadata.generation is currently 12, but the .status.conditions[x].observedGeneration is 9, the condition is out of date
                        with respect to the current state of the instance.
                      format: int64
                      minimum: 0
                      type: integer
                    reason:
                      description: |-
                        reason contains a programmatic identifier indicating the reason for the condition's last transition.
                        Producers of specific condition types may define expected values and meanings for this field,
                        and whether the values are considered a guaranteed API.
                        The value should be a CamelCase string.
                        This field may not be empty.
                      maxLength: 1024
                      minLength: 1
                      pattern: ^[A-Za-z]([A-Za-z0-9_,:]*[A-Za-z0-9_])?$
                      type: string
                    status:
                      description: status of the condition, one of True, False, Unknown.
                      enum:
                      - "True"
                      - "False"
                      - Unknown
                      type: string
                    type:
                      description: type of condition in CamelCase or in foo.example.com/CamelCase.
                      maxLength: 316
                      pattern: ^([a-z0-9]([-a-z0-9]*[a-z0-9])?(\.[a-z0-9]([-a-z0-9]*[a-z0-9])?)*/)?(([A-Za-z0-9][-A-Za-z0-9_.]*)?[A-Za-z0-9])$
                      type: string
                  required:
                  - lastTransitionTime
                  - message
                  - reason
                  - status
                  - type
                  type: object
                type: array
                x-kubernetes-list-map-keys:
                - type
                x-kubernetes-list-type: map
              lastHandledRefresh:
                description: |-
                  LastHandledRefresh holds the value of the most recent AnnotationKeyRefresh
                  annotation that was handled by the controller. This field can be used to
                  determine whether the request to refresh the resource has been handled.
                type: string
              observedGeneration:
                description: |-
                  ObservedGeneration represents the .metadata.generation that this
                  ProjectConfig was reconciled against.
                format: int64
                type: integer
              webhookReceivers:
                description: |-
                  WebhookReceivers describes the status of Project-specific webhook
                  receivers.
                items:
                  description: WebhookReceiverDetails encapsulates the details of
                    a webhook receiver.
                  properties:
                    name:
                      description: Name is the name of the webhook receiver.
                      type: string
                    path:
                      description: Path is the path to the receiver's webhook endpoint.
                      type: string
                    url:
                      description: URL includes the full address of the receiver's
                        webhook endpoint.
                      type: string
                  type: object
                type: array
            type: object
        type: object
    served: true
    storage: true
    subresources:
      status: {}<|MERGE_RESOLUTION|>--- conflicted
+++ resolved
@@ -158,7 +158,6 @@
                     WebhookReceiverConfig describes the configuration for a single webhook
                     receiver.
                   properties:
-<<<<<<< HEAD
                     artifactory:
                       description: |-
                         Artifactory contains the configuration for a webhook receiver that is
@@ -178,9 +177,24 @@
                             by JFrog Artifactory. For more information please refer to the JFrog
                             Artifactory documentation:
                               https://jfrog.com/help/r/jfrog-platform-administration-documentation/webhooks
-=======
+                          properties:
+                            name:
+                              default: ""
+                              description: |-
+                                Name of the referent.
+                                This field is effectively required, but due to backwards compatibility is
+                                allowed to be empty. Instances of this type with an empty value here are
+                                almost certainly wrong.
+                                More info: https://kubernetes.io/docs/concepts/overview/working-with-objects/names/#names
+                              type: string
+                          type: object
+                          x-kubernetes-map-type: atomic
+                      required:
+                      - secretRef
+                      type: object
                     azure:
                       description: |-
+                        Path is the path to the
                         Azure contains the configuration for a webhook receiver that is compatible
                         with Azure Container Registry (ACR) and Azure DevOps payloads.
                       properties:
@@ -198,7 +212,6 @@
                             webhooks, please refer to the Azure documentation:\n\n
                             Azure Container Registry:\n\thttps://learn.microsoft.com/en-us/azure/container-registry/container-registry-repositories\n\n
                             Azure DevOps:\n\thttp://learn.microsoft.com/en-us/azure/devops/service-hooks/services/webhooks?view=azure-devops"
->>>>>>> 62eac456
                           properties:
                             name:
                               default: ""
