--- conflicted
+++ resolved
@@ -227,7 +227,6 @@
                     name:
                       description: Name is the name of the webhook receiver.
                       type: string
-<<<<<<< HEAD
                     quay:
                       description: |
                         Quay contains the configuration for a webhook receiver that is compatible
@@ -263,10 +262,6 @@
                       required:
                       - secretRef
                       type: object
-                  required:
-                  - github
-=======
->>>>>>> 51e748ee
                   type: object
                   x-kubernetes-validations:
                   - message: WebhookReceiverConfig must have exactly one of github
