--- conflicted
+++ resolved
@@ -158,19 +158,10 @@
                     WebhookReceiverConfig describes the configuration for a single webhook
                     receiver.
                   properties:
-<<<<<<< HEAD
-                    dockerhub:
-                      description: |-
-                        DockerHub contains the configuration for a webhook receiver that is
-                        compatible with DockerHub payloads.
-
-                        platforms.
-=======
                     bitbucket:
                       description: |-
                         Bitbucket contains the configuration for a webhook receiver that is
                         compatible with Bitbucket payloads.
->>>>>>> 1e89bbaf
                       properties:
                         secretRef:
                           description: |-
@@ -181,20 +172,11 @@
                             For cluster-scoped webhook receivers, the referenced Secret must be in the
                             designated "cluster Secrets" namespace.
 
-<<<<<<< HEAD
-                            The Secret data map is expected to contain a `secret` key whose value does
-                            NOT need to be shared directly with Docker Hub when registering a webhook.
-                            It is used only by Kargo to create a complex, hard-to-guess URL, which
-                            implicitly serves as a shared secret. For more information about Docker Hub
-                            webhooks, please refer to the Docker documentation:
-                              https://docs.docker.com/docker-hub/webhooks/
-=======
                             The Secret's data map is expected to contain a `secret` key whose
                             value is the shared secret used to authenticate the webhook requests sent
                             by Bitbucket. For more information please refer to the Bitbucket
                             documentation:
                               https://support.atlassian.com/bitbucket-cloud/docs/manage-webhooks/
->>>>>>> 1e89bbaf
                           properties:
                             name:
                               default: ""
@@ -210,12 +192,10 @@
                       required:
                       - secretRef
                       type: object
-                    github:
-                      description: |-
-                        GitHub contains the configuration for a webhook receiver that is compatible
-                        with GitHub payloads.
-
-                        platforms.
+                    dockerhub:
+                      description: |-
+                        DockerHub contains the configuration for a webhook receiver that is
+                        compatible with DockerHub payloads.
                       properties:
                         secretRef:
                           description: |-
@@ -223,15 +203,12 @@
                             receivers, the referenced Secret must be in the same namespace as the
                             ProjectConfig.
 
-                            For cluster-scoped webhook receivers, the referenced Secret must be in the
-                            designated "cluster Secrets" namespace.
-
-                            The Secret's data map is expected to contain a `secret` key whose value is
-                            the shared secret used to authenticate the webhook requests sent by GitHub.
-                            For more information please refer to GitHub documentation:
-                              https://docs.github.com/en/webhooks/using-webhooks/validating-webhook-deliveries
-<<<<<<< HEAD
-=======
+                            The Secret's data map is expected to contain a `secret` key whose value
+                            does NOT need to be shared directly with Docker Hub when registering a
+                            webhook. It is used only by Kargo to create a complex, hard-to-guess URL,
+                            which implicitly serves as a shared secret. For more information about
+                            Docker Hub webhooks, please refer to the Docker documentation:
+                              https://docs.docker.com/docker-hub/webhooks/
                           properties:
                             name:
                               default: ""
@@ -247,10 +224,10 @@
                       required:
                       - secretRef
                       type: object
-                    gitlab:
-                      description: |-
-                        GitLab contains the configuration for a webhook receiver that is compatible
-                        with GitLab payloads.
+                    github:
+                      description: |-
+                        GitHub contains the configuration for a webhook receiver that is compatible
+                        with GitHub payloads.
                       properties:
                         secretRef:
                           description: |-
@@ -261,11 +238,10 @@
                             For cluster-scoped webhook receivers, the referenced Secret must be in the
                             designated "cluster Secrets" namespace.
 
-                            The secret is expected to contain a `secret-token` key containing the
-                            shared secret specified when registering the webhook in GitLab. For more
-                            information about this token, please refer to the GitLab documentation:
-                              https://docs.gitlab.com/user/project/integrations/webhooks/
->>>>>>> 1e89bbaf
+                            The Secret's data map is expected to contain a `secret` key whose value is
+                            the shared secret used to authenticate the webhook requests sent by GitHub.
+                            For more information please refer to GitHub documentation:
+                              https://docs.github.com/en/webhooks/using-webhooks/validating-webhook-deliveries
                           properties:
                             name:
                               default: ""
@@ -281,14 +257,45 @@
                       required:
                       - secretRef
                       type: object
+                    gitlab:
+                      description: |-
+                        GitLab contains the configuration for a webhook receiver that is compatible
+                        with GitLab payloads.
+                      properties:
+                        secretRef:
+                          description: |-
+                            SecretRef contains a reference to a Secret. For Project-scoped webhook
+                            receivers, the referenced Secret must be in the same namespace as the
+                            ProjectConfig.
+
+                            For cluster-scoped webhook receivers, the referenced Secret must be in the
+                            designated "cluster Secrets" namespace.
+
+                            The secret is expected to contain a `secret-token` key containing the
+                            shared secret specified when registering the webhook in GitLab. For more
+                            information about this token, please refer to the GitLab documentation:
+                              https://docs.gitlab.com/user/project/integrations/webhooks/
+                          properties:
+                            name:
+                              default: ""
+                              description: |-
+                                Name of the referent.
+                                This field is effectively required, but due to backwards compatibility is
+                                allowed to be empty. Instances of this type with an empty value here are
+                                almost certainly wrong.
+                                More info: https://kubernetes.io/docs/concepts/overview/working-with-objects/names/#names
+                              type: string
+                          type: object
+                          x-kubernetes-map-type: atomic
+                      required:
+                      - secretRef
+                      type: object
                     name:
                       description: Name is the name of the webhook receiver.
                       maxLength: 253
                       minLength: 1
                       pattern: ^[a-z0-9]([-a-z0-9]*[a-z0-9])?(\.[a-z0-9]([-a-z0-9]*[a-z0-9])?)*$
                       type: string
-<<<<<<< HEAD
-=======
                     quay:
                       description: |-
                         Quay contains the configuration for a webhook receiver that is compatible
@@ -326,7 +333,6 @@
                       type: object
                   required:
                   - name
->>>>>>> 1e89bbaf
                   type: object
                 type: array
             type: object
