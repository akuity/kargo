--- conflicted
+++ resolved
@@ -156,22 +156,13 @@
                             is optional.
                           type: string
                         gitRepoURL:
-<<<<<<< HEAD
                           description: GitRepoURL optionally specifies the URL of
                             a Git repository that contains the source code for the
                             image repository referenced by the RepoURL field. When
                             this is specified, Kargo MAY be able to infer and link
                             to the exact revision of that source code that was used
                             to build the image.
-                          pattern: ^https://(\w+([\.-]\w+)*@)?\w+([\.-]\w+)*(:[\d]+)?(/.*)?$
-=======
-                          description: |-
-                            GitRepoURL optionally specifies the URL of a Git repository that contains
-                            the source code for the image repository referenced by the RepoURL field.
-                            When this is specified, Kargo MAY be able to infer and link to the exact
-                            revision of that source code that was used to build the image.
                           pattern: ^https?://(\w+([\.-]\w+)*@)?\w+([\.-]\w+)*(:[\d]+)?(/.*)?$
->>>>>>> bc55b39b
                           type: string
                         ignoreTags:
                           description: IgnoreTags is a list of tags that must be ignored
