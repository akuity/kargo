--- conflicted
+++ resolved
@@ -18,14 +18,10 @@
   TLS_CERT_PATH: /etc/kargo/tls.crt
   TLS_KEY_PATH: /etc/kargo/tls.key
   {{- end }}
-<<<<<<< HEAD
-  PERMISSIVE_CORS_POLICY_ENABLED: {{ quote .Values.api.permissiveCORSPolicy.enabled }}
-=======
   {{- if .Values.api.enableSecretManagement }}
   ENABLE_SECRET_MANAGEMENT: "true"
   {{- end }}
   PERMISSIVE_CORS_POLICY_ENABLED: {{ quote .Values.api.enablePermissiveCORSPolicy }}
->>>>>>> c561668c
   {{- if .Values.api.adminAccount.enabled }}
   ADMIN_ACCOUNT_ENABLED: "true"
   {{- if or .Values.api.tls.enabled (and .Values.api.ingress.enabled .Values.api.ingress.tls.enabled) }}
