---
description: Learn how to work effectively with Stages
sidebar_label: Working with Stages
---

# Working with Stages

Each Kargo Stage is represented by a Kubernetes resource of type `Stage`.

## The `Stage` Resource Type

Like most Kubernetes resources, a `Stage` is composed of a user-defined `spec` field
and a system-populated `status` field.

A `Stage` resource's `spec` field is itself composed of three main areas of concern:

* Requested Freight

* Promotion template

* Verification

The following sections will explore each of these `spec` sections as well as `status` in greater detail.

### Requested Freight

The `spec.requestedFreight` field is used to describe one or more "types" of
`Freight`, as specified by an `origin`, that the `Stage`'s promotion process, as
specified by `spec.promotionTemplate`, will operate on, and the acceptable
sources from which to obtain that `Freight`. Those sources may include the
origin itself (e.g. a `Warehouse`) and/or any number of "upstream" `Stage`
resources.

:::info
`Warehouse`s are the only type of origin at present, but it is anticipated that
future versions of Kargo will introduce additional origin types. This is why
"types" of `Freight` are described by an `origin` field having `kind` and `name`
subfields instead of being described only by the name of a `Warehouse`.
:::

For each `Stage`, the Kargo controller will periodically check for `Freight`
resources that are newly available for promotion to that `Stage`.

When a `Stage` accepts `Freight` directly from its origin, _all_ new `Freight`
created by that origin (e.g. a `Warehouse` ) are immediately available for
promotion to that `Stage`.

When a `Stage` accepts `Freight` from one or more "upstream" `Stage` resources,
`Freight` is considered available for promotion to that `Stage` only after being
_verified_ in at least one of the upstream `Stage`s by default. Alternatively,
users with adequate permissions may manually _approve_ `Freight` for promotion
to any given `Stage` without requiring upstream verification.

You can control this behavior using the `availabilityStrategy` field, which
accepts either:

- `OneOf` (default): `Freight` is available for promotion after being verified
  in at least one of the upstream `Stage`s
- `All`: `Freight` is available for promotion only after being verified in all
  upstream `Stage`s listed in the `sources`

:::tip
Explicit approvals are a useful method for applying the occasional "hotfix"
without waiting for a `Freight` resource to traverse the entirety of a pipeline.
:::

In the following example, the `test` `Stage` requests `Freight` that has
originated from the `my-warehouse` `Warehouse` and indicates that it will accept
new `Freight` _directly_ from that origin:

```yaml
apiVersion: kargo.akuity.io/v1alpha1
kind: Stage
metadata:
  name: test
  namespace: kargo-demo
spec:
  requestedFreight:
  - origin:
      kind: Warehouse
      name: my-warehouse
    sources:
      direct: true
  # ...
# ...
```

In this example, the `uat` `Stage` requests `Freight` that has originated from
the `my-warehouse` `Warehouse`, but indicates that it will accept such `Freight`
only after it has been _verified_ in the `test` `Stage`:

```yaml
apiVersion: kargo.akuity.io/v1alpha1
kind: Stage
metadata:
  name: uat
  namespace: kargo-demo
spec:
  requestedFreight:
  - origin:
      kind: Warehouse
      name: my-warehouse
    sources:
      stages:
      - test
  # ...
```

In the next example, the `prod` `Stage` requests `Freight` that has originated
from the `my-warehouse` `Warehouse`, but indicates that it will accept such
`Freight` only after it has been _verified_ in both the `qa` and `uat`
`Stage`s:

```yaml
apiVersion: kargo.akuity.io/v1alpha1
kind: Stage
metadata:
   name: prod
   namespace: kargo-demo
spec:
  requestedFreight:
  - origin:
      kind: Warehouse
      name: my-warehouse
    sources:
      availabilityStrategy: All
      stages:
      - qa
      - uat
  # ...
```

Stages may also request `Freight` from multiple sources. The following example
illustrates a `Stage` that requests `Freight` from both a `microservice-a` and
`microservice-b` `Warehouse`:

```yaml
apiVersion: kargo.akuity.io/v1alpha1
kind: Stage
metadata:
  name: test
  namespace: kargo-demo
spec:
  requestedFreight:
  - origin:
      kind: Warehouse
      name: microservice-a
    sources:
      direct: true
  - origin:
      kind: Warehouse
      name: microservice-b
    sources:
      direct: true
  # ...
```

:::tip
By requesting `Freight` from multiple sources, a `Stage` can effectively
participate in _multiple pipelines_ that may each deliver different collections
of artifacts independently of the others.

__This is _advanced_ configuration. If you're very new to Kargo
and requesting `Freight` from multiple origins, you probably
didn't mean to.__
:::

### Promotion Templates

The `spec.promotionTemplate` field is used to describe _how_ to transition
`Freight` into the `Stage`. The `spec.promotionTemplate.steps` field describes
the discrete steps of a promotion process in detail.

In the following, very common example, the `promotionTemplate` describes steps
to:

1. Clone a Git repository containing Kubernetes manifests and Kustomize
   configuration, checking out two different branches to two different
   directories.

1. Clears the contents of one working tree, with intentions to fully replace its
   contents.

1. Runs the equivalent of `kustomize edit set image` to update a
   `kustomization.yaml` file with a reference to an updated
   `public.ecr.aws/nginx/nginx` container image.

1. Renders the updated manifests using the equivalent of `kustomize build`.

1. Commits the updated manifests and pushes them to the `stage/test` of the
   remote repository.

1. Forces Argo CD to sync the `kargo-demo-test` application to the latest commit
   of the `stage/test` branch.

```yaml
promotionTemplate:
  spec:
    vars:
    - name: gitopsRepo
      value: https://github.com/example/repo.git
    - name: imageRepo
      value: public.ecr.aws/nginx/nginx
    - name: srcPath
      value: ./src
    - name: outPath
      value: ./out
    - name: targetBranch
      value: stage/${{ ctx.stage }}
    steps:
    - uses: git-clone
      config:
        repoURL: ${{ vars.gitopsRepo }}
        checkout:
        - branch: main
          path: ${{ vars.srcPath }}
        - branch: stage/${{ ctx.stage }}
          create: true
          path: ${{ vars.outPath }}
    - uses: git-clear
      config:
        path: ${{ vars.outPath }}
    - uses: kustomize-set-image
      as: update-image
      config:
        path: ${{ vars.srcPath }}/base
        images:
        - image: ${{ vars.imageRepo }}
    - uses: kustomize-build
      config:
        path: ${{ vars.srcPath }}/stages/${{ ctx.stage }}
        outPath: ${{ vars.outPath }}/manifests.yaml
    - uses: git-commit
      as: commit
      config:
        path: ${{ vars.outPath }}
        message: ${{ outputs['update-image'].commitMessage }}
    - uses: git-push
      config:
        path: ${{ vars.outPath }}
        branch: ${{ vars.targetBranch }}
    - uses: argocd-update
      config:
        apps:
        - name: kargo-demo-${{ ctx.stage }}
          sources:
          - repoURL: ${{ vars.gitopsRepo }}
            desiredRevision: ${{ outputs.commit.commit }}
```

:::info
For complete documentation of all Kargo's built-in promotion steps, refer
to the [Promotion Steps Reference](../60-reference-docs/30-promotion-steps/index.md).
:::

### Verification

The `spec.verification` field is used to describe optional verification
processes that should be executed after a `Promotion` has successfully deployed
`Freight` to a `Stage`, and if applicable, after the `Stage` has reached a
healthy state. The following example depicts a `Stage` resource that references
an `AnalysisTemplate` named `integration-test` to validate the `dev` `Stage` after
any successful promotion:

```yaml
apiVersion: kargo.akuity.io/v1alpha1
kind: Stage
metadata:
  name: dev
  namespace: guestbook
spec:
  # ...
  verification:
    analysisTemplates:
    - name: integration-test
```

:::info
For complete documentation of how to perform verification, refer to the
[Verification Guide](./60-verification.md).
:::

### Status

The `status` field of a `Stage` resource records:

  * Conditions containing the last observations of the `Stage`'s current state.

  * The current phase of the `Stage`'s lifecycle (distilled from the conditions).

  * Details about the last `Promotion` and any in-progress `Promotion`.

  * History of `Freight` that has been deployed to the `Stage` (from most to
    least recent) along with the results of any associated verification processes.

  * The health status of related Argo CD `Application` resources.

For example:

```yaml
status:
  freightHistory:
  - id: 101bca5b0e18ca7913978a1da956308d2544f741
    items:
      Warehouse/my-warehouse:
        commits:
        - healthCheckCommit: 111eaf55aa41f21bb9bb707ba1baa748b83ec51e
          id: 961cfaedbc53aacdb65110028839a2c1c281290d
          repoURL: https://github.com/example/kargo-demo.git
        images:
        - digest: sha256:b2487a28589657b318e0d63110056e11564e73b9fd3ec4c4afba5542f9d07d46
          repoURL: public.ecr.aws/nginx/nginx
          tag: 1.27.0
        name: 666209fd9755a1e48bec6b27f5f447747410dd9e
        origin:
          kind: Warehouse
          name: my-warehouse
    verificationHistory:
    - analysisRun:
        name: test.01j2w7aknhf3j7jteyqs72hnbg.101bca5
        namespace: kargo-demo
        phase: Successful
      finishTime: "2024-07-15T22:13:57Z"
      id: 5535a484-bbd0-4f12-8cf4-be2c8e0041c9
      phase: Successful
      startTime: "2024-07-15T22:13:34Z"
  health:
    argoCDApps:
    - healthStatus:
        status: Healthy
      name: kargo-demo-test
      namespace: argocd
      syncStatus:
        revision: 111eaf55aa41f21bb9bb707ba1baa748b83ec51e
        status: Synced
    status: Healthy
  lastPromotion:
    finishedAt: "2024-07-15T22:13:25Z"
    freight:
      commits:
      - healthCheckCommit: 111eaf55aa41f21bb9bb707ba1baa748b83ec51e
        id: 961cfaedbc53aacdb65110028839a2c1c281290d
        repoURL: https://github.com/example/kargo-demo.git
      name: 666209fd9755a1e48bec6b27f5f447747410dd9e
      origin:
        kind: Warehouse
        name: kargo-demo
    name: test.01j2w7a15cxjjgejresfyw6ysp.666209f
    status:
      finishedAt: "2024-07-15T22:13:25Z"
      freight:
        commits:
        - healthCheckCommit: 111eaf55aa41f21bb9bb707ba1baa748b83ec51e
          id: 961cfaedbc53aacdb65110028839a2c1c281290d
          repoURL: https://github.com/example/kargo-demo.git
        name: 666209fd9755a1e48bec6b27f5f447747410dd9e
        origin:
          kind: Warehouse
          name: kargo-demo
      freightCollection:
        id: 101bca5b0e18ca7913978a1da956308d2544f741
        items:
          Warehouse/kargo-demo:
            commits:
            - healthCheckCommit: 111eaf55aa41f21bb9bb707ba1baa748b83ec51e
              id: 961cfaedbc53aacdb65110028839a2c1c281290d
              repoURL: https://github.com/example/kargo-demo.git
            name: 666209fd9755a1e48bec6b27f5f447747410dd9e
            origin:
              kind: Warehouse
              name: kargo-demo
        verificationHistory:
        - analysisRun:
            name: test.01j2w7aknhf3j7jteyqs72hnbg.101bca5
            namespace: kargo-demo
            phase: ""
          id: 5535a484-bbd0-4f12-8cf4-be2c8e0041c9
          phase: Pending
          startTime: "2024-07-15T22:13:34Z"
      phase: Succeeded
  observedGeneration: 1
  phase: Steady
```

## Interacting with Stages

Kargo provides tools to manage Stages using either its UI or
CLI. This section explains how to handle Stages effectively through both interfaces.

:::info
Users with credentials for and sufficient permissions within the Kargo control plane's Kubernetes cluster can also manage `Stage` resources using `kubectl`.
:::

### Creating a Stage

<Tabs groupId="create-stage">
<TabItem value="ui" label="Using the UI" default>

1. In the `Project` view, click <Hlt>Create</Hlt> in the upper right corner of
   the pipeline section to open a dropdown, then select <Hlt>Stage</Hlt>:

   ![create-stage](img/create-stage.png)

   A form will appear to input details for a new `Stage`:

   ![create-stage](img/create-stage-2.png)

1. Complete the form with the necessary details and submit it.

   The new `Stage` will be added to the pipeline, connected to other
   `Stage`s based on your configuration:

   ![create-stage](img/create-stage-3.png)

</TabItem>

<TabItem value="cli" label="Using the CLI">

1. Define the `Stage` in a YAML file, for example:

    ```yaml
    apiVersion: kargo.akuity.io/v1alpha1
    kind: Stage
    metadata:
      name: <stage>
      namespace: <project>
    spec:
      ### Add your Stage specifications here
    ```

1. Save the file and run:

    ```shell
    kargo create -f <filename>
    ```

1. Verify the creation by listing `Stage`s:

    ```shell
    kargo get stage <stage> --project <project>
    ```

</TabItem>
</Tabs>

### Promoting Freight to a Stage

<Tabs groupId="promoting">
<TabItem value="ui" label="Using the UI" default>

1. To promote `Freight` to a `Stage`, click the truck icon in the
   header of that node and then select <Hlt>Promote</Hlt>:

   ![Promote Freight to a Stage](img/promote-freight-to-a-stage.png)

1. From the timeline at the top of the screen, select the `Freight` you'd like
   to promote into the `Stage` by clicking <Hlt>Select</Hlt>:

   ![Promote Freight to a Stage](img/promote-freight-to-a-stage-2.png)

1. Confirm the action by clicking <Hlt>Promote</Hlt>:

   ![Kargo Promotion Confirmation](img/promote-freight-to-a-stage-3.png)

   A summary of the `Promotion` will pop up and will be updated in real-time as
   the steps of the promotion process complete. Once they have all completed,
   the `Promotion`'s status will change to <Hlt>Succeeded</Hlt>:

   ![Kargo Promotion View](img/kargo-promotion-view.png)

   You will also notice the freight timeline has been automatically updated.
   Every piece of `Freight` in the timeline is color-coded to indicate which
   `Stage`s (if any) are actively using it. You will see the one piece of
   `Freight` currently in the timeline is marked with the same color as the
   `Stage`'s node you recently promoted in the pipeline. This indicates this
   piece of `Freight` is currently used by that `Stage`.

</TabItem>
<TabItem value="cli" label="Using the CLI">

To promote `Freight` to a `Stage` using the CLI, run:

```shell
kargo promote \
  --project kargo-demo \
  --freight f5f87aa23c9e97f43eb83dd63768ee41f5ba3766 \
  --stage prod
```

Alternatively, you can reference the `Freight` you wish to promote using its alias:

```shell
kargo promote \
  --project kargo-demo \
  --freight-alias frozen-tauntaun \
  --stage prod
```

</TabItem>
</Tabs>

### Deleting a Stage

<Tabs groupId="delete-stage">
<TabItem value="ui" label="Using the UI" default>

1. Open the `Stage` view by clicking the staggered bars icon in the header of 
   the `Stage` node within the pipeline.

   ![delete-stage](img/kargo-stage-staggered-bars-button.png)

1. In the `Stage` view, click <Hlt>Settings</Hlt>, scroll to the bottom, and
   click <Hlt>Delete</Hlt>.

   ![delete-stage](img/stage-delete.png)

1. A confirmation popup will appear, click <Hlt>Confirm</Hlt> to proceed.

   ![delete-stage](img/stage-delete-3.png)

</TabItem>

<TabItem value="cli" label="Using the CLI">

To delete a `Stage` using the CLI, run:

```shell
kargo delete stage <stage> --project <project>
```

</TabItem>
</Tabs>

### Refreshing a Stage

Refreshing a `Stage` triggers its reconciliation process, which
includes checking for any newly-completed Promotions, queueing
up the next, pending Promotion, when applicable, and executing
any applicable health check processes.

<Tabs groupId="refresh-stage">
<TabItem value="ui" label="Using the UI" default>

1. Open the `Stage` view by clicking the staggered bars icon in the header of 
   the `Stage` node that you want to refresh and click <Hlt>Refresh</Hlt> in the top-right corner of the pop-up window:

   ![refresh-stage](img/refresh-stage.png)

</TabItem>

<TabItem value="cli" label="Using the CLI">

To refresh a `Stage`, run:

```shell
kargo refresh stage <stage> --project <project>
```

</TabItem>
</Tabs>

### Reverifying a Stage's Current Freight

Verification processes, which run automatically following each successful Promotion,
can also be re-run on-demand. This is useful for re-attempting a failed verification
process or just to validate that applications within the `Stage` are performing
as desired.

<Tabs groupId="verify-stage">
<TabItem value="ui" label="Using the UI" default>

1. Open the `Stage` view by clicking the staggered bars icon in the header of 
   the `Stage` node that you want to reverify and click <Hlt>Reverify</Hlt> at the top of the menu:

   ![verify-stage](img/reverify-freight.png)

    :::note
    If you wish to stop the in-progress verification, you can click <Hlt>Abort Verification</Hlt>.
    :::

<<<<<<< HEAD
1. To check the `Stage`s where the `Freight` has been successfully verified return to 
    the `Freight` timeline and select the `Freight`. Verified `Stage` names will appear under <Hlt>VERIFIED IN</Hlt>:
=======
1. To check the `Stage`s where the `Freight` has been successfully verified, return to
    the <Hlt>Freight Timeline</Hlt> and select the `Freight`. Verified `Stage` names will appear under <Hlt>VERIFIED IN</Hlt>:
>>>>>>> db10fa34

    ![verify-stage](img/verified-in.png)

</TabItem>

<TabItem value="cli" label="Using the CLI">

1. To rerun verification using the CLI, run:

    ```shell
    kargo verify stage <stage> --project <project>
    ```

    If you want to *stop* this ongoing verification process, use:

    ```shell
    kargo verify stage <stage> --project <project> --abort
    ```
1. To check the `Stage`s where the `Freight` has been successfully verified, run:

    ```shell
    kargo get freight \
    --project <project> \
    --output jsonpath-as-json={.status}
    ```

</TabItem>
</Tabs><|MERGE_RESOLUTION|>--- conflicted
+++ resolved
@@ -578,13 +578,8 @@
     If you wish to stop the in-progress verification, you can click <Hlt>Abort Verification</Hlt>.
     :::
 
-<<<<<<< HEAD
-1. To check the `Stage`s where the `Freight` has been successfully verified return to 
+1. To check the `Stage`s where the `Freight` has been successfully verified, return to 
     the `Freight` timeline and select the `Freight`. Verified `Stage` names will appear under <Hlt>VERIFIED IN</Hlt>:
-=======
-1. To check the `Stage`s where the `Freight` has been successfully verified, return to
-    the <Hlt>Freight Timeline</Hlt> and select the `Freight`. Verified `Stage` names will appear under <Hlt>VERIFIED IN</Hlt>:
->>>>>>> db10fa34
 
     ![verify-stage](img/verified-in.png)
 
