--- conflicted
+++ resolved
@@ -776,11 +776,7 @@
 Most types of webhook receivers require you only to specify a unique (within the
 Project) name and a reference to a `Secret`. The expected keys and values for
 each kind of webhook receiver vary, and are documented on
-<<<<<<< HEAD
-[each receiver type's own page](../60-reference-docs/80-webhook-receivers).
-=======
 [each receiver type's own page](../60-reference-docs/80-webhook-receivers/index.md).
->>>>>>> 3354b18c
 
 :::info
 `Secret`s referenced by a webhook receiver typically serve _two_ purposes.
@@ -901,11 +897,7 @@
 :::info
 For more information about registering these endpoints with specific senders,
 refer to
-<<<<<<< HEAD
-[each receiver type's own page](../60-reference-docs/80-webhook-receivers).
-=======
 [each receiver type's own page](../60-reference-docs/80-webhook-receivers/index.md).
->>>>>>> 3354b18c
 :::
 
 :::info
