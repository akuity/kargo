--- conflicted
+++ resolved
@@ -44,6 +44,7 @@
 echo "Secret: $secret"
 echo "Encoded secret: $(echo -n $secret | base64)"
 ```
+
 :::
 
 ```yaml
@@ -53,11 +54,7 @@
   name: gh-wh-secret
   namespace: kargo-demo
 data:
-<<<<<<< HEAD
-  secret: <your-secret-here>
-=======
   secret: <base64-encoded secret>
->>>>>>> 034315fa
 ---
 apiVersion: kargo.akuity.io/v1alpha1
 kind: ProjectConfig
