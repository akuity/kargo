# API Documentation
<a name="top"></a>

<a name="api_service_v1alpha1_service-proto"></a>
<p align="right"><a href="#top">Top</a></p>
<a name="akuity-io-kargo-service-v1alpha1-KargoService"></a>

| Method Name | Request Type | Response Type |
| ----------- | ------------ | ------------- |
| GetVersionInfo | [GetVersionInfoRequest](#akuity-io-kargo-service-v1alpha1-GetVersionInfoRequest) | [GetVersionInfoResponse](#akuity-io-kargo-service-v1alpha1-GetVersionInfoResponse) |
| GetConfig | [GetConfigRequest](#akuity-io-kargo-service-v1alpha1-GetConfigRequest) | [GetConfigResponse](#akuity-io-kargo-service-v1alpha1-GetConfigResponse) |
| GetPublicConfig | [GetPublicConfigRequest](#akuity-io-kargo-service-v1alpha1-GetPublicConfigRequest) | [GetPublicConfigResponse](#akuity-io-kargo-service-v1alpha1-GetPublicConfigResponse) |
| AdminLogin | [AdminLoginRequest](#akuity-io-kargo-service-v1alpha1-AdminLoginRequest) | [AdminLoginResponse](#akuity-io-kargo-service-v1alpha1-AdminLoginResponse) |
| CreateResource | [CreateResourceRequest](#akuity-io-kargo-service-v1alpha1-CreateResourceRequest) | [CreateResourceResponse](#akuity-io-kargo-service-v1alpha1-CreateResourceResponse) |
| CreateOrUpdateResource | [CreateOrUpdateResourceRequest](#akuity-io-kargo-service-v1alpha1-CreateOrUpdateResourceRequest) | [CreateOrUpdateResourceResponse](#akuity-io-kargo-service-v1alpha1-CreateOrUpdateResourceResponse) |
| UpdateResource | [UpdateResourceRequest](#akuity-io-kargo-service-v1alpha1-UpdateResourceRequest) | [UpdateResourceResponse](#akuity-io-kargo-service-v1alpha1-UpdateResourceResponse) |
| DeleteResource | [DeleteResourceRequest](#akuity-io-kargo-service-v1alpha1-DeleteResourceRequest) | [DeleteResourceResponse](#akuity-io-kargo-service-v1alpha1-DeleteResourceResponse) |
| ListStages | [ListStagesRequest](#akuity-io-kargo-service-v1alpha1-ListStagesRequest) | [ListStagesResponse](#akuity-io-kargo-service-v1alpha1-ListStagesResponse) |
| ListImages | [ListImagesRequest](#akuity-io-kargo-service-v1alpha1-ListImagesRequest) | [ListImagesResponse](#akuity-io-kargo-service-v1alpha1-ListImagesResponse) |
| GetStage | [GetStageRequest](#akuity-io-kargo-service-v1alpha1-GetStageRequest) | [GetStageResponse](#akuity-io-kargo-service-v1alpha1-GetStageResponse) |
| WatchStages | [WatchStagesRequest](#akuity-io-kargo-service-v1alpha1-WatchStagesRequest) | [WatchStagesResponse](#akuity-io-kargo-service-v1alpha1-WatchStagesResponse)(stream) |
| DeleteStage | [DeleteStageRequest](#akuity-io-kargo-service-v1alpha1-DeleteStageRequest) | [DeleteStageResponse](#akuity-io-kargo-service-v1alpha1-DeleteStageResponse) |
| RefreshStage | [RefreshStageRequest](#akuity-io-kargo-service-v1alpha1-RefreshStageRequest) | [RefreshStageResponse](#akuity-io-kargo-service-v1alpha1-RefreshStageResponse) |
| GetClusterConfig | [GetClusterConfigRequest](#akuity-io-kargo-service-v1alpha1-GetClusterConfigRequest) | [GetClusterConfigResponse](#akuity-io-kargo-service-v1alpha1-GetClusterConfigResponse) |
| DeleteClusterConfig | [DeleteClusterConfigRequest](#akuity-io-kargo-service-v1alpha1-DeleteClusterConfigRequest) | [DeleteClusterConfigResponse](#akuity-io-kargo-service-v1alpha1-DeleteClusterConfigResponse) |
| WatchClusterConfig | [WatchClusterConfigRequest](#akuity-io-kargo-service-v1alpha1-WatchClusterConfigRequest) | [WatchClusterConfigResponse](#akuity-io-kargo-service-v1alpha1-WatchClusterConfigResponse)(stream) |
| RefreshClusterConfig | [RefreshClusterConfigRequest](#akuity-io-kargo-service-v1alpha1-RefreshClusterConfigRequest) | [RefreshClusterConfigResponse](#akuity-io-kargo-service-v1alpha1-RefreshClusterConfigResponse) |
| ListPromotions | [ListPromotionsRequest](#akuity-io-kargo-service-v1alpha1-ListPromotionsRequest) | [ListPromotionsResponse](#akuity-io-kargo-service-v1alpha1-ListPromotionsResponse) |
| WatchPromotions | [WatchPromotionsRequest](#akuity-io-kargo-service-v1alpha1-WatchPromotionsRequest) | [WatchPromotionsResponse](#akuity-io-kargo-service-v1alpha1-WatchPromotionsResponse)(stream) |
| GetPromotion | [GetPromotionRequest](#akuity-io-kargo-service-v1alpha1-GetPromotionRequest) | [GetPromotionResponse](#akuity-io-kargo-service-v1alpha1-GetPromotionResponse) |
| WatchPromotion | [WatchPromotionRequest](#akuity-io-kargo-service-v1alpha1-WatchPromotionRequest) | [WatchPromotionResponse](#akuity-io-kargo-service-v1alpha1-WatchPromotionResponse)(stream) |
| AbortPromotion | [AbortPromotionRequest](#akuity-io-kargo-service-v1alpha1-AbortPromotionRequest) | [AbortPromotionResponse](#akuity-io-kargo-service-v1alpha1-AbortPromotionResponse) |
| DeleteProject | [DeleteProjectRequest](#akuity-io-kargo-service-v1alpha1-DeleteProjectRequest) | [DeleteProjectResponse](#akuity-io-kargo-service-v1alpha1-DeleteProjectResponse) |
| GetProject | [GetProjectRequest](#akuity-io-kargo-service-v1alpha1-GetProjectRequest) | [GetProjectResponse](#akuity-io-kargo-service-v1alpha1-GetProjectResponse) |
| ListProjects | [ListProjectsRequest](#akuity-io-kargo-service-v1alpha1-ListProjectsRequest) | [ListProjectsResponse](#akuity-io-kargo-service-v1alpha1-ListProjectsResponse) |
| GetProjectConfig | [GetProjectConfigRequest](#akuity-io-kargo-service-v1alpha1-GetProjectConfigRequest) | [GetProjectConfigResponse](#akuity-io-kargo-service-v1alpha1-GetProjectConfigResponse) |
| DeleteProjectConfig | [DeleteProjectConfigRequest](#akuity-io-kargo-service-v1alpha1-DeleteProjectConfigRequest) | [DeleteProjectConfigResponse](#akuity-io-kargo-service-v1alpha1-DeleteProjectConfigResponse) |
| WatchProjectConfig | [WatchProjectConfigRequest](#akuity-io-kargo-service-v1alpha1-WatchProjectConfigRequest) | [WatchProjectConfigResponse](#akuity-io-kargo-service-v1alpha1-WatchProjectConfigResponse)(stream) |
| RefreshProjectConfig | [RefreshProjectConfigRequest](#akuity-io-kargo-service-v1alpha1-RefreshProjectConfigRequest) | [RefreshProjectConfigResponse](#akuity-io-kargo-service-v1alpha1-RefreshProjectConfigResponse) |
| ApproveFreight | [ApproveFreightRequest](#akuity-io-kargo-service-v1alpha1-ApproveFreightRequest) | [ApproveFreightResponse](#akuity-io-kargo-service-v1alpha1-ApproveFreightResponse) |
| DeleteFreight | [DeleteFreightRequest](#akuity-io-kargo-service-v1alpha1-DeleteFreightRequest) | [DeleteFreightResponse](#akuity-io-kargo-service-v1alpha1-DeleteFreightResponse) |
| GetFreight | [GetFreightRequest](#akuity-io-kargo-service-v1alpha1-GetFreightRequest) | [GetFreightResponse](#akuity-io-kargo-service-v1alpha1-GetFreightResponse) |
| WatchFreight | [WatchFreightRequest](#akuity-io-kargo-service-v1alpha1-WatchFreightRequest) | [WatchFreightResponse](#akuity-io-kargo-service-v1alpha1-WatchFreightResponse)(stream) |
| PromoteToStage | [PromoteToStageRequest](#akuity-io-kargo-service-v1alpha1-PromoteToStageRequest) | [PromoteToStageResponse](#akuity-io-kargo-service-v1alpha1-PromoteToStageResponse) |
| PromoteDownstream | [PromoteDownstreamRequest](#akuity-io-kargo-service-v1alpha1-PromoteDownstreamRequest) | [PromoteDownstreamResponse](#akuity-io-kargo-service-v1alpha1-PromoteDownstreamResponse) |
| QueryFreight | [QueryFreightRequest](#akuity-io-kargo-service-v1alpha1-QueryFreightRequest) | [QueryFreightResponse](#akuity-io-kargo-service-v1alpha1-QueryFreightResponse) |
| UpdateFreightAlias | [UpdateFreightAliasRequest](#akuity-io-kargo-service-v1alpha1-UpdateFreightAliasRequest) | [UpdateFreightAliasResponse](#akuity-io-kargo-service-v1alpha1-UpdateFreightAliasResponse) |
| Reverify | [ReverifyRequest](#akuity-io-kargo-service-v1alpha1-ReverifyRequest) | [ReverifyResponse](#akuity-io-kargo-service-v1alpha1-ReverifyResponse) |
| AbortVerification | [AbortVerificationRequest](#akuity-io-kargo-service-v1alpha1-AbortVerificationRequest) | [AbortVerificationResponse](#akuity-io-kargo-service-v1alpha1-AbortVerificationResponse) |
| ListWarehouses | [ListWarehousesRequest](#akuity-io-kargo-service-v1alpha1-ListWarehousesRequest) | [ListWarehousesResponse](#akuity-io-kargo-service-v1alpha1-ListWarehousesResponse) |
| GetWarehouse | [GetWarehouseRequest](#akuity-io-kargo-service-v1alpha1-GetWarehouseRequest) | [GetWarehouseResponse](#akuity-io-kargo-service-v1alpha1-GetWarehouseResponse) |
| WatchWarehouses | [WatchWarehousesRequest](#akuity-io-kargo-service-v1alpha1-WatchWarehousesRequest) | [WatchWarehousesResponse](#akuity-io-kargo-service-v1alpha1-WatchWarehousesResponse)(stream) |
| DeleteWarehouse | [DeleteWarehouseRequest](#akuity-io-kargo-service-v1alpha1-DeleteWarehouseRequest) | [DeleteWarehouseResponse](#akuity-io-kargo-service-v1alpha1-DeleteWarehouseResponse) |
| RefreshWarehouse | [RefreshWarehouseRequest](#akuity-io-kargo-service-v1alpha1-RefreshWarehouseRequest) | [RefreshWarehouseResponse](#akuity-io-kargo-service-v1alpha1-RefreshWarehouseResponse) |
| CreateCredentials | [CreateCredentialsRequest](#akuity-io-kargo-service-v1alpha1-CreateCredentialsRequest) | [CreateCredentialsResponse](#akuity-io-kargo-service-v1alpha1-CreateCredentialsResponse) |
| DeleteCredentials | [DeleteCredentialsRequest](#akuity-io-kargo-service-v1alpha1-DeleteCredentialsRequest) | [DeleteCredentialsResponse](#akuity-io-kargo-service-v1alpha1-DeleteCredentialsResponse) |
| GetCredentials | [GetCredentialsRequest](#akuity-io-kargo-service-v1alpha1-GetCredentialsRequest) | [GetCredentialsResponse](#akuity-io-kargo-service-v1alpha1-GetCredentialsResponse) |
| ListCredentials | [ListCredentialsRequest](#akuity-io-kargo-service-v1alpha1-ListCredentialsRequest) | [ListCredentialsResponse](#akuity-io-kargo-service-v1alpha1-ListCredentialsResponse) |
| UpdateCredentials | [UpdateCredentialsRequest](#akuity-io-kargo-service-v1alpha1-UpdateCredentialsRequest) | [UpdateCredentialsResponse](#akuity-io-kargo-service-v1alpha1-UpdateCredentialsResponse) |
| ListProjectSecrets | [ListProjectSecretsRequest](#akuity-io-kargo-service-v1alpha1-ListProjectSecretsRequest) | [ListProjectSecretsResponse](#akuity-io-kargo-service-v1alpha1-ListProjectSecretsResponse) |
| CreateProjectSecret | [CreateProjectSecretRequest](#akuity-io-kargo-service-v1alpha1-CreateProjectSecretRequest) | [CreateProjectSecretResponse](#akuity-io-kargo-service-v1alpha1-CreateProjectSecretResponse) |
| UpdateProjectSecret | [UpdateProjectSecretRequest](#akuity-io-kargo-service-v1alpha1-UpdateProjectSecretRequest) | [UpdateProjectSecretResponse](#akuity-io-kargo-service-v1alpha1-UpdateProjectSecretResponse) |
| DeleteProjectSecret | [DeleteProjectSecretRequest](#akuity-io-kargo-service-v1alpha1-DeleteProjectSecretRequest) | [DeleteProjectSecretResponse](#akuity-io-kargo-service-v1alpha1-DeleteProjectSecretResponse) |
| ListConfigMaps | [ListConfigMapsRequest](#akuity-io-kargo-service-v1alpha1-ListConfigMapsRequest) | [ListConfigMapsResponse](#akuity-io-kargo-service-v1alpha1-ListConfigMapsResponse) |
| GetConfigMap | [GetConfigMapRequest](#akuity-io-kargo-service-v1alpha1-GetConfigMapRequest) | [GetConfigMapResponse](#akuity-io-kargo-service-v1alpha1-GetConfigMapResponse) |
| ListAnalysisTemplates | [ListAnalysisTemplatesRequest](#akuity-io-kargo-service-v1alpha1-ListAnalysisTemplatesRequest) | [ListAnalysisTemplatesResponse](#akuity-io-kargo-service-v1alpha1-ListAnalysisTemplatesResponse) |
| GetAnalysisTemplate | [GetAnalysisTemplateRequest](#akuity-io-kargo-service-v1alpha1-GetAnalysisTemplateRequest) | [GetAnalysisTemplateResponse](#akuity-io-kargo-service-v1alpha1-GetAnalysisTemplateResponse) |
| DeleteAnalysisTemplate | [DeleteAnalysisTemplateRequest](#akuity-io-kargo-service-v1alpha1-DeleteAnalysisTemplateRequest) | [DeleteAnalysisTemplateResponse](#akuity-io-kargo-service-v1alpha1-DeleteAnalysisTemplateResponse) |
| ListClusterAnalysisTemplates | [ListClusterAnalysisTemplatesRequest](#akuity-io-kargo-service-v1alpha1-ListClusterAnalysisTemplatesRequest) | [ListClusterAnalysisTemplatesResponse](#akuity-io-kargo-service-v1alpha1-ListClusterAnalysisTemplatesResponse) |
| GetClusterAnalysisTemplate | [GetClusterAnalysisTemplateRequest](#akuity-io-kargo-service-v1alpha1-GetClusterAnalysisTemplateRequest) | [GetClusterAnalysisTemplateResponse](#akuity-io-kargo-service-v1alpha1-GetClusterAnalysisTemplateResponse) |
| DeleteClusterAnalysisTemplate | [DeleteClusterAnalysisTemplateRequest](#akuity-io-kargo-service-v1alpha1-DeleteClusterAnalysisTemplateRequest) | [DeleteClusterAnalysisTemplateResponse](#akuity-io-kargo-service-v1alpha1-DeleteClusterAnalysisTemplateResponse) |
| GetAnalysisRun | [GetAnalysisRunRequest](#akuity-io-kargo-service-v1alpha1-GetAnalysisRunRequest) | [GetAnalysisRunResponse](#akuity-io-kargo-service-v1alpha1-GetAnalysisRunResponse) |
| GetAnalysisRunLogs | [GetAnalysisRunLogsRequest](#akuity-io-kargo-service-v1alpha1-GetAnalysisRunLogsRequest) | [GetAnalysisRunLogsResponse](#akuity-io-kargo-service-v1alpha1-GetAnalysisRunLogsResponse)(stream) |
| ListProjectEvents | [ListProjectEventsRequest](#akuity-io-kargo-service-v1alpha1-ListProjectEventsRequest) | [ListProjectEventsResponse](#akuity-io-kargo-service-v1alpha1-ListProjectEventsResponse) |
| ListPromotionTasks | [ListPromotionTasksRequest](#akuity-io-kargo-service-v1alpha1-ListPromotionTasksRequest) | [ListPromotionTasksResponse](#akuity-io-kargo-service-v1alpha1-ListPromotionTasksResponse) |
| ListClusterPromotionTasks | [ListClusterPromotionTasksRequest](#akuity-io-kargo-service-v1alpha1-ListClusterPromotionTasksRequest) | [ListClusterPromotionTasksResponse](#akuity-io-kargo-service-v1alpha1-ListClusterPromotionTasksResponse) |
| GetPromotionTask | [GetPromotionTaskRequest](#akuity-io-kargo-service-v1alpha1-GetPromotionTaskRequest) | [GetPromotionTaskResponse](#akuity-io-kargo-service-v1alpha1-GetPromotionTaskResponse) |
| GetClusterPromotionTask | [GetClusterPromotionTaskRequest](#akuity-io-kargo-service-v1alpha1-GetClusterPromotionTaskRequest) | [GetClusterPromotionTaskResponse](#akuity-io-kargo-service-v1alpha1-GetClusterPromotionTaskResponse) |
| CreateRole | [CreateRoleRequest](#akuity-io-kargo-service-v1alpha1-CreateRoleRequest) | [CreateRoleResponse](#akuity-io-kargo-service-v1alpha1-CreateRoleResponse) |
| DeleteRole | [DeleteRoleRequest](#akuity-io-kargo-service-v1alpha1-DeleteRoleRequest) | [DeleteRoleResponse](#akuity-io-kargo-service-v1alpha1-DeleteRoleResponse) |
| GetRole | [GetRoleRequest](#akuity-io-kargo-service-v1alpha1-GetRoleRequest) | [GetRoleResponse](#akuity-io-kargo-service-v1alpha1-GetRoleResponse) |
| Grant | [GrantRequest](#akuity-io-kargo-service-v1alpha1-GrantRequest) | [GrantResponse](#akuity-io-kargo-service-v1alpha1-GrantResponse) |
| ListRoles | [ListRolesRequest](#akuity-io-kargo-service-v1alpha1-ListRolesRequest) | [ListRolesResponse](#akuity-io-kargo-service-v1alpha1-ListRolesResponse) |
| Revoke | [RevokeRequest](#akuity-io-kargo-service-v1alpha1-RevokeRequest) | [RevokeResponse](#akuity-io-kargo-service-v1alpha1-RevokeResponse) |
| UpdateRole | [UpdateRoleRequest](#akuity-io-kargo-service-v1alpha1-UpdateRoleRequest) | [UpdateRoleResponse](#akuity-io-kargo-service-v1alpha1-UpdateRoleResponse) |
| ListClusterSecrets | [ListClusterSecretsRequest](#akuity-io-kargo-service-v1alpha1-ListClusterSecretsRequest) | [ListClusterSecretsResponse](#akuity-io-kargo-service-v1alpha1-ListClusterSecretsResponse) |
| CreateClusterSecret | [CreateClusterSecretRequest](#akuity-io-kargo-service-v1alpha1-CreateClusterSecretRequest) | [CreateClusterSecretResponse](#akuity-io-kargo-service-v1alpha1-CreateClusterSecretResponse) |
| UpdateClusterSecret | [UpdateClusterSecretRequest](#akuity-io-kargo-service-v1alpha1-UpdateClusterSecretRequest) | [UpdateClusterSecretResponse](#akuity-io-kargo-service-v1alpha1-UpdateClusterSecretResponse) |
| DeleteClusterSecret | [DeleteClusterSecretRequest](#akuity-io-kargo-service-v1alpha1-DeleteClusterSecretRequest) | [DeleteClusterSecretResponse](#akuity-io-kargo-service-v1alpha1-DeleteClusterSecretResponse) |

 <!-- end services -->

## service/v1alpha1
<a name="akuity-io-kargo-service-v1alpha1-AbortPromotionRequest"></a>

### AbortPromotionRequest
 AbortPromotionRequest is the request for canceling a running promotion process.
| Field | Type | Description |
| ----- | ---- | ----------- |
| project | [string](#string) |  project is the name of the project containing the promotion. |
| name | [string](#string) |  name is the name of the promotion to abort. |

<a name="akuity-io-kargo-service-v1alpha1-AbortPromotionResponse"></a>

### AbortPromotionResponse
 AbortPromotionResponse is the response after aborting a promotion.  explicitly empty
<a name="akuity-io-kargo-service-v1alpha1-AbortVerificationRequest"></a>

### AbortVerificationRequest
 AbortVerificationRequest is the request for canceling running verification processes for a stage.
| Field | Type | Description |
| ----- | ---- | ----------- |
| project | [string](#string) |  project is the name of the project containing the stage. |
| stage | [string](#string) |  stage is the name of the stage whose verification should be aborted. |

<a name="akuity-io-kargo-service-v1alpha1-AbortVerificationResponse"></a>

### AbortVerificationResponse
 AbortVerificationResponse is the response after aborting verification.  explicitly empty
<a name="akuity-io-kargo-service-v1alpha1-AdminLoginRequest"></a>

### AdminLoginRequest
 AdminLoginRequest contains credentials for admin authentication.
| Field | Type | Description |
| ----- | ---- | ----------- |
| password | [string](#string) |  password is the admin password. |

<a name="akuity-io-kargo-service-v1alpha1-AdminLoginResponse"></a>

### AdminLoginResponse
 AdminLoginResponse contains the authentication token for admin access.
| Field | Type | Description |
| ----- | ---- | ----------- |
| id_token | [string](#string) |  id_token is the JWT token for authenticated admin access. |

<a name="akuity-io-kargo-service-v1alpha1-ApproveFreightRequest"></a>

### ApproveFreightRequest
 ApproveFreightRequest is the request for approving freight for promotion to a stage.
| Field | Type | Description |
| ----- | ---- | ----------- |
| project | [string](#string) |  project is the name of the project containing the freight. |
| name | [string](#string) |  name is the name of the freight to approve. |
| alias | [string](#string) |  alias is the alias of the freight to approve. |
| stage | [string](#string) |  stage is the name of the stage for which to approve the freight. |

<a name="akuity-io-kargo-service-v1alpha1-ApproveFreightResponse"></a>

### ApproveFreightResponse
 ApproveFreightResponse is the response after approving freight.  explicitly empty
<a name="akuity-io-kargo-service-v1alpha1-ArgoCDShard"></a>

### ArgoCDShard
 ArgoCDShard represents configuration for a specific ArgoCD shard.
| Field | Type | Description |
| ----- | ---- | ----------- |
| url | [string](#string) |  url is the base URL of the ArgoCD server. |
| namespace | [string](#string) |  namespace is the Kubernetes namespace where ArgoCD is installed. |

<a name="akuity-io-kargo-service-v1alpha1-Claims"></a>

### Claims
 Claims represents a collection of OIDC claims for role-based access control.
| Field | Type | Description |
| ----- | ---- | ----------- |
| claims | [github.com.akuity.kargo.api.rbac.v1alpha1.Claim](#github-com-akuity-kargo-api-rbac-v1alpha1-Claim) |  Note: oneof and repeated do not work together claims is the list of claims associated with a user or service account. |

<a name="akuity-io-kargo-service-v1alpha1-ComponentVersions"></a>

### ComponentVersions
 ComponentVersions contains version information for different Kargo components.
| Field | Type | Description |
| ----- | ---- | ----------- |
| server | [VersionInfo](#akuity-io-kargo-service-v1alpha1-VersionInfo) |  server contains version information for the Kargo server. |
| cli | [VersionInfo](#akuity-io-kargo-service-v1alpha1-VersionInfo) |  cli contains version information for the Kargo CLI. |

<a name="akuity-io-kargo-service-v1alpha1-CreateClusterSecretRequest"></a>

### CreateClusterSecretRequest
 CreateClusterSecretRequest is the request for creating a new cluster-level secret.
| Field | Type | Description |
| ----- | ---- | ----------- |
| name | [string](#string) |  name is the name of the cluster secret to create. |
| data | [CreateClusterSecretRequest.DataEntry](#akuity-io-kargo-service-v1alpha1-CreateClusterSecretRequest-DataEntry) |  data contains the key-value pairs that make up the secret data. |

<a name="akuity-io-kargo-service-v1alpha1-CreateClusterSecretRequest-DataEntry"></a>

### CreateClusterSecretRequest.DataEntry
 
| Field | Type | Description |
| ----- | ---- | ----------- |
| key | [string](#string) |   |
| value | [string](#string) |   |

<a name="akuity-io-kargo-service-v1alpha1-CreateClusterSecretResponse"></a>

### CreateClusterSecretResponse
 CreateClusterSecretResponse contains the newly created cluster secret.
| Field | Type | Description |
| ----- | ---- | ----------- |
| secret | k8s.io.api.core.v1.Secret |  secret is the created cluster-level Kubernetes Secret. |

<a name="akuity-io-kargo-service-v1alpha1-CreateCredentialsRequest"></a>

### CreateCredentialsRequest
 CreateCredentialsRequest is the request for creating new credentials for accessing external resources.
| Field | Type | Description |
| ----- | ---- | ----------- |
| project | [string](#string) |  project is the name of the project where the credentials will be stored. |
| name | [string](#string) |  name is the name of the credentials. |
| description | [string](#string) |  description is a human-readable description of the credentials. |
| type | [string](#string) |  type specifies the credential type (git, helm, image). |
| repo_url | [string](#string) |  repo_url is the URL of the repository or registry these credentials apply to. |
| repo_url_is_regex | [bool](#bool) |  repo_url_is_regex indicates whether repo_url should be treated as a regular expression. |
| username | [string](#string) |  username is the username for authentication. |
| password | [string](#string) |  password is the password or token for authentication. |

<a name="akuity-io-kargo-service-v1alpha1-CreateCredentialsResponse"></a>

### CreateCredentialsResponse
 CreateCredentialsResponse contains the newly created credentials.
| Field | Type | Description |
| ----- | ---- | ----------- |
| credentials | k8s.io.api.core.v1.Secret |  credentials is the created Kubernetes Secret containing the credentials. |

<a name="akuity-io-kargo-service-v1alpha1-CreateOrUpdateResourceRequest"></a>

### CreateOrUpdateResourceRequest
 CreateOrUpdateResourceRequest contains Kubernetes resource manifests to be created or updated.
| Field | Type | Description |
| ----- | ---- | ----------- |
| manifest | [bytes](#bytes) |  manifest contains the raw Kubernetes resource manifests in YAML or JSON format. |

<a name="akuity-io-kargo-service-v1alpha1-CreateOrUpdateResourceResponse"></a>

### CreateOrUpdateResourceResponse
 CreateOrUpdateResourceResponse contains the results of creating or updating multiple resources.
| Field | Type | Description |
| ----- | ---- | ----------- |
| results | [CreateOrUpdateResourceResult](#akuity-io-kargo-service-v1alpha1-CreateOrUpdateResourceResult) |  results contains the outcome for each resource create or update attempt. |

<a name="akuity-io-kargo-service-v1alpha1-CreateOrUpdateResourceResult"></a>

### CreateOrUpdateResourceResult
 CreateOrUpdateResourceResult represents the result of attempting to create or update a single resource.
| Field | Type | Description |
| ----- | ---- | ----------- |
| created_resource_manifest | [bytes](#bytes) |  created_resource_manifest contains the newly created resource manifest. |
| updated_resource_manifest | [bytes](#bytes) |  updated_resource_manifest contains the updated existing resource manifest. |
| error | [string](#string) |  error contains the error message if the operation failed. |

<a name="akuity-io-kargo-service-v1alpha1-CreateProjectSecretRequest"></a>

### CreateProjectSecretRequest
 CreateProjectSecretRequest is the request for creating a new secret within a project.
| Field | Type | Description |
| ----- | ---- | ----------- |
| project | [string](#string) |  project is the name of the project where the secret will be created. |
| name | [string](#string) |  name is the name of the secret to create. |
| description | [string](#string) |  description is a human-readable description of the secret. |
| data | [CreateProjectSecretRequest.DataEntry](#akuity-io-kargo-service-v1alpha1-CreateProjectSecretRequest-DataEntry) |  data contains the key-value pairs that make up the secret data. |

<a name="akuity-io-kargo-service-v1alpha1-CreateProjectSecretRequest-DataEntry"></a>

### CreateProjectSecretRequest.DataEntry
 
| Field | Type | Description |
| ----- | ---- | ----------- |
| key | [string](#string) |   |
| value | [string](#string) |   |

<a name="akuity-io-kargo-service-v1alpha1-CreateProjectSecretResponse"></a>

### CreateProjectSecretResponse
 CreateProjectSecretResponse contains the newly created project secret.
| Field | Type | Description |
| ----- | ---- | ----------- |
| secret | k8s.io.api.core.v1.Secret |  secret is the created Kubernetes Secret within the project. |

<a name="akuity-io-kargo-service-v1alpha1-CreateResourceRequest"></a>

### CreateResourceRequest
 CreateResourceRequest contains Kubernetes resource manifests to be created.
| Field | Type | Description |
| ----- | ---- | ----------- |
| manifest | [bytes](#bytes) |  manifest contains the raw Kubernetes resource manifests in YAML or JSON format. |

<a name="akuity-io-kargo-service-v1alpha1-CreateResourceResponse"></a>

### CreateResourceResponse
 CreateResourceResponse contains the results of creating multiple resources.
| Field | Type | Description |
| ----- | ---- | ----------- |
| results | [CreateResourceResult](#akuity-io-kargo-service-v1alpha1-CreateResourceResult) |  results contains the outcome for each resource creation attempt. |

<a name="akuity-io-kargo-service-v1alpha1-CreateResourceResult"></a>

### CreateResourceResult
 CreateResourceResult represents the result of attempting to create a single resource.
| Field | Type | Description |
| ----- | ---- | ----------- |
| created_resource_manifest | [bytes](#bytes) |  created_resource_manifest contains the successfully created resource manifest. |
| error | [string](#string) |  error contains the error message if resource creation failed. |

<a name="akuity-io-kargo-service-v1alpha1-CreateRoleRequest"></a>

### CreateRoleRequest
 CreateRoleRequest is the request for creating a new RBAC role.
| Field | Type | Description |
| ----- | ---- | ----------- |
| role | [github.com.akuity.kargo.api.rbac.v1alpha1.Role](#github-com-akuity-kargo-api-rbac-v1alpha1-Role) |  role is the Role resource to create. |

<a name="akuity-io-kargo-service-v1alpha1-CreateRoleResponse"></a>

### CreateRoleResponse
 CreateRoleResponse contains the newly created role information.
| Field | Type | Description |
| ----- | ---- | ----------- |
| role | [github.com.akuity.kargo.api.rbac.v1alpha1.Role](#github-com-akuity-kargo-api-rbac-v1alpha1-Role) |  role is the created Role resource. |

<a name="akuity-io-kargo-service-v1alpha1-DeleteAnalysisTemplateRequest"></a>

### DeleteAnalysisTemplateRequest
 DeleteAnalysisTemplateRequest is the request for deleting an analysis template.
| Field | Type | Description |
| ----- | ---- | ----------- |
| project | [string](#string) |  project is the name of the project containing the analysis template. |
| name | [string](#string) |  name is the name of the analysis template to delete. |

<a name="akuity-io-kargo-service-v1alpha1-DeleteAnalysisTemplateResponse"></a>

### DeleteAnalysisTemplateResponse
 DeleteAnalysisTemplateResponse is the response returned after deleting an analysis template.  explicitly empty
<a name="akuity-io-kargo-service-v1alpha1-DeleteClusterAnalysisTemplateRequest"></a>

### DeleteClusterAnalysisTemplateRequest
 DeleteClusterAnalysisTemplateRequest is the request for deleting a cluster analysis template.
| Field | Type | Description |
| ----- | ---- | ----------- |
| name | [string](#string) |  name is the name of the cluster analysis template to delete. |

<a name="akuity-io-kargo-service-v1alpha1-DeleteClusterAnalysisTemplateResponse"></a>

### DeleteClusterAnalysisTemplateResponse
 DeleteClusterAnalysisTemplateResponse is the response returned after deleting a cluster analysis template.  explicitly empty
<a name="akuity-io-kargo-service-v1alpha1-DeleteClusterConfigRequest"></a>

### DeleteClusterConfigRequest
 explicitly empty
<a name="akuity-io-kargo-service-v1alpha1-DeleteClusterConfigResponse"></a>

### DeleteClusterConfigResponse
 explicitly empty
<a name="akuity-io-kargo-service-v1alpha1-DeleteClusterSecretRequest"></a>

### DeleteClusterSecretRequest
 DeleteClusterSecretRequest is the request for deleting a cluster secret.
| Field | Type | Description |
| ----- | ---- | ----------- |
| name | [string](#string) |  name is the name of the cluster secret to delete. |

<a name="akuity-io-kargo-service-v1alpha1-DeleteClusterSecretResponse"></a>

### DeleteClusterSecretResponse
 DeleteClusterSecretResponse is the response returned after deleting a cluster secret.  explicitly empty
<a name="akuity-io-kargo-service-v1alpha1-DeleteCredentialsRequest"></a>

### DeleteCredentialsRequest
 DeleteCredentialsRequest is the request for deleting existing credentials.
| Field | Type | Description |
| ----- | ---- | ----------- |
| project | [string](#string) |  project is the name of the project containing the credentials. |
| name | [string](#string) |  name is the name of the credentials to delete. |

<a name="akuity-io-kargo-service-v1alpha1-DeleteCredentialsResponse"></a>

### DeleteCredentialsResponse
 DeleteCredentialsResponse is the response returned after deleting credentials.  explicitly empty
<a name="akuity-io-kargo-service-v1alpha1-DeleteFreightRequest"></a>

### DeleteFreightRequest
 DeleteFreightRequest is the request for deleting freight.
| Field | Type | Description |
| ----- | ---- | ----------- |
| project | [string](#string) |  project is the name of the project containing the freight. |
| name | [string](#string) |  name is the name of the freight to delete. |
| alias | [string](#string) |  alias is the alias of the freight to delete. |

<a name="akuity-io-kargo-service-v1alpha1-DeleteFreightResponse"></a>

### DeleteFreightResponse
 DeleteFreightResponse is the response after deleting freight.  explicitly empty
<a name="akuity-io-kargo-service-v1alpha1-DeleteProjectConfigRequest"></a>

### DeleteProjectConfigRequest
 DeleteProjectConfigRequest is the request for removing project-level configuration.
| Field | Type | Description |
| ----- | ---- | ----------- |
| project | [string](#string) |  project is the name of the project to delete configuration for. |

<a name="akuity-io-kargo-service-v1alpha1-DeleteProjectConfigResponse"></a>

### DeleteProjectConfigResponse
 DeleteProjectConfigResponse is the response after deleting project configuration.  explicitly empty
<a name="akuity-io-kargo-service-v1alpha1-DeleteProjectRequest"></a>

### DeleteProjectRequest
 DeleteProjectRequest is the request for deleting a project and all associated resources.
| Field | Type | Description |
| ----- | ---- | ----------- |
| name | [string](#string) |  name is the name of the project to delete. |

<a name="akuity-io-kargo-service-v1alpha1-DeleteProjectResponse"></a>

### DeleteProjectResponse
 DeleteProjectResponse is the response after deleting a project.  explicitly empty
<a name="akuity-io-kargo-service-v1alpha1-DeleteProjectSecretRequest"></a>

### DeleteProjectSecretRequest
 DeleteProjectSecretRequest is the request for deleting a project secret.
| Field | Type | Description |
| ----- | ---- | ----------- |
| project | [string](#string) |  project is the name of the project containing the secret. |
| name | [string](#string) |  name is the name of the secret to delete. |

<a name="akuity-io-kargo-service-v1alpha1-DeleteProjectSecretResponse"></a>

### DeleteProjectSecretResponse
 DeleteProjectSecretResponse is the response returned after deleting a project secret.  explicitly empty
<a name="akuity-io-kargo-service-v1alpha1-DeleteResourceRequest"></a>

### DeleteResourceRequest
 DeleteResourceRequest contains Kubernetes resource manifests to be deleted.
| Field | Type | Description |
| ----- | ---- | ----------- |
| manifest | [bytes](#bytes) |  manifest contains the raw Kubernetes resource manifests in YAML or JSON format. |

<a name="akuity-io-kargo-service-v1alpha1-DeleteResourceResponse"></a>

### DeleteResourceResponse
 DeleteResourceResponse contains the results of deleting multiple resources.
| Field | Type | Description |
| ----- | ---- | ----------- |
| results | [DeleteResourceResult](#akuity-io-kargo-service-v1alpha1-DeleteResourceResult) |  results contains the outcome for each resource deletion attempt. |

<a name="akuity-io-kargo-service-v1alpha1-DeleteResourceResult"></a>

### DeleteResourceResult
 DeleteResourceResult represents the result of attempting to delete a single resource.
| Field | Type | Description |
| ----- | ---- | ----------- |
| deleted_resource_manifest | [bytes](#bytes) |  deleted_resource_manifest contains the successfully deleted resource manifest. |
| error | [string](#string) |  error contains the error message if resource deletion failed. |

<a name="akuity-io-kargo-service-v1alpha1-DeleteRoleRequest"></a>

### DeleteRoleRequest
 DeleteRoleRequest is the request for deleting an RBAC role.
| Field | Type | Description |
| ----- | ---- | ----------- |
| project | [string](#string) |  project is the name of the project containing the role. |
| name | [string](#string) |  name is the name of the role to delete. |

<a name="akuity-io-kargo-service-v1alpha1-DeleteRoleResponse"></a>

### DeleteRoleResponse
 DeleteRoleResponse is the response returned after deleting a role.  explicitly empty
<a name="akuity-io-kargo-service-v1alpha1-DeleteStageRequest"></a>

### DeleteStageRequest
 DeleteStageRequest is the request for deleting a stage.
| Field | Type | Description |
| ----- | ---- | ----------- |
| project | [string](#string) |  project is the name of the project containing the stage. |
| name | [string](#string) |  name is the name of the stage to delete. |

<a name="akuity-io-kargo-service-v1alpha1-DeleteStageResponse"></a>

### DeleteStageResponse
 DeleteStageResponse is the response after deleting a stage.  explicitly empty
<a name="akuity-io-kargo-service-v1alpha1-DeleteWarehouseRequest"></a>

### DeleteWarehouseRequest
 DeleteWarehouseRequest is the request for deleting a warehouse.
| Field | Type | Description |
| ----- | ---- | ----------- |
| project | [string](#string) |  project is the name of the project containing the warehouse. |
| name | [string](#string) |  name is the name of the warehouse to delete. |

<a name="akuity-io-kargo-service-v1alpha1-DeleteWarehouseResponse"></a>

### DeleteWarehouseResponse
 DeleteWarehouseResponse is the response after deleting a warehouse.  explicitly empty
<a name="akuity-io-kargo-service-v1alpha1-FreightList"></a>

### FreightList
 FreightList contains a list of freight resources.
| Field | Type | Description |
| ----- | ---- | ----------- |
| freight | [github.com.akuity.kargo.api.v1alpha1.Freight](#github-com-akuity-kargo-api-v1alpha1-Freight) |  freight is the list of Freight resources. |

<a name="akuity-io-kargo-service-v1alpha1-GetAnalysisRunLogsRequest"></a>

### GetAnalysisRunLogsRequest
 GetAnalysisRunLogsRequest is the request for retrieving logs from an analysis run.
| Field | Type | Description |
| ----- | ---- | ----------- |
| namespace | [string](#string) |  namespace is the namespace containing the analysis run. |
| name | [string](#string) |  name is the name of the analysis run whose logs to retrieve. |
| metric_name | [string](#string) |  metric_name is the specific metric whose logs to retrieve. |
| container_name | [string](#string) |  container_name is the specific container whose logs to retrieve. |

<a name="akuity-io-kargo-service-v1alpha1-GetAnalysisRunLogsResponse"></a>

### GetAnalysisRunLogsResponse
 GetAnalysisRunLogsResponse contains a chunk of logs from the analysis run.
| Field | Type | Description |
| ----- | ---- | ----------- |
| chunk | [string](#string) |  chunk is a portion of the log output from the analysis run. |

<a name="akuity-io-kargo-service-v1alpha1-GetAnalysisRunRequest"></a>

### GetAnalysisRunRequest
 GetAnalysisRunRequest is the request for retrieving a specific analysis run.
| Field | Type | Description |
| ----- | ---- | ----------- |
| namespace | [string](#string) |  namespace is the namespace containing the analysis run. |
| name | [string](#string) |  name is the name of the analysis run to retrieve. |
| format | [RawFormat](#akuity-io-kargo-service-v1alpha1-RawFormat) |  format specifies the desired response format (structured object or raw YAML). |

<a name="akuity-io-kargo-service-v1alpha1-GetAnalysisRunResponse"></a>

### GetAnalysisRunResponse
 GetAnalysisRunResponse contains the requested analysis run information.
| Field | Type | Description |
| ----- | ---- | ----------- |
| analysis_run | [github.com.akuity.kargo.api.stubs.rollouts.v1alpha1.AnalysisRun](#github-com-akuity-kargo-api-stubs-rollouts-v1alpha1-AnalysisRun) |  analysis_run is the structured AnalysisRun resource. |
| raw | [bytes](#bytes) |  raw is the raw YAML representation of the analysis run. |

<a name="akuity-io-kargo-service-v1alpha1-GetAnalysisTemplateRequest"></a>

### GetAnalysisTemplateRequest
 GetAnalysisTemplateRequest is the request for retrieving a specific analysis template.
| Field | Type | Description |
| ----- | ---- | ----------- |
| project | [string](#string) |  project is the name of the project containing the analysis template. |
| name | [string](#string) |  name is the name of the analysis template to retrieve. |
| format | [RawFormat](#akuity-io-kargo-service-v1alpha1-RawFormat) |  format specifies the desired response format (structured object or raw YAML). |

<a name="akuity-io-kargo-service-v1alpha1-GetAnalysisTemplateResponse"></a>

### GetAnalysisTemplateResponse
 GetAnalysisTemplateResponse contains the requested analysis template information.
| Field | Type | Description |
| ----- | ---- | ----------- |
| analysis_template | [github.com.akuity.kargo.api.stubs.rollouts.v1alpha1.AnalysisTemplate](#github-com-akuity-kargo-api-stubs-rollouts-v1alpha1-AnalysisTemplate) |  analysis_template is the structured AnalysisTemplate resource. |
| raw | [bytes](#bytes) |  raw is the raw YAML representation of the analysis template. |

<a name="akuity-io-kargo-service-v1alpha1-GetClusterAnalysisTemplateRequest"></a>

### GetClusterAnalysisTemplateRequest
 GetClusterAnalysisTemplateRequest is the request for retrieving a specific cluster analysis template.
| Field | Type | Description |
| ----- | ---- | ----------- |
| name | [string](#string) |  name is the name of the cluster analysis template to retrieve. |
| format | [RawFormat](#akuity-io-kargo-service-v1alpha1-RawFormat) |  format specifies the desired response format (structured object or raw YAML). |

<a name="akuity-io-kargo-service-v1alpha1-GetClusterAnalysisTemplateResponse"></a>

### GetClusterAnalysisTemplateResponse
 GetClusterAnalysisTemplateResponse contains the requested cluster analysis template information.
| Field | Type | Description |
| ----- | ---- | ----------- |
| cluster_analysis_template | [github.com.akuity.kargo.api.stubs.rollouts.v1alpha1.ClusterAnalysisTemplate](#github-com-akuity-kargo-api-stubs-rollouts-v1alpha1-ClusterAnalysisTemplate) |  cluster_analysis_template is the structured ClusterAnalysisTemplate resource. |
| raw | [bytes](#bytes) |  raw is the raw YAML representation of the cluster analysis template. |

<a name="akuity-io-kargo-service-v1alpha1-GetClusterConfigRequest"></a>

### GetClusterConfigRequest
 
| Field | Type | Description |
| ----- | ---- | ----------- |
| format | [RawFormat](#akuity-io-kargo-service-v1alpha1-RawFormat) |   |

<a name="akuity-io-kargo-service-v1alpha1-GetClusterConfigResponse"></a>

### GetClusterConfigResponse
 
| Field | Type | Description |
| ----- | ---- | ----------- |
| cluster_config | [github.com.akuity.kargo.api.v1alpha1.ClusterConfig](#github-com-akuity-kargo-api-v1alpha1-ClusterConfig) |   |
| raw | [bytes](#bytes) |   |

<a name="akuity-io-kargo-service-v1alpha1-GetClusterPromotionTaskRequest"></a>

### GetClusterPromotionTaskRequest
 GetClusterPromotionTaskRequest is the request for retrieving a specific cluster promotion task.
| Field | Type | Description |
| ----- | ---- | ----------- |
| name | [string](#string) |  name is the name of the cluster promotion task to retrieve. |
| format | [RawFormat](#akuity-io-kargo-service-v1alpha1-RawFormat) |  format specifies the desired response format (structured object or raw YAML). |

<a name="akuity-io-kargo-service-v1alpha1-GetClusterPromotionTaskResponse"></a>

### GetClusterPromotionTaskResponse
 GetClusterPromotionTaskResponse contains the requested cluster promotion task information.
| Field | Type | Description |
| ----- | ---- | ----------- |
| promotion_task | [github.com.akuity.kargo.api.v1alpha1.ClusterPromotionTask](#github-com-akuity-kargo-api-v1alpha1-ClusterPromotionTask) |  promotion_task is the structured ClusterPromotionTask resource. |
| raw | [bytes](#bytes) |  raw is the raw YAML representation of the cluster promotion task. |

<a name="akuity-io-kargo-service-v1alpha1-GetConfigMapRequest"></a>

### GetConfigMapRequest
 GetConfigMapRequest is the request for retrieving a specific ConfigMap.
| Field | Type | Description |
| ----- | ---- | ----------- |
| project | [string](#string) |  project is the name of the project containing the ConfigMap. |
| name | [string](#string) |  name is the name of the ConfigMap to retrieve. |
| format | [RawFormat](#akuity-io-kargo-service-v1alpha1-RawFormat) |  format specifies the desired response format (structured object or raw YAML). |

<a name="akuity-io-kargo-service-v1alpha1-GetConfigMapResponse"></a>

### GetConfigMapResponse
 GetConfigMapResponse contains the requested ConfigMap information.
| Field | Type | Description |
| ----- | ---- | ----------- |
| config_map | k8s.io.api.core.v1.ConfigMap |  config_map is the structured Kubernetes ConfigMap object. |
| raw | [bytes](#bytes) |  raw is the raw YAML representation of the ConfigMap. |

<a name="akuity-io-kargo-service-v1alpha1-GetConfigRequest"></a>

### GetConfigRequest
 GetConfigRequest is the request message for retrieving server configuration.
<a name="akuity-io-kargo-service-v1alpha1-GetConfigResponse"></a>

### GetConfigResponse
 GetConfigResponse contains server configuration information.
| Field | Type | Description |
| ----- | ---- | ----------- |
<<<<<<< HEAD
| argocd_shards | [GetConfigResponse.ArgocdShardsEntry](#akuity-io-kargo-service-v1alpha1-GetConfigResponse-ArgocdShardsEntry) |  argocd_shards maps shard names to their ArgoCD configuration. |
| secret_management_enabled | [bool](#bool) |  secret_management_enabled indicates if secret management features are available. |
| cluster_secrets_namespace | [string](#string) |  cluster_secrets_namespace is the namespace used for cluster-scoped secrets. |
=======
| argocd_shards | [GetConfigResponse.ArgocdShardsEntry](#akuity-io-kargo-service-v1alpha1-GetConfigResponse-ArgocdShardsEntry) |   |
| secret_management_enabled | [bool](#bool) |   |
| cluster_secrets_namespace | [string](#string) |   |
| has_analysis_run_logs_url_template | [bool](#bool) |   |
>>>>>>> bb407e17

<a name="akuity-io-kargo-service-v1alpha1-GetConfigResponse-ArgocdShardsEntry"></a>

### GetConfigResponse.ArgocdShardsEntry
 
| Field | Type | Description |
| ----- | ---- | ----------- |
| key | [string](#string) |   |
| value | [ArgoCDShard](#akuity-io-kargo-service-v1alpha1-ArgoCDShard) |   |

<a name="akuity-io-kargo-service-v1alpha1-GetCredentialsRequest"></a>

### GetCredentialsRequest
 GetCredentialsRequest is the request for retrieving existing credentials.
| Field | Type | Description |
| ----- | ---- | ----------- |
| project | [string](#string) |  project is the name of the project containing the credentials. |
| name | [string](#string) |  name is the name of the credentials to retrieve. |
| format | [RawFormat](#akuity-io-kargo-service-v1alpha1-RawFormat) |  format specifies the desired response format (structured object or raw YAML). |

<a name="akuity-io-kargo-service-v1alpha1-GetCredentialsResponse"></a>

### GetCredentialsResponse
 GetCredentialsResponse contains the requested credentials information.
| Field | Type | Description |
| ----- | ---- | ----------- |
| credentials | k8s.io.api.core.v1.Secret |  credentials is the structured Kubernetes Secret containing the credentials. |
| raw | [bytes](#bytes) |  raw is the raw YAML representation of the credentials. |

<a name="akuity-io-kargo-service-v1alpha1-GetFreightRequest"></a>

### GetFreightRequest
 GetFreightRequest is the request for retrieving details of specific freight.
| Field | Type | Description |
| ----- | ---- | ----------- |
| project | [string](#string) |  project is the name of the project containing the freight. |
| name | [string](#string) |  name is the name of the freight to retrieve. |
| alias | [string](#string) |  alias is the alias of the freight to retrieve. |
| format | [RawFormat](#akuity-io-kargo-service-v1alpha1-RawFormat) |  format specifies the format for raw resource representation. |

<a name="akuity-io-kargo-service-v1alpha1-GetFreightResponse"></a>

### GetFreightResponse
 GetFreightResponse contains the requested freight information.
| Field | Type | Description |
| ----- | ---- | ----------- |
| freight | [github.com.akuity.kargo.api.v1alpha1.Freight](#github-com-akuity-kargo-api-v1alpha1-Freight) |  freight contains the Freight resource in structured format. |
| raw | [bytes](#bytes) |  raw contains the Freight resource in the requested raw format. |

<a name="akuity-io-kargo-service-v1alpha1-GetProjectConfigRequest"></a>

### GetProjectConfigRequest
 GetProjectConfigRequest is the request for retrieving project-level configuration settings.
| Field | Type | Description |
| ----- | ---- | ----------- |
| project | [string](#string) |  project is the name of the project to retrieve configuration for. |
| format | [RawFormat](#akuity-io-kargo-service-v1alpha1-RawFormat) |  format specifies the desired response format (structured object or raw YAML). |

<a name="akuity-io-kargo-service-v1alpha1-GetProjectConfigResponse"></a>

### GetProjectConfigResponse
 GetProjectConfigResponse contains the requested project configuration.
| Field | Type | Description |
| ----- | ---- | ----------- |
| project_config | [github.com.akuity.kargo.api.v1alpha1.ProjectConfig](#github-com-akuity-kargo-api-v1alpha1-ProjectConfig) |  project_config is the structured ProjectConfig object. |
| raw | [bytes](#bytes) |  raw is the raw YAML representation of the project configuration. |

<a name="akuity-io-kargo-service-v1alpha1-GetProjectRequest"></a>

### GetProjectRequest
 GetProjectRequest is the request for retrieving details of a specific project.
| Field | Type | Description |
| ----- | ---- | ----------- |
| name | [string](#string) |  name is the name of the project to retrieve. |
| format | [RawFormat](#akuity-io-kargo-service-v1alpha1-RawFormat) |  format specifies the format for raw resource representation. |

<a name="akuity-io-kargo-service-v1alpha1-GetProjectResponse"></a>

### GetProjectResponse
 GetProjectResponse contains the requested project information.
| Field | Type | Description |
| ----- | ---- | ----------- |
| project | [github.com.akuity.kargo.api.v1alpha1.Project](#github-com-akuity-kargo-api-v1alpha1-Project) |  project contains the Project resource in structured format. |
| raw | [bytes](#bytes) |  raw contains the Project resource in the requested raw format. |

<a name="akuity-io-kargo-service-v1alpha1-GetPromotionRequest"></a>

### GetPromotionRequest
 GetPromotionRequest is the request for retrieving details of a specific promotion.
| Field | Type | Description |
| ----- | ---- | ----------- |
| project | [string](#string) |  project is the name of the project containing the promotion. |
| name | [string](#string) |  name is the name of the promotion to retrieve. |
| format | [RawFormat](#akuity-io-kargo-service-v1alpha1-RawFormat) |  format specifies the format for raw resource representation. |

<a name="akuity-io-kargo-service-v1alpha1-GetPromotionResponse"></a>

### GetPromotionResponse
 GetPromotionResponse contains the requested promotion information.
| Field | Type | Description |
| ----- | ---- | ----------- |
| promotion | [github.com.akuity.kargo.api.v1alpha1.Promotion](#github-com-akuity-kargo-api-v1alpha1-Promotion) |  promotion contains the Promotion resource in structured format. |
| raw | [bytes](#bytes) |  raw contains the Promotion resource in the requested raw format. |

<a name="akuity-io-kargo-service-v1alpha1-GetPromotionTaskRequest"></a>

### GetPromotionTaskRequest
 GetPromotionTaskRequest is the request for retrieving a specific promotion task.
| Field | Type | Description |
| ----- | ---- | ----------- |
| project | [string](#string) |  project is the name of the project containing the promotion task. |
| name | [string](#string) |  name is the name of the promotion task to retrieve. |
| format | [RawFormat](#akuity-io-kargo-service-v1alpha1-RawFormat) |  format specifies the desired response format (structured object or raw YAML). |

<a name="akuity-io-kargo-service-v1alpha1-GetPromotionTaskResponse"></a>

### GetPromotionTaskResponse
 GetPromotionTaskResponse contains the requested promotion task information.
| Field | Type | Description |
| ----- | ---- | ----------- |
| promotion_task | [github.com.akuity.kargo.api.v1alpha1.PromotionTask](#github-com-akuity-kargo-api-v1alpha1-PromotionTask) |  promotion_task is the structured PromotionTask resource. |
| raw | [bytes](#bytes) |  raw is the raw YAML representation of the promotion task. |

<a name="akuity-io-kargo-service-v1alpha1-GetPublicConfigRequest"></a>

### GetPublicConfigRequest
 GetPublicConfigRequest is the request message for retrieving public configuration.
<a name="akuity-io-kargo-service-v1alpha1-GetPublicConfigResponse"></a>

### GetPublicConfigResponse
 GetPublicConfigResponse contains publicly accessible configuration settings.
| Field | Type | Description |
| ----- | ---- | ----------- |
| oidc_config | [OIDCConfig](#akuity-io-kargo-service-v1alpha1-OIDCConfig) |  oidc_config contains OpenID Connect configuration for authentication. |
| admin_account_enabled | [bool](#bool) |  admin_account_enabled indicates if admin account authentication is available. |
| skip_auth | [bool](#bool) |  skip_auth indicates if authentication should be bypassed. |

<a name="akuity-io-kargo-service-v1alpha1-GetRoleRequest"></a>

### GetRoleRequest
 GetRoleRequest is the request for retrieving a specific RBAC role.
| Field | Type | Description |
| ----- | ---- | ----------- |
| project | [string](#string) |  project is the name of the project containing the role. |
| name | [string](#string) |  name is the name of the role to retrieve. |
| as_resources | [bool](#bool) |  as_resources indicates whether to return the role as resources or as a role object. |
| format | [RawFormat](#akuity-io-kargo-service-v1alpha1-RawFormat) |  format specifies the desired response format (structured object or raw YAML). |

<a name="akuity-io-kargo-service-v1alpha1-GetRoleResponse"></a>

### GetRoleResponse
 GetRoleResponse contains the requested role information.
| Field | Type | Description |
| ----- | ---- | ----------- |
| role | [github.com.akuity.kargo.api.rbac.v1alpha1.Role](#github-com-akuity-kargo-api-rbac-v1alpha1-Role) |  role is the structured Role resource. |
| resources | [github.com.akuity.kargo.api.rbac.v1alpha1.RoleResources](#github-com-akuity-kargo-api-rbac-v1alpha1-RoleResources) |  resources is the structured RoleResources containing the role's resources. |
| raw | [bytes](#bytes) |  raw is the raw YAML representation of the role. |

<a name="akuity-io-kargo-service-v1alpha1-GetStageRequest"></a>

### GetStageRequest
 GetStageRequest is the request for retrieving details of a specific stage.
| Field | Type | Description |
| ----- | ---- | ----------- |
| project | [string](#string) |  project is the name of the project containing the stage. |
| name | [string](#string) |  name is the name of the stage to retrieve. |
| format | [RawFormat](#akuity-io-kargo-service-v1alpha1-RawFormat) |  format specifies the format for raw resource representation. |

<a name="akuity-io-kargo-service-v1alpha1-GetStageResponse"></a>

### GetStageResponse
 GetStageResponse contains the requested stage information.
| Field | Type | Description |
| ----- | ---- | ----------- |
| stage | [github.com.akuity.kargo.api.v1alpha1.Stage](#github-com-akuity-kargo-api-v1alpha1-Stage) |  stage contains the Stage resource in structured format. |
| raw | [bytes](#bytes) |  raw contains the Stage resource in the requested raw format. |

<a name="akuity-io-kargo-service-v1alpha1-GetVersionInfoRequest"></a>

### GetVersionInfoRequest
 GetVersionInfoRequest is the request message for retrieving version information.
<a name="akuity-io-kargo-service-v1alpha1-GetVersionInfoResponse"></a>

### GetVersionInfoResponse
 GetVersionInfoResponse contains the server's version information.
| Field | Type | Description |
| ----- | ---- | ----------- |
| version_info | [VersionInfo](#akuity-io-kargo-service-v1alpha1-VersionInfo) |  version_info contains detailed version and build information. |

<a name="akuity-io-kargo-service-v1alpha1-GetWarehouseRequest"></a>

### GetWarehouseRequest
 GetWarehouseRequest is the request for retrieving details of a specific warehouse.
| Field | Type | Description |
| ----- | ---- | ----------- |
| project | [string](#string) |  project is the name of the project containing the warehouse. |
| name | [string](#string) |  name is the name of the warehouse to retrieve. |
| format | [RawFormat](#akuity-io-kargo-service-v1alpha1-RawFormat) |  format specifies the format for raw resource representation. |

<a name="akuity-io-kargo-service-v1alpha1-GetWarehouseResponse"></a>

### GetWarehouseResponse
 GetWarehouseResponse contains the requested warehouse information.
| Field | Type | Description |
| ----- | ---- | ----------- |
| warehouse | [github.com.akuity.kargo.api.v1alpha1.Warehouse](#github-com-akuity-kargo-api-v1alpha1-Warehouse) |  warehouse contains the Warehouse resource in structured format. |
| raw | [bytes](#bytes) |  raw contains the Warehouse resource in the requested raw format. |

<a name="akuity-io-kargo-service-v1alpha1-GrantRequest"></a>

### GrantRequest
 GrantRequest is the request for granting a role to a user or resource.
| Field | Type | Description |
| ----- | ---- | ----------- |
| project | [string](#string) |  project is the name of the project where the role will be granted. |
| role | [string](#string) |  role is the name of the role to grant. |
| user_claims | [Claims](#akuity-io-kargo-service-v1alpha1-Claims) |  user_claims are the OIDC claims for the user being granted the role. |
| resource_details | [github.com.akuity.kargo.api.rbac.v1alpha1.ResourceDetails](#github-com-akuity-kargo-api-rbac-v1alpha1-ResourceDetails) |  resource_details are the details of the resource being granted the role. |

<a name="akuity-io-kargo-service-v1alpha1-GrantResponse"></a>

### GrantResponse
 GrantResponse contains information about the granted role.
| Field | Type | Description |
| ----- | ---- | ----------- |
| role | [github.com.akuity.kargo.api.rbac.v1alpha1.Role](#github-com-akuity-kargo-api-rbac-v1alpha1-Role) |  role is the Role resource that was granted. |

<a name="akuity-io-kargo-service-v1alpha1-ImageStageMap"></a>

### ImageStageMap
 ImageStageMap represents the mapping of stages to the order in which an image was promoted.
| Field | Type | Description |
| ----- | ---- | ----------- |
| stages | [ImageStageMap.StagesEntry](#akuity-io-kargo-service-v1alpha1-ImageStageMap-StagesEntry) |  stages maps stage names to the order in which an image was promoted to that stage. |

<a name="akuity-io-kargo-service-v1alpha1-ImageStageMap-StagesEntry"></a>

### ImageStageMap.StagesEntry
 
| Field | Type | Description |
| ----- | ---- | ----------- |
| key | [string](#string) |   |
| value | [int32](#int32) |   |

<a name="akuity-io-kargo-service-v1alpha1-ListAnalysisTemplatesRequest"></a>

### ListAnalysisTemplatesRequest
 ListAnalysisTemplatesRequest is the request for listing all analysis templates in a project.
| Field | Type | Description |
| ----- | ---- | ----------- |
| project | [string](#string) |  project is the name of the project whose analysis templates will be listed. |

<a name="akuity-io-kargo-service-v1alpha1-ListAnalysisTemplatesResponse"></a>

### ListAnalysisTemplatesResponse
 ListAnalysisTemplatesResponse contains a list of analysis templates for the specified project.
| Field | Type | Description |
| ----- | ---- | ----------- |
| analysis_templates | [github.com.akuity.kargo.api.stubs.rollouts.v1alpha1.AnalysisTemplate](#github-com-akuity-kargo-api-stubs-rollouts-v1alpha1-AnalysisTemplate) |  analysis_templates is the list of AnalysisTemplate resources within the project. |

<a name="akuity-io-kargo-service-v1alpha1-ListClusterAnalysisTemplatesRequest"></a>

### ListClusterAnalysisTemplatesRequest
 ListClusterAnalysisTemplatesRequest is the request for listing all cluster-level analysis templates.
<a name="akuity-io-kargo-service-v1alpha1-ListClusterAnalysisTemplatesResponse"></a>

### ListClusterAnalysisTemplatesResponse
 ListClusterAnalysisTemplatesResponse contains a list of cluster-level analysis templates.
| Field | Type | Description |
| ----- | ---- | ----------- |
| cluster_analysis_templates | [github.com.akuity.kargo.api.stubs.rollouts.v1alpha1.ClusterAnalysisTemplate](#github-com-akuity-kargo-api-stubs-rollouts-v1alpha1-ClusterAnalysisTemplate) |  cluster_analysis_templates is the list of ClusterAnalysisTemplate resources. |

<a name="akuity-io-kargo-service-v1alpha1-ListClusterPromotionTasksRequest"></a>

### ListClusterPromotionTasksRequest
 ListClusterPromotionTasksRequest is the request for listing all cluster-level promotion tasks.
<a name="akuity-io-kargo-service-v1alpha1-ListClusterPromotionTasksResponse"></a>

### ListClusterPromotionTasksResponse
 ListClusterPromotionTasksResponse contains a list of cluster-level promotion tasks.
| Field | Type | Description |
| ----- | ---- | ----------- |
| cluster_promotion_tasks | [github.com.akuity.kargo.api.v1alpha1.ClusterPromotionTask](#github-com-akuity-kargo-api-v1alpha1-ClusterPromotionTask) |  cluster_promotion_tasks is the list of ClusterPromotionTask resources. |

<a name="akuity-io-kargo-service-v1alpha1-ListClusterSecretsRequest"></a>

### ListClusterSecretsRequest
 ListClusterSecretsRequest is the request for listing all cluster-level secrets.  explicitly empty
<a name="akuity-io-kargo-service-v1alpha1-ListClusterSecretsResponse"></a>

### ListClusterSecretsResponse
 ListClusterSecretsResponse contains a list of cluster-level secrets.
| Field | Type | Description |
| ----- | ---- | ----------- |
| secrets | k8s.io.api.core.v1.Secret |  secrets is the list of cluster-level Kubernetes Secrets. |

<a name="akuity-io-kargo-service-v1alpha1-ListConfigMapsRequest"></a>

### ListConfigMapsRequest
 ListConfigMapsRequest is the request for retrieving all ConfigMaps in a project.
| Field | Type | Description |
| ----- | ---- | ----------- |
| project | [string](#string) |  project is the name of the project to list ConfigMaps from. |

<a name="akuity-io-kargo-service-v1alpha1-ListConfigMapsResponse"></a>

### ListConfigMapsResponse
 ListConfigMapsResponse contains the list of ConfigMaps in a project.
| Field | Type | Description |
| ----- | ---- | ----------- |
| config_maps | k8s.io.api.core.v1.ConfigMap |  config_maps is the list of ConfigMaps found in the project. |

<a name="akuity-io-kargo-service-v1alpha1-ListCredentialsRequest"></a>

### ListCredentialsRequest
 ListCredentialsRequest is the request for listing all credentials in a project.
| Field | Type | Description |
| ----- | ---- | ----------- |
| project | [string](#string) |  project is the name of the project whose credentials will be listed. |

<a name="akuity-io-kargo-service-v1alpha1-ListCredentialsResponse"></a>

### ListCredentialsResponse
 ListCredentialsResponse contains a list of credentials for the specified project.
| Field | Type | Description |
| ----- | ---- | ----------- |
| credentials | k8s.io.api.core.v1.Secret |  credentials is the list of Kubernetes Secrets containing the credentials. |

<a name="akuity-io-kargo-service-v1alpha1-ListImagesRequest"></a>

### ListImagesRequest
 ListImagesRequest is the request for listing images and their usage across stages.
| Field | Type | Description |
| ----- | ---- | ----------- |
| project | [string](#string) |  project is the name of the project whose images should be listed. |

<a name="akuity-io-kargo-service-v1alpha1-ListImagesResponse"></a>

### ListImagesResponse
 ListImagesResponse contains information about images and their usage across stages.
| Field | Type | Description |
| ----- | ---- | ----------- |
| images | [ListImagesResponse.ImagesEntry](#akuity-io-kargo-service-v1alpha1-ListImagesResponse-ImagesEntry) |  images maps image repository names to their tags and stage usage information. |

<a name="akuity-io-kargo-service-v1alpha1-ListImagesResponse-ImagesEntry"></a>

### ListImagesResponse.ImagesEntry
 
| Field | Type | Description |
| ----- | ---- | ----------- |
| key | [string](#string) |   |
| value | [TagMap](#akuity-io-kargo-service-v1alpha1-TagMap) |   |

<a name="akuity-io-kargo-service-v1alpha1-ListProjectEventsRequest"></a>

### ListProjectEventsRequest
 ListProjectEventsRequest is the request for listing events in a project.
| Field | Type | Description |
| ----- | ---- | ----------- |
| project | [string](#string) |  project is the name of the project whose events will be listed. |

<a name="akuity-io-kargo-service-v1alpha1-ListProjectEventsResponse"></a>

### ListProjectEventsResponse
 ListProjectEventsResponse contains a list of events for the specified project.
| Field | Type | Description |
| ----- | ---- | ----------- |
| events | k8s.io.api.core.v1.Event |  events is the list of Kubernetes Events within the project. |

<a name="akuity-io-kargo-service-v1alpha1-ListProjectSecretsRequest"></a>

### ListProjectSecretsRequest
 ListProjectSecretsRequest is the request for listing all secrets in a project.
| Field | Type | Description |
| ----- | ---- | ----------- |
| project | [string](#string) |  project is the name of the project whose secrets will be listed. |

<a name="akuity-io-kargo-service-v1alpha1-ListProjectSecretsResponse"></a>

### ListProjectSecretsResponse
 ListProjectSecretsResponse contains a list of secrets for the specified project.
| Field | Type | Description |
| ----- | ---- | ----------- |
| secrets | k8s.io.api.core.v1.Secret |  secrets is the list of Kubernetes Secrets within the project. |

<a name="akuity-io-kargo-service-v1alpha1-ListProjectsRequest"></a>

### ListProjectsRequest
 ListProjectsRequest is the request for listing all projects with optional filtering and pagination.
| Field | Type | Description |
| ----- | ---- | ----------- |
| page_size | [int32](#int32) |  page_size specifies the maximum number of projects to return per page. |
| page | [int32](#int32) |  page specifies which page of results to return. |
| filter | [string](#string) |  filter specifies an optional filter expression for projects. |

<a name="akuity-io-kargo-service-v1alpha1-ListProjectsResponse"></a>

### ListProjectsResponse
 ListProjectsResponse contains the list of projects and pagination information.
| Field | Type | Description |
| ----- | ---- | ----------- |
| projects | [github.com.akuity.kargo.api.v1alpha1.Project](#github-com-akuity-kargo-api-v1alpha1-Project) |  projects is the list of Project resources matching the request criteria. |
| total | [int32](#int32) |  total is the total number of projects available (across all pages). |

<a name="akuity-io-kargo-service-v1alpha1-ListPromotionTasksRequest"></a>

### ListPromotionTasksRequest
 ListPromotionTasksRequest is the request for listing promotion tasks in a project.
| Field | Type | Description |
| ----- | ---- | ----------- |
| project | [string](#string) |  project is the name of the project whose promotion tasks will be listed. |

<a name="akuity-io-kargo-service-v1alpha1-ListPromotionTasksResponse"></a>

### ListPromotionTasksResponse
 ListPromotionTasksResponse contains a list of promotion tasks for the specified project.
| Field | Type | Description |
| ----- | ---- | ----------- |
| promotion_tasks | [github.com.akuity.kargo.api.v1alpha1.PromotionTask](#github-com-akuity-kargo-api-v1alpha1-PromotionTask) |  promotion_tasks is the list of PromotionTask resources within the project. |

<a name="akuity-io-kargo-service-v1alpha1-ListPromotionsRequest"></a>

### ListPromotionsRequest
 ListPromotionsRequest is the request for retrieving all promotions, optionally filtered by stage.
| Field | Type | Description |
| ----- | ---- | ----------- |
| project | [string](#string) |  project is the name of the project whose promotions should be listed. |
| stage | [string](#string) |  stage is an optional stage name to filter promotions by. |

<a name="akuity-io-kargo-service-v1alpha1-ListPromotionsResponse"></a>

### ListPromotionsResponse
 ListPromotionsResponse contains a list of promotions within a project.
| Field | Type | Description |
| ----- | ---- | ----------- |
| promotions | [github.com.akuity.kargo.api.v1alpha1.Promotion](#github-com-akuity-kargo-api-v1alpha1-Promotion) |  promotions is the list of Promotion resources found in the project. |

<a name="akuity-io-kargo-service-v1alpha1-ListRolesRequest"></a>

### ListRolesRequest
 ListRolesRequest is the request for listing all roles in a project.
| Field | Type | Description |
| ----- | ---- | ----------- |
| project | [string](#string) |  project is the name of the project whose roles will be listed. |
| as_resources | [bool](#bool) |  as_resources indicates whether to return roles as resources or as role objects. |

<a name="akuity-io-kargo-service-v1alpha1-ListRolesResponse"></a>

### ListRolesResponse
 ListRolesResponse contains a list of roles for the specified project.
| Field | Type | Description |
| ----- | ---- | ----------- |
| roles | [github.com.akuity.kargo.api.rbac.v1alpha1.Role](#github-com-akuity-kargo-api-rbac-v1alpha1-Role) |  Note: oneof and repeated do not work together roles is the list of Role resources when requested as roles. |
| resources | [github.com.akuity.kargo.api.rbac.v1alpha1.RoleResources](#github-com-akuity-kargo-api-rbac-v1alpha1-RoleResources) |  resources is the list of RoleResources when requested as resources. |

<a name="akuity-io-kargo-service-v1alpha1-ListStagesRequest"></a>

### ListStagesRequest
 ListStagesRequest is the request for listing stages within a project.
| Field | Type | Description |
| ----- | ---- | ----------- |
| project | [string](#string) |  project is the name of the project whose stages should be listed. |

<a name="akuity-io-kargo-service-v1alpha1-ListStagesResponse"></a>

### ListStagesResponse
 ListStagesResponse contains a list of stages within a project.
| Field | Type | Description |
| ----- | ---- | ----------- |
| stages | [github.com.akuity.kargo.api.v1alpha1.Stage](#github-com-akuity-kargo-api-v1alpha1-Stage) |  stages is the list of Stage resources found in the project. |

<a name="akuity-io-kargo-service-v1alpha1-ListWarehousesRequest"></a>

### ListWarehousesRequest
 ListWarehousesRequest is the request for listing warehouses within a project.
| Field | Type | Description |
| ----- | ---- | ----------- |
| project | [string](#string) |  project is the name of the project whose warehouses should be listed. |

<a name="akuity-io-kargo-service-v1alpha1-ListWarehousesResponse"></a>

### ListWarehousesResponse
 ListWarehousesResponse contains a list of warehouses within a project.
| Field | Type | Description |
| ----- | ---- | ----------- |
| warehouses | [github.com.akuity.kargo.api.v1alpha1.Warehouse](#github-com-akuity-kargo-api-v1alpha1-Warehouse) |  warehouses is the list of Warehouse resources found in the project. |

<a name="akuity-io-kargo-service-v1alpha1-OIDCConfig"></a>

### OIDCConfig
 OIDCConfig contains OpenID Connect configuration for authentication.
| Field | Type | Description |
| ----- | ---- | ----------- |
| issuer_url | [string](#string) |  issuer_url is the OIDC provider's issuer URL. |
| client_id | [string](#string) |  client_id is the OIDC client identifier for web applications. |
| scopes | [string](#string) |  scopes are the OIDC scopes to request during authentication. |
| cli_client_id | [string](#string) |  cli_client_id is the OIDC client identifier for CLI applications. |

<a name="akuity-io-kargo-service-v1alpha1-PromoteDownstreamRequest"></a>

### PromoteDownstreamRequest
 PromoteDownstreamRequest is the request for automatically promoting freight to downstream stages.
| Field | Type | Description |
| ----- | ---- | ----------- |
| project | [string](#string) |  project is the name of the project containing the stage and freight. |
| stage | [string](#string) |  stage is the name of the source stage from which to promote downstream. |
| freight | [string](#string) |  freight is the name of the freight to promote downstream. |
| freight_alias | [string](#string) |  freight_alias is the alias of the freight to promote downstream. |

<a name="akuity-io-kargo-service-v1alpha1-PromoteDownstreamResponse"></a>

### PromoteDownstreamResponse
 PromoteDownstreamResponse contains the promotions created for downstream freight promotions.
| Field | Type | Description |
| ----- | ---- | ----------- |
| promotions | [github.com.akuity.kargo.api.v1alpha1.Promotion](#github-com-akuity-kargo-api-v1alpha1-Promotion) |  promotions are the Promotion resources created for downstream freight promotions. |

<a name="akuity-io-kargo-service-v1alpha1-PromoteToStageRequest"></a>

### PromoteToStageRequest
 PromoteToStageRequest is the request for promoting freight to a specific stage.
| Field | Type | Description |
| ----- | ---- | ----------- |
| project | [string](#string) |  project is the name of the project containing the stage and freight. |
| stage | [string](#string) |  stage is the name of the stage to promote freight to. |
| freight | [string](#string) |  freight is the name of the freight to promote. |
| freight_alias | [string](#string) |  freight_alias is the alias of the freight to promote. |

<a name="akuity-io-kargo-service-v1alpha1-PromoteToStageResponse"></a>

### PromoteToStageResponse
 PromoteToStageResponse contains the promotion created for the freight promotion.
| Field | Type | Description |
| ----- | ---- | ----------- |
| promotion | [github.com.akuity.kargo.api.v1alpha1.Promotion](#github-com-akuity-kargo-api-v1alpha1-Promotion) |  promotion is the Promotion resource created for this freight promotion. |

<a name="akuity-io-kargo-service-v1alpha1-QueryFreightRequest"></a>

### QueryFreightRequest
 QueryFreightRequest is the request for searching freight based on specified criteria.
| Field | Type | Description |
| ----- | ---- | ----------- |
| project | [string](#string) |  project is the name of the project to search for freight. |
| stage | [string](#string) |  stage is the name of the stage to filter freight by. |
| group_by | [string](#string) |  group_by specifies how to group the freight results. |
| group | [string](#string) |  group specifies which group to return results for. |
| order_by | [string](#string) |  order_by specifies how to order the freight results. |
| reverse | [bool](#bool) |  reverse indicates whether to reverse the order of results. |
| origins | [string](#string) |  origins filters freight by their origins (e.g., warehouse names). |

<a name="akuity-io-kargo-service-v1alpha1-QueryFreightResponse"></a>

### QueryFreightResponse
 QueryFreightResponse contains the grouped freight search results.
| Field | Type | Description |
| ----- | ---- | ----------- |
| groups | [QueryFreightResponse.GroupsEntry](#akuity-io-kargo-service-v1alpha1-QueryFreightResponse-GroupsEntry) |  groups maps group names to their corresponding freight lists. |

<a name="akuity-io-kargo-service-v1alpha1-QueryFreightResponse-GroupsEntry"></a>

### QueryFreightResponse.GroupsEntry
 
| Field | Type | Description |
| ----- | ---- | ----------- |
| key | [string](#string) |   |
| value | [FreightList](#akuity-io-kargo-service-v1alpha1-FreightList) |   |

<a name="akuity-io-kargo-service-v1alpha1-RefreshClusterConfigRequest"></a>

### RefreshClusterConfigRequest
 explicitly empty
<a name="akuity-io-kargo-service-v1alpha1-RefreshClusterConfigResponse"></a>

### RefreshClusterConfigResponse
 
| Field | Type | Description |
| ----- | ---- | ----------- |
| cluster_config | [github.com.akuity.kargo.api.v1alpha1.ClusterConfig](#github-com-akuity-kargo-api-v1alpha1-ClusterConfig) |   |

<a name="akuity-io-kargo-service-v1alpha1-RefreshProjectConfigRequest"></a>

### RefreshProjectConfigRequest
 RefreshProjectConfigRequest is the request for triggering a refresh of project configuration.
| Field | Type | Description |
| ----- | ---- | ----------- |
| project | [string](#string) |  project is the name of the project to refresh configuration for. |

<a name="akuity-io-kargo-service-v1alpha1-RefreshProjectConfigResponse"></a>

### RefreshProjectConfigResponse
 RefreshProjectConfigResponse contains the refreshed project configuration.
| Field | Type | Description |
| ----- | ---- | ----------- |
| project_config | [github.com.akuity.kargo.api.v1alpha1.ProjectConfig](#github-com-akuity-kargo-api-v1alpha1-ProjectConfig) |  project_config is the refreshed ProjectConfig object. |

<a name="akuity-io-kargo-service-v1alpha1-RefreshStageRequest"></a>

### RefreshStageRequest
 RefreshStageRequest is the request for refreshing a stage's status.
| Field | Type | Description |
| ----- | ---- | ----------- |
| project | [string](#string) |  project is the name of the project containing the stage. |
| name | [string](#string) |  name is the name of the stage to refresh. |

<a name="akuity-io-kargo-service-v1alpha1-RefreshStageResponse"></a>

### RefreshStageResponse
 RefreshStageResponse contains the refreshed stage information.
| Field | Type | Description |
| ----- | ---- | ----------- |
| stage | [github.com.akuity.kargo.api.v1alpha1.Stage](#github-com-akuity-kargo-api-v1alpha1-Stage) |  stage is the refreshed Stage resource. |

<a name="akuity-io-kargo-service-v1alpha1-RefreshWarehouseRequest"></a>

### RefreshWarehouseRequest
 RefreshWarehouseRequest is the request for refreshing a warehouse's status and freight discovery.
| Field | Type | Description |
| ----- | ---- | ----------- |
| project | [string](#string) |  project is the name of the project containing the warehouse. |
| name | [string](#string) |  name is the name of the warehouse to refresh. |

<a name="akuity-io-kargo-service-v1alpha1-RefreshWarehouseResponse"></a>

### RefreshWarehouseResponse
 RefreshWarehouseResponse contains the refreshed warehouse information.
| Field | Type | Description |
| ----- | ---- | ----------- |
| warehouse | [github.com.akuity.kargo.api.v1alpha1.Warehouse](#github-com-akuity-kargo-api-v1alpha1-Warehouse) |  warehouse is the refreshed Warehouse resource. |

<a name="akuity-io-kargo-service-v1alpha1-ReverifyRequest"></a>

### ReverifyRequest
 ReverifyRequest is the request for triggering re-execution of verification processes for a stage.
| Field | Type | Description |
| ----- | ---- | ----------- |
| project | [string](#string) |  project is the name of the project containing the stage. |
| stage | [string](#string) |  stage is the name of the stage to reverify. |

<a name="akuity-io-kargo-service-v1alpha1-ReverifyResponse"></a>

### ReverifyResponse
 ReverifyResponse is the response after triggering reverification.  explicitly empty
<a name="akuity-io-kargo-service-v1alpha1-RevokeRequest"></a>

### RevokeRequest
 RevokeRequest is the request for revoking a role from a user or resource.
| Field | Type | Description |
| ----- | ---- | ----------- |
| project | [string](#string) |  project is the name of the project where the role will be revoked. |
| role | [string](#string) |  role is the name of the role to revoke. |
| user_claims | [Claims](#akuity-io-kargo-service-v1alpha1-Claims) |  user_claims are the OIDC claims for the user whose role is being revoked. |
| resource_details | [github.com.akuity.kargo.api.rbac.v1alpha1.ResourceDetails](#github-com-akuity-kargo-api-rbac-v1alpha1-ResourceDetails) |  resource_details are the details of the resource whose role is being revoked. |

<a name="akuity-io-kargo-service-v1alpha1-RevokeResponse"></a>

### RevokeResponse
 RevokeResponse contains information about the revoked role.
| Field | Type | Description |
| ----- | ---- | ----------- |
| role | [github.com.akuity.kargo.api.rbac.v1alpha1.Role](#github-com-akuity-kargo-api-rbac-v1alpha1-Role) |  role is the Role resource that was revoked. |

<a name="akuity-io-kargo-service-v1alpha1-TagMap"></a>

### TagMap
 TagMap represents the mapping of image tags to stages that have used them.
| Field | Type | Description |
| ----- | ---- | ----------- |
| tags | [TagMap.TagsEntry](#akuity-io-kargo-service-v1alpha1-TagMap-TagsEntry) |  tags maps image tag names to stages which have previously used that tag. |

<a name="akuity-io-kargo-service-v1alpha1-TagMap-TagsEntry"></a>

### TagMap.TagsEntry
 
| Field | Type | Description |
| ----- | ---- | ----------- |
| key | [string](#string) |   |
| value | [ImageStageMap](#akuity-io-kargo-service-v1alpha1-ImageStageMap) |   |

<a name="akuity-io-kargo-service-v1alpha1-UpdateClusterSecretRequest"></a>

### UpdateClusterSecretRequest
 UpdateClusterSecretRequest is the request for updating an existing cluster secret.
| Field | Type | Description |
| ----- | ---- | ----------- |
| name | [string](#string) |  name is the name of the cluster secret to update. |
| data | [UpdateClusterSecretRequest.DataEntry](#akuity-io-kargo-service-v1alpha1-UpdateClusterSecretRequest-DataEntry) |  data contains the key-value pairs that make up the secret data. |

<a name="akuity-io-kargo-service-v1alpha1-UpdateClusterSecretRequest-DataEntry"></a>

### UpdateClusterSecretRequest.DataEntry
 
| Field | Type | Description |
| ----- | ---- | ----------- |
| key | [string](#string) |   |
| value | [string](#string) |   |

<a name="akuity-io-kargo-service-v1alpha1-UpdateClusterSecretResponse"></a>

### UpdateClusterSecretResponse
 UpdateClusterSecretResponse contains the updated cluster secret information.
| Field | Type | Description |
| ----- | ---- | ----------- |
| secret | k8s.io.api.core.v1.Secret |  secret is the updated cluster-level Kubernetes Secret. |

<a name="akuity-io-kargo-service-v1alpha1-UpdateCredentialsRequest"></a>

### UpdateCredentialsRequest
 UpdateCredentialsRequest is the request for updating existing credentials.
| Field | Type | Description |
| ----- | ---- | ----------- |
| project | [string](#string) |  project is the name of the project containing the credentials. |
| name | [string](#string) |  name is the name of the credentials to update. |
| description | [string](#string) |  description is a human-readable description of the credentials. |
| type | [string](#string) |  type specifies the credential type (git, helm, image). |
| repo_url | [string](#string) |  repo_url is the URL of the repository or registry these credentials apply to. |
| repo_url_is_regex | [bool](#bool) |  repo_url_is_regex indicates whether repo_url should be treated as a regular expression. |
| username | [string](#string) |  username is the username for authentication. |
| password | [string](#string) |  password is the password or token for authentication. |

<a name="akuity-io-kargo-service-v1alpha1-UpdateCredentialsResponse"></a>

### UpdateCredentialsResponse
 UpdateCredentialsResponse contains the updated credentials information.
| Field | Type | Description |
| ----- | ---- | ----------- |
| credentials | k8s.io.api.core.v1.Secret |  credentials is the updated Kubernetes Secret containing the credentials. |

<a name="akuity-io-kargo-service-v1alpha1-UpdateFreightAliasRequest"></a>

### UpdateFreightAliasRequest
 UpdateFreightAliasRequest is the request for updating a freight's alias.
| Field | Type | Description |
| ----- | ---- | ----------- |
| project | [string](#string) |  project is the name of the project containing the freight. |
| name | [string](#string) |  name is the name of the freight whose alias should be updated. |
| old_alias | [string](#string) |  old_alias is the current alias of the freight. |
| new_alias | [string](#string) |  new_alias is the new alias to assign to the freight. |

<a name="akuity-io-kargo-service-v1alpha1-UpdateFreightAliasResponse"></a>

### UpdateFreightAliasResponse
 UpdateFreightAliasResponse is the response after updating a freight's alias.  explicitly empty
<a name="akuity-io-kargo-service-v1alpha1-UpdateProjectSecretRequest"></a>

### UpdateProjectSecretRequest
 UpdateProjectSecretRequest is the request for updating an existing project secret.
| Field | Type | Description |
| ----- | ---- | ----------- |
| project | [string](#string) |  project is the name of the project containing the secret. |
| name | [string](#string) |  name is the name of the secret to update. |
| description | [string](#string) |  description is a human-readable description of the secret. |
| data | [UpdateProjectSecretRequest.DataEntry](#akuity-io-kargo-service-v1alpha1-UpdateProjectSecretRequest-DataEntry) |  data contains the key-value pairs that make up the secret data. |

<a name="akuity-io-kargo-service-v1alpha1-UpdateProjectSecretRequest-DataEntry"></a>

### UpdateProjectSecretRequest.DataEntry
 
| Field | Type | Description |
| ----- | ---- | ----------- |
| key | [string](#string) |   |
| value | [string](#string) |   |

<a name="akuity-io-kargo-service-v1alpha1-UpdateProjectSecretResponse"></a>

### UpdateProjectSecretResponse
 UpdateProjectSecretResponse contains the updated project secret information.
| Field | Type | Description |
| ----- | ---- | ----------- |
| secret | k8s.io.api.core.v1.Secret |  secret is the updated Kubernetes Secret within the project. |

<a name="akuity-io-kargo-service-v1alpha1-UpdateResourceRequest"></a>

### UpdateResourceRequest
 UpdateResourceRequest contains Kubernetes resource manifests to be updated.
| Field | Type | Description |
| ----- | ---- | ----------- |
| manifest | [bytes](#bytes) |  manifest contains the raw Kubernetes resource manifests in YAML or JSON format. |

<a name="akuity-io-kargo-service-v1alpha1-UpdateResourceResponse"></a>

### UpdateResourceResponse
 UpdateResourceResponse contains the results of updating multiple resources.
| Field | Type | Description |
| ----- | ---- | ----------- |
| results | [UpdateResourceResult](#akuity-io-kargo-service-v1alpha1-UpdateResourceResult) |  results contains the outcome for each resource update attempt. |

<a name="akuity-io-kargo-service-v1alpha1-UpdateResourceResult"></a>

### UpdateResourceResult
 UpdateResourceResult represents the result of attempting to update a single resource.
| Field | Type | Description |
| ----- | ---- | ----------- |
| updated_resource_manifest | [bytes](#bytes) |  updated_resource_manifest contains the successfully updated resource manifest. |
| error | [string](#string) |  error contains the error message if resource update failed. |

<a name="akuity-io-kargo-service-v1alpha1-UpdateRoleRequest"></a>

### UpdateRoleRequest
 UpdateRoleRequest is the request for updating an existing RBAC role.
| Field | Type | Description |
| ----- | ---- | ----------- |
| role | [github.com.akuity.kargo.api.rbac.v1alpha1.Role](#github-com-akuity-kargo-api-rbac-v1alpha1-Role) |  role is the updated Role resource. |

<a name="akuity-io-kargo-service-v1alpha1-UpdateRoleResponse"></a>

### UpdateRoleResponse
 UpdateRoleResponse contains the updated role information.
| Field | Type | Description |
| ----- | ---- | ----------- |
| role | [github.com.akuity.kargo.api.rbac.v1alpha1.Role](#github-com-akuity-kargo-api-rbac-v1alpha1-Role) |  role is the updated Role resource. |

<a name="akuity-io-kargo-service-v1alpha1-VersionInfo"></a>

### VersionInfo
 VersionInfo contains detailed version and build information for a Kargo component.
| Field | Type | Description |
| ----- | ---- | ----------- |
| version | [string](#string) |  version is the semantic version string. |
| git_commit | [string](#string) |  git_commit is the Git commit hash used for the build. |
| git_tree_dirty | [bool](#bool) |  git_tree_dirty indicates whether the Git working tree was dirty during build. |
| build_time | [google.protobuf.Timestamp](#google-protobuf-Timestamp) |  build_time is the timestamp when the build was created. |
| go_version | [string](#string) |  go_version is the Go version used for the build. |
| compiler | [string](#string) |  compiler is the compiler used for the build. |
| platform | [string](#string) |  platform is the target platform for the build. |

<a name="akuity-io-kargo-service-v1alpha1-WatchClusterConfigRequest"></a>

### WatchClusterConfigRequest
 explicitly empty
<a name="akuity-io-kargo-service-v1alpha1-WatchClusterConfigResponse"></a>

### WatchClusterConfigResponse
 
| Field | Type | Description |
| ----- | ---- | ----------- |
| cluster_config | [github.com.akuity.kargo.api.v1alpha1.ClusterConfig](#github-com-akuity-kargo-api-v1alpha1-ClusterConfig) |   |
| type | [string](#string) |  ADDED / MODIFIED / DELETED |

<a name="akuity-io-kargo-service-v1alpha1-WatchFreightRequest"></a>

### WatchFreightRequest
 WatchFreightRequest is the request for watching freight changes via streaming.
| Field | Type | Description |
| ----- | ---- | ----------- |
| project | [string](#string) |  project is the name of the project whose freight should be watched. |

<a name="akuity-io-kargo-service-v1alpha1-WatchFreightResponse"></a>

### WatchFreightResponse
 WatchFreightResponse contains freight change notifications.
| Field | Type | Description |
| ----- | ---- | ----------- |
| freight | [github.com.akuity.kargo.api.v1alpha1.Freight](#github-com-akuity-kargo-api-v1alpha1-Freight) |  freight is the Freight resource that changed. |
| type | [string](#string) |  type indicates the type of change (ADDED, MODIFIED, DELETED).  ADDED / MODIFIED / DELETED |

<a name="akuity-io-kargo-service-v1alpha1-WatchProjectConfigRequest"></a>

### WatchProjectConfigRequest
 WatchProjectConfigRequest is the request for streaming project configuration changes.
| Field | Type | Description |
| ----- | ---- | ----------- |
| project | [string](#string) |  project is the name of the project to watch for configuration changes. |

<a name="akuity-io-kargo-service-v1alpha1-WatchProjectConfigResponse"></a>

### WatchProjectConfigResponse
 WatchProjectConfigResponse provides streaming updates for project configuration changes.
| Field | Type | Description |
| ----- | ---- | ----------- |
| project_config | [github.com.akuity.kargo.api.v1alpha1.ProjectConfig](#github-com-akuity-kargo-api-v1alpha1-ProjectConfig) |  project_config is the updated ProjectConfig object. |
| type | [string](#string) |  type indicates the type of change (ADDED / MODIFIED / DELETED). |

<a name="akuity-io-kargo-service-v1alpha1-WatchPromotionRequest"></a>

### WatchPromotionRequest
 WatchPromotionRequest is the request for watching a specific promotion via streaming.
| Field | Type | Description |
| ----- | ---- | ----------- |
| project | [string](#string) |  project is the name of the project containing the promotion. |
| name | [string](#string) |  name is the name of the promotion to watch. |

<a name="akuity-io-kargo-service-v1alpha1-WatchPromotionResponse"></a>

### WatchPromotionResponse
 WatchPromotionResponse contains specific promotion change notifications.
| Field | Type | Description |
| ----- | ---- | ----------- |
| promotion | [github.com.akuity.kargo.api.v1alpha1.Promotion](#github-com-akuity-kargo-api-v1alpha1-Promotion) |  promotion is the Promotion resource that changed. |
| type | [string](#string) |  type indicates the type of change (ADDED, MODIFIED, DELETED). |

<a name="akuity-io-kargo-service-v1alpha1-WatchPromotionsRequest"></a>

### WatchPromotionsRequest
 WatchPromotionsRequest is the request for watching promotion changes via streaming.
| Field | Type | Description |
| ----- | ---- | ----------- |
| project | [string](#string) |  project is the name of the project whose promotions should be watched. |
| stage | [string](#string) |  stage is an optional stage name to filter promotions by. |

<a name="akuity-io-kargo-service-v1alpha1-WatchPromotionsResponse"></a>

### WatchPromotionsResponse
 WatchPromotionsResponse contains promotion change notifications.
| Field | Type | Description |
| ----- | ---- | ----------- |
| promotion | [github.com.akuity.kargo.api.v1alpha1.Promotion](#github-com-akuity-kargo-api-v1alpha1-Promotion) |  promotion is the Promotion resource that changed. |
| type | [string](#string) |  type indicates the type of change (ADDED, MODIFIED, DELETED). |

<a name="akuity-io-kargo-service-v1alpha1-WatchStagesRequest"></a>

### WatchStagesRequest
 WatchStagesRequest is the request for watching stage changes via streaming.
| Field | Type | Description |
| ----- | ---- | ----------- |
| project | [string](#string) |  project is the name of the project whose stages should be watched. |
| name | [string](#string) |  name is the name of a specific stage to watch, if empty all stages in the project are watched. |

<a name="akuity-io-kargo-service-v1alpha1-WatchStagesResponse"></a>

### WatchStagesResponse
 WatchStagesResponse contains stage change notifications.
| Field | Type | Description |
| ----- | ---- | ----------- |
| stage | [github.com.akuity.kargo.api.v1alpha1.Stage](#github-com-akuity-kargo-api-v1alpha1-Stage) |  stage is the Stage resource that changed. |
| type | [string](#string) |  type indicates the type of change (ADDED, MODIFIED, DELETED). |

<a name="akuity-io-kargo-service-v1alpha1-WatchWarehousesRequest"></a>

### WatchWarehousesRequest
 WatchWarehousesRequest is the request for watching warehouse changes via streaming.
| Field | Type | Description |
| ----- | ---- | ----------- |
| project | [string](#string) |  project is the name of the project whose warehouses should be watched. |
| name | [string](#string) |  name is the name of a specific warehouse to watch, if empty all warehouses in the project are watched. |

<a name="akuity-io-kargo-service-v1alpha1-WatchWarehousesResponse"></a>

### WatchWarehousesResponse
 WatchWarehousesResponse contains warehouse change notifications.
| Field | Type | Description |
| ----- | ---- | ----------- |
| warehouse | [github.com.akuity.kargo.api.v1alpha1.Warehouse](#github-com-akuity-kargo-api-v1alpha1-Warehouse) |  warehouse is the Warehouse resource that changed. |
| type | [string](#string) |  type indicates the type of change (ADDED, MODIFIED, DELETED). |

 <!-- end messages -->


<a name="akuity-io-kargo-service-v1alpha1-RawFormat"></a>

### RawFormat
RawFormat specifies the format for raw resource representation.

| Name | Number | Description |
| ---- | ------ | ----------- |
| RAW_FORMAT_UNSPECIFIED | 0 | RAW_FORMAT_UNSPECIFIED indicates no specific format is requested. |
| RAW_FORMAT_JSON | 1 | RAW_FORMAT_JSON requests JSON format for raw resources. |
| RAW_FORMAT_YAML | 2 | RAW_FORMAT_YAML requests YAML format for raw resources. |


 <!-- end enums --> <!-- end HasExtensions -->

<a name="api_rbac_v1alpha1_generated-proto"></a>
<p align="right"><a href="#top">Top</a></p> <!-- end services -->

## rbac/v1alpha1
<a name="github-com-akuity-kargo-api-rbac-v1alpha1-Claim"></a>

### Claim
 
| Field | Type | Description |
| ----- | ---- | ----------- |
| name | [string](#string) |   |
| values | [string](#string) |   |

<a name="github-com-akuity-kargo-api-rbac-v1alpha1-ResourceDetails"></a>

### ResourceDetails
 
| Field | Type | Description |
| ----- | ---- | ----------- |
| resourceType | [string](#string) |   |
| resourceName | [string](#string) |   |
| verbs | [string](#string) |   |

<a name="github-com-akuity-kargo-api-rbac-v1alpha1-Role"></a>

### Role
 
| Field | Type | Description |
| ----- | ---- | ----------- |
| metadata | k8s.io.apimachinery.pkg.apis.meta.v1.ObjectMeta |   |
| kargoManaged | [bool](#bool) |   |
| claims | [Claim](#github-com-akuity-kargo-api-rbac-v1alpha1-Claim) |   |
| rules | k8s.io.api.rbac.v1.PolicyRule |   |

<a name="github-com-akuity-kargo-api-rbac-v1alpha1-RoleResources"></a>

### RoleResources
 
| Field | Type | Description |
| ----- | ---- | ----------- |
| metadata | k8s.io.apimachinery.pkg.apis.meta.v1.ObjectMeta |   |
| serviceAccount | k8s.io.api.core.v1.ServiceAccount |   |
| roles | k8s.io.api.rbac.v1.Role |   |
| roleBindings | k8s.io.api.rbac.v1.RoleBinding |   |

 <!-- end messages -->

 <!-- end enums --> <!-- end HasExtensions -->

<a name="api_v1alpha1_generated-proto"></a>
<p align="right"><a href="#top">Top</a></p> <!-- end services -->

## v1alpha1
<a name="github-com-akuity-kargo-api-v1alpha1-AnalysisRunArgument"></a>

### AnalysisRunArgument
 AnalysisRunArgument represents an argument to be added to an AnalysisRun.
| Field | Type | Description |
| ----- | ---- | ----------- |
| name | [string](#string) |  Name is the name of the argument.   |
| value | [string](#string) |  Value is the value of the argument.   |

<a name="github-com-akuity-kargo-api-v1alpha1-AnalysisRunMetadata"></a>

### AnalysisRunMetadata
 AnalysisRunMetadata contains optional metadata that should be applied to all AnalysisRuns.
| Field | Type | Description |
| ----- | ---- | ----------- |
| labels | [AnalysisRunMetadata.LabelsEntry](#github-com-akuity-kargo-api-v1alpha1-AnalysisRunMetadata-LabelsEntry) |  Additional labels to apply to an AnalysisRun. |
| annotations | [AnalysisRunMetadata.AnnotationsEntry](#github-com-akuity-kargo-api-v1alpha1-AnalysisRunMetadata-AnnotationsEntry) |  Additional annotations to apply to an AnalysisRun. |

<a name="github-com-akuity-kargo-api-v1alpha1-AnalysisRunMetadata-AnnotationsEntry"></a>

### AnalysisRunMetadata.AnnotationsEntry
 
| Field | Type | Description |
| ----- | ---- | ----------- |
| key | [string](#string) |   |
| value | [string](#string) |   |

<a name="github-com-akuity-kargo-api-v1alpha1-AnalysisRunMetadata-LabelsEntry"></a>

### AnalysisRunMetadata.LabelsEntry
 
| Field | Type | Description |
| ----- | ---- | ----------- |
| key | [string](#string) |   |
| value | [string](#string) |   |

<a name="github-com-akuity-kargo-api-v1alpha1-AnalysisRunReference"></a>

### AnalysisRunReference
 AnalysisRunReference is a reference to an AnalysisRun.
| Field | Type | Description |
| ----- | ---- | ----------- |
| namespace | [string](#string) |  Namespace is the namespace of the AnalysisRun. |
| name | [string](#string) |  Name is the name of the AnalysisRun. |
| phase | [string](#string) |  Phase is the last observed phase of the AnalysisRun referenced by Name. |

<a name="github-com-akuity-kargo-api-v1alpha1-AnalysisTemplateReference"></a>

### AnalysisTemplateReference
 AnalysisTemplateReference is a reference to an AnalysisTemplate.
| Field | Type | Description |
| ----- | ---- | ----------- |
| name | [string](#string) |  Name is the name of the AnalysisTemplate in the same project/namespace as the Stage.   |
| kind | [string](#string) |  Kind is the type of the AnalysisTemplate. Can be either AnalysisTemplate or ClusterAnalysisTemplate, default is AnalysisTemplate.    |

<a name="github-com-akuity-kargo-api-v1alpha1-ApprovedStage"></a>

### ApprovedStage
 ApprovedStage describes a Stage for which Freight has been (manually) approved.
| Field | Type | Description |
| ----- | ---- | ----------- |
| approvedAt | k8s.io.apimachinery.pkg.apis.meta.v1.Time |  ApprovedAt is the time at which the Freight was approved for the Stage. |

<a name="github-com-akuity-kargo-api-v1alpha1-ArgoCDAppHealthStatus"></a>

### ArgoCDAppHealthStatus
 ArgoCDAppHealthStatus describes the health of an ArgoCD Application.
| Field | Type | Description |
| ----- | ---- | ----------- |
| status | [string](#string) |   |
| message | [string](#string) |   |

<a name="github-com-akuity-kargo-api-v1alpha1-ArgoCDAppStatus"></a>

### ArgoCDAppStatus
 ArgoCDAppStatus describes the current state of a single ArgoCD Application.
| Field | Type | Description |
| ----- | ---- | ----------- |
| namespace | [string](#string) |  Namespace is the namespace of the ArgoCD Application. |
| name | [string](#string) |  Name is the name of the ArgoCD Application. |
| healthStatus | [ArgoCDAppHealthStatus](#github-com-akuity-kargo-api-v1alpha1-ArgoCDAppHealthStatus) |  HealthStatus is the health of the ArgoCD Application. |
| syncStatus | [ArgoCDAppSyncStatus](#github-com-akuity-kargo-api-v1alpha1-ArgoCDAppSyncStatus) |  SyncStatus is the sync status of the ArgoCD Application. |

<a name="github-com-akuity-kargo-api-v1alpha1-ArgoCDAppSyncStatus"></a>

### ArgoCDAppSyncStatus
 ArgoCDAppSyncStatus describes the sync status of an ArgoCD Application.
| Field | Type | Description |
| ----- | ---- | ----------- |
| status | [string](#string) |   |
| revision | [string](#string) |   |
| revisions | [string](#string) |   |

<a name="github-com-akuity-kargo-api-v1alpha1-ArtifactoryWebhookReceiverConfig"></a>

### ArtifactoryWebhookReceiverConfig
 ArtifactoryWebhookReceiverConfig describes a webhook receiver that is compatible with JFrog Artifactory payloads.
| Field | Type | Description |
| ----- | ---- | ----------- |
| secretRef | k8s.io.api.core.v1.LocalObjectReference |  SecretRef contains a reference to a Secret. For Project-scoped webhook receivers, the referenced Secret must be in the same namespace as the ProjectConfig.  For cluster-scoped webhook receivers, the referenced Secret must be in the designated "cluster Secrets" namespace.  The Secret's data map is expected to contain a `secret-token` key whose value is the shared secret used to authenticate the webhook requests sent by JFrog Artifactory. For more information please refer to the JFrog Artifactory documentation:   https://jfrog.com/help/r/jfrog-platform-administration-documentation/webhooks   |

<a name="github-com-akuity-kargo-api-v1alpha1-AzureWebhookReceiverConfig"></a>

### AzureWebhookReceiverConfig
 AzureWebhookReceiverConfig describes a webhook receiver that is compatible with Azure Container Registry (ACR) and Azure DevOps payloads.
| Field | Type | Description |
| ----- | ---- | ----------- |
| secretRef | k8s.io.api.core.v1.LocalObjectReference |  SecretRef contains a reference to a Secret. For Project-scoped webhook receivers, the referenced Secret must be in the same namespace as the ProjectConfig.  For cluster-scoped webhook receivers, the referenced Secret must be in the designated "cluster Secrets" namespace.  The Secret's data map is expected to contain a `secret` key whose value does NOT need to be shared directly with Azure when registering a webhook. It is used only by Kargo to create a complex, hard-to-guess URL, which implicitly serves as a shared secret. For more information about Azure webhooks, please refer to the Azure documentation:   Azure Container Registry: 	https://learn.microsoft.com/en-us/azure/container-registry/container-registry-repositories   Azure DevOps: 	http://learn.microsoft.com/en-us/azure/devops/service-hooks/services/webhooks?view=azure-devops   |

<a name="github-com-akuity-kargo-api-v1alpha1-BitbucketWebhookReceiverConfig"></a>

### BitbucketWebhookReceiverConfig
 BitbucketWebhookReceiverConfig describes a webhook receiver that is compatible with Bitbucket payloads.
| Field | Type | Description |
| ----- | ---- | ----------- |
| secretRef | k8s.io.api.core.v1.LocalObjectReference |  SecretRef contains a reference to a Secret. For Project-scoped webhook receivers, the referenced Secret must be in the same namespace as the ProjectConfig.  For cluster-scoped webhook receivers, the referenced Secret must be in the designated "cluster Secrets" namespace.  The Secret's data map is expected to contain a `secret` key whose value is the shared secret used to authenticate the webhook requests sent by Bitbucket. For more information please refer to the Bitbucket documentation:   https://support.atlassian.com/bitbucket-cloud/docs/manage-webhooks/   |

<a name="github-com-akuity-kargo-api-v1alpha1-Chart"></a>

### Chart
 Chart describes a specific version of a Helm chart.
| Field | Type | Description |
| ----- | ---- | ----------- |
| repoURL | [string](#string) |  RepoURL specifies the URL of a Helm chart repository. Classic chart repositories (using HTTP/S) can contain differently named charts. When this field points to such a repository, the Name field will specify the name of the chart within the repository. In the case of a repository within an OCI registry, the URL implicitly points to a specific chart and the Name field will be empty. |
| name | [string](#string) |  Name specifies the name of the chart. |
| version | [string](#string) |  Version specifies a particular version of the chart. |

<a name="github-com-akuity-kargo-api-v1alpha1-ChartDiscoveryResult"></a>

### ChartDiscoveryResult
 ChartDiscoveryResult represents the result of a chart discovery operation for a ChartSubscription.
| Field | Type | Description |
| ----- | ---- | ----------- |
| repoURL | [string](#string) |  RepoURL is the repository URL of the Helm chart, as specified in the ChartSubscription.   |
| name | [string](#string) |  Name is the name of the Helm chart, as specified in the ChartSubscription. |
| semverConstraint | [string](#string) |  SemverConstraint is the constraint for which versions were discovered. This field is optional, and only populated if the ChartSubscription specifies a SemverConstraint. |
| versions | [string](#string) |  Versions is a list of versions discovered by the Warehouse for the ChartSubscription. An empty list indicates that the discovery operation was successful, but no versions matching the ChartSubscription criteria were found.  +optional |

<a name="github-com-akuity-kargo-api-v1alpha1-ChartSubscription"></a>

### ChartSubscription
 ChartSubscription defines a subscription to a Helm chart repository.
| Field | Type | Description |
| ----- | ---- | ----------- |
| repoURL | [string](#string) |  RepoURL specifies the URL of a Helm chart repository. It may be a classic chart repository (using HTTP/S) OR a repository within an OCI registry. Classic chart repositories can contain differently named charts. When this field points to such a repository, the Name field MUST also be used to specify the name of the desired chart within that repository. In the case of a repository within an OCI registry, the URL implicitly points to a specific chart and the Name field MUST NOT be used. The RepoURL field is required.     |
| name | [string](#string) |  Name specifies the name of a Helm chart to subscribe to within a classic chart repository specified by the RepoURL field. This field is required when the RepoURL field points to a classic chart repository and MUST otherwise be empty. |
| semverConstraint | [string](#string) |  SemverConstraint specifies constraints on what new chart versions are permissible. This field is optional. When left unspecified, there will be no constraints, which means the latest version of the chart will always be used. Care should be taken with leaving this field unspecified, as it can lead to the unanticipated rollout of breaking changes. More info: https://github.com/masterminds/semver#checking-version-constraints   |
| discoveryLimit | [int32](#int32) |  DiscoveryLimit is an optional limit on the number of chart versions that can be discovered for this subscription. The limit is applied after filtering charts based on the SemverConstraint field. When left unspecified, the field is implicitly treated as if its value were "20". The upper limit for this field is 100.     |

<a name="github-com-akuity-kargo-api-v1alpha1-ClusterConfig"></a>

### ClusterConfig
 ClusterConfig is a resource type that describes cluster-level Kargo configuration.
| Field | Type | Description |
| ----- | ---- | ----------- |
| metadata | k8s.io.apimachinery.pkg.apis.meta.v1.ObjectMeta |   |
| spec | [ClusterConfigSpec](#github-com-akuity-kargo-api-v1alpha1-ClusterConfigSpec) |  Spec describes the configuration of a cluster. |
| status | [ClusterConfigStatus](#github-com-akuity-kargo-api-v1alpha1-ClusterConfigStatus) |  Status describes the current status of a ClusterConfig. |

<a name="github-com-akuity-kargo-api-v1alpha1-ClusterConfigList"></a>

### ClusterConfigList
 ClusterConfigList contains a list of ClusterConfigs.
| Field | Type | Description |
| ----- | ---- | ----------- |
| metadata | k8s.io.apimachinery.pkg.apis.meta.v1.ListMeta |   |
| items | [ClusterConfig](#github-com-akuity-kargo-api-v1alpha1-ClusterConfig) |   |

<a name="github-com-akuity-kargo-api-v1alpha1-ClusterConfigSpec"></a>

### ClusterConfigSpec
 ClusterConfigSpec describes cluster-level Kargo configuration.
| Field | Type | Description |
| ----- | ---- | ----------- |
| webhookReceivers | [WebhookReceiverConfig](#github-com-akuity-kargo-api-v1alpha1-WebhookReceiverConfig) |  WebhookReceivers describes cluster-scoped webhook receivers used for processing events from various external platforms |

<a name="github-com-akuity-kargo-api-v1alpha1-ClusterConfigStatus"></a>

### ClusterConfigStatus
 ClusterConfigStatus describes the current status of a ClusterConfig.
| Field | Type | Description |
| ----- | ---- | ----------- |
| conditions | k8s.io.apimachinery.pkg.apis.meta.v1.Condition |  Conditions contains the last observations of the ClusterConfig's current state.  +patchMergeKey=type +patchStrategy=merge +listType=map +listMapKey=type |
| observedGeneration | [int64](#int64) |  ObservedGeneration represents the .metadata.generation that this ClusterConfig was reconciled against. |
| lastHandledRefresh | [string](#string) |  LastHandledRefresh holds the value of the most recent AnnotationKeyRefresh annotation that was handled by the controller. This field can be used to determine whether the request to refresh the resource has been handled. +optional |
| webhookReceivers | [WebhookReceiverDetails](#github-com-akuity-kargo-api-v1alpha1-WebhookReceiverDetails) |  WebhookReceivers describes the status of cluster-scoped webhook receivers. |

<a name="github-com-akuity-kargo-api-v1alpha1-ClusterPromotionTask"></a>

### ClusterPromotionTask
 
| Field | Type | Description |
| ----- | ---- | ----------- |
| metadata | k8s.io.apimachinery.pkg.apis.meta.v1.ObjectMeta |   |
| spec | [PromotionTaskSpec](#github-com-akuity-kargo-api-v1alpha1-PromotionTaskSpec) |  Spec describes the desired transition of a specific Stage into a specific Freight.   |

<a name="github-com-akuity-kargo-api-v1alpha1-ClusterPromotionTaskList"></a>

### ClusterPromotionTaskList
 ClusterPromotionTaskList contains a list of PromotionTasks.
| Field | Type | Description |
| ----- | ---- | ----------- |
| metadata | k8s.io.apimachinery.pkg.apis.meta.v1.ListMeta |   |
| items | [ClusterPromotionTask](#github-com-akuity-kargo-api-v1alpha1-ClusterPromotionTask) |   |

<a name="github-com-akuity-kargo-api-v1alpha1-CurrentStage"></a>

### CurrentStage
 CurrentStage reflects a Stage's current use of Freight.
| Field | Type | Description |
| ----- | ---- | ----------- |
| since | k8s.io.apimachinery.pkg.apis.meta.v1.Time |  Since is the time at which the Stage most recently started using the Freight. This can be used to calculate how long the Freight has been in use by the Stage. |

<a name="github-com-akuity-kargo-api-v1alpha1-DiscoveredArtifacts"></a>

### DiscoveredArtifacts
 DiscoveredArtifacts holds the artifacts discovered by the Warehouse for its subscriptions.
| Field | Type | Description |
| ----- | ---- | ----------- |
| discoveredAt | k8s.io.apimachinery.pkg.apis.meta.v1.Time |  DiscoveredAt is the time at which the Warehouse discovered the artifacts.  +optional |
| git | [GitDiscoveryResult](#github-com-akuity-kargo-api-v1alpha1-GitDiscoveryResult) |  Git holds the commits discovered by the Warehouse for the Git subscriptions.  +optional |
| images | [ImageDiscoveryResult](#github-com-akuity-kargo-api-v1alpha1-ImageDiscoveryResult) |  Images holds the image references discovered by the Warehouse for the image subscriptions.  +optional |
| charts | [ChartDiscoveryResult](#github-com-akuity-kargo-api-v1alpha1-ChartDiscoveryResult) |  Charts holds the charts discovered by the Warehouse for the chart subscriptions.  +optional |

<a name="github-com-akuity-kargo-api-v1alpha1-DiscoveredCommit"></a>

### DiscoveredCommit
 DiscoveredCommit represents a commit discovered by a Warehouse for a GitSubscription.
| Field | Type | Description |
| ----- | ---- | ----------- |
| id | [string](#string) |  ID is the identifier of the commit. This typically is a SHA-1 hash.   |
| branch | [string](#string) |  Branch is the branch in which the commit was found. This field is optional, and populated based on the CommitSelectionStrategy of the GitSubscription. |
| tag | [string](#string) |  Tag is the tag that resolved to this commit. This field is optional, and populated based on the CommitSelectionStrategy of the GitSubscription. |
| subject | [string](#string) |  Subject is the subject of the commit (i.e. the first line of the commit message). |
| author | [string](#string) |  Author is the author of the commit. |
| committer | [string](#string) |  Committer is the person who committed the commit. |
| creatorDate | k8s.io.apimachinery.pkg.apis.meta.v1.Time |  CreatorDate is the commit creation date as specified by the commit, or the tagger date if the commit belongs to an annotated tag. |

<a name="github-com-akuity-kargo-api-v1alpha1-DiscoveredImageReference"></a>

### DiscoveredImageReference
 DiscoveredImageReference represents an image reference discovered by a Warehouse for an ImageSubscription.
| Field | Type | Description |
| ----- | ---- | ----------- |
| tag | [string](#string) |  Tag is the tag of the image.      |
| digest | [string](#string) |  Digest is the digest of the image.     |
| annotations | [DiscoveredImageReference.AnnotationsEntry](#github-com-akuity-kargo-api-v1alpha1-DiscoveredImageReference-AnnotationsEntry) |  Annotations is a map of key-value pairs that provide additional information about the image. |
| createdAt | k8s.io.apimachinery.pkg.apis.meta.v1.Time |  CreatedAt is the time the image was created. This field is optional, and not populated for every ImageSelectionStrategy. |

<a name="github-com-akuity-kargo-api-v1alpha1-DiscoveredImageReference-AnnotationsEntry"></a>

### DiscoveredImageReference.AnnotationsEntry
 
| Field | Type | Description |
| ----- | ---- | ----------- |
| key | [string](#string) |   |
| value | [string](#string) |   |

<a name="github-com-akuity-kargo-api-v1alpha1-DockerHubWebhookReceiverConfig"></a>

### DockerHubWebhookReceiverConfig
 DockerHubWebhookReceiverConfig describes a webhook receiver that is compatible with Docker Hub payloads.
| Field | Type | Description |
| ----- | ---- | ----------- |
| secretRef | k8s.io.api.core.v1.LocalObjectReference |  SecretRef contains a reference to a Secret. For Project-scoped webhook receivers, the referenced Secret must be in the same namespace as the ProjectConfig.  The Secret's data map is expected to contain a `secret` key whose value does NOT need to be shared directly with Docker Hub when registering a webhook. It is used only by Kargo to create a complex, hard-to-guess URL, which implicitly serves as a shared secret. For more information about Docker Hub webhooks, please refer to the Docker documentation:   https://docs.docker.com/docker-hub/webhooks/   |

<a name="github-com-akuity-kargo-api-v1alpha1-ExpressionVariable"></a>

### ExpressionVariable
 ExpressionVariable describes a single variable that may be referenced by expressions in the context of a ClusterPromotionTask, PromotionTask, Promotion, AnalysisRun arguments, or other objects that support expressions.  It is used to pass information to the expression evaluation engine, and to allow for dynamic evaluation of expressions based on the variable values.
| Field | Type | Description |
| ----- | ---- | ----------- |
| name | [string](#string) |  Name is the name of the variable.    |
| value | [string](#string) |  Value is the value of the variable. It is allowed to utilize expressions in the value. See https://docs.kargo.io/user-guide/reference-docs/expressions for details. |

<a name="github-com-akuity-kargo-api-v1alpha1-Freight"></a>

### Freight
 Freight represents a collection of versioned artifacts.
| Field | Type | Description |
| ----- | ---- | ----------- |
| metadata | k8s.io.apimachinery.pkg.apis.meta.v1.ObjectMeta |   |
| alias | [string](#string) |  Alias is a human-friendly alias for a piece of Freight. This is an optional field. A defaulting webhook will sync this field with the value of the kargo.akuity.io/alias label. When the alias label is not present or differs from the value of this field, the defaulting webhook will set the label to the value of this field. If the alias label is present and this field is empty, the defaulting webhook will set the value of this field to the value of the alias label. If this field is empty and the alias label is not present, the defaulting webhook will choose an available alias and assign it to both the field and label. |
| origin | [FreightOrigin](#github-com-akuity-kargo-api-v1alpha1-FreightOrigin) |  Origin describes a kind of Freight in terms of its origin.   |
| commits | [GitCommit](#github-com-akuity-kargo-api-v1alpha1-GitCommit) |  Commits describes specific Git repository commits. |
| images | [Image](#github-com-akuity-kargo-api-v1alpha1-Image) |  Images describes specific versions of specific container images. |
| charts | [Chart](#github-com-akuity-kargo-api-v1alpha1-Chart) |  Charts describes specific versions of specific Helm charts. |
| status | [FreightStatus](#github-com-akuity-kargo-api-v1alpha1-FreightStatus) |  Status describes the current status of this Freight. |

<a name="github-com-akuity-kargo-api-v1alpha1-FreightCollection"></a>

### FreightCollection
 FreightCollection is a collection of FreightReferences, each of which represents a piece of Freight that has been selected for deployment to a Stage.
| Field | Type | Description |
| ----- | ---- | ----------- |
| id | [string](#string) |  ID is a unique and deterministically calculated identifier for the FreightCollection. It is updated on each use of the UpdateOrPush method. |
| items | [FreightCollection.ItemsEntry](#github-com-akuity-kargo-api-v1alpha1-FreightCollection-ItemsEntry) |  Freight is a map of FreightReference objects, indexed by their Warehouse origin. |
| verificationHistory | [VerificationInfo](#github-com-akuity-kargo-api-v1alpha1-VerificationInfo) |  VerificationHistory is a stack of recent VerificationInfo. By default, the last ten VerificationInfo are stored. |

<a name="github-com-akuity-kargo-api-v1alpha1-FreightCollection-ItemsEntry"></a>

### FreightCollection.ItemsEntry
 
| Field | Type | Description |
| ----- | ---- | ----------- |
| key | [string](#string) |   |
| value | [FreightReference](#github-com-akuity-kargo-api-v1alpha1-FreightReference) |   |

<a name="github-com-akuity-kargo-api-v1alpha1-FreightList"></a>

### FreightList
 FreightList is a list of Freight resources.
| Field | Type | Description |
| ----- | ---- | ----------- |
| metadata | k8s.io.apimachinery.pkg.apis.meta.v1.ListMeta |   |
| items | [Freight](#github-com-akuity-kargo-api-v1alpha1-Freight) |   |

<a name="github-com-akuity-kargo-api-v1alpha1-FreightOrigin"></a>

### FreightOrigin
 FreightOrigin describes a kind of Freight in terms of where it may have originated.  +protobuf.options.(gogoproto.goproto_stringer)=false
| Field | Type | Description |
| ----- | ---- | ----------- |
| kind | [string](#string) |  Kind is the kind of resource from which Freight may have originated. At present, this can only be "Warehouse".   |
| name | [string](#string) |  Name is the name of the resource of the kind indicated by the Kind field from which Freight may originate.   |

<a name="github-com-akuity-kargo-api-v1alpha1-FreightReference"></a>

### FreightReference
 FreightReference is a simplified representation of a piece of Freight -- not a root resource type.
| Field | Type | Description |
| ----- | ---- | ----------- |
| name | [string](#string) |  Name is a system-assigned identifier derived deterministically from the contents of the Freight. I.e., two pieces of Freight can be compared for equality by comparing their Names. |
| origin | [FreightOrigin](#github-com-akuity-kargo-api-v1alpha1-FreightOrigin) |  Origin describes a kind of Freight in terms of its origin. |
| commits | [GitCommit](#github-com-akuity-kargo-api-v1alpha1-GitCommit) |  Commits describes specific Git repository commits. |
| images | [Image](#github-com-akuity-kargo-api-v1alpha1-Image) |  Images describes specific versions of specific container images. |
| charts | [Chart](#github-com-akuity-kargo-api-v1alpha1-Chart) |  Charts describes specific versions of specific Helm charts. |

<a name="github-com-akuity-kargo-api-v1alpha1-FreightRequest"></a>

### FreightRequest
 FreightRequest expresses a Stage's need for Freight having originated from a particular Warehouse.
| Field | Type | Description |
| ----- | ---- | ----------- |
| origin | [FreightOrigin](#github-com-akuity-kargo-api-v1alpha1-FreightOrigin) |  Origin specifies from where the requested Freight must have originated. This is a required field.   |
| sources | [FreightSources](#github-com-akuity-kargo-api-v1alpha1-FreightSources) |  Sources describes where the requested Freight may be obtained from. This is a required field. |

<a name="github-com-akuity-kargo-api-v1alpha1-FreightSources"></a>

### FreightSources
 
| Field | Type | Description |
| ----- | ---- | ----------- |
| direct | [bool](#bool) |  Direct indicates the requested Freight may be obtained directly from the Warehouse from which it originated. If this field's value is false, then the value of the Stages field must be non-empty. i.e. Between the two fields, at least one source must be specified. |
| stages | [string](#string) |  Stages identifies other "upstream" Stages as potential sources of the requested Freight. If this field's value is empty, then the value of the Direct field must be true. i.e. Between the two fields, at least on source must be specified. |
| requiredSoakTime | k8s.io.apimachinery.pkg.apis.meta.v1.Duration |  RequiredSoakTime specifies a minimum duration for which the requested Freight must have continuously occupied ("soaked in") in an upstream Stage before becoming available for promotion to this Stage. This is an optional field. If nil or zero, no soak time is required. Any soak time requirement is in ADDITION to the requirement that Freight be verified in an upstream Stage to become available for promotion to this Stage, although a manual approval for promotion to this Stage will supersede any soak time requirement.     |
| availabilityStrategy | [string](#string) |  AvailabilityStrategy specifies the semantics for how requested Freight is made available to the Stage. This field is optional. When left unspecified, the field is implicitly treated as if its value were "OneOf".  Accepted Values:  - "All": Freight must be verified and, if applicable, soaked in all   upstream Stages to be considered available for promotion. - "OneOf": Freight must be verified and, if applicable, soaked in at least    one upstream Stage to be considered available for promotion. - "": Treated the same as "OneOf".   |

<a name="github-com-akuity-kargo-api-v1alpha1-FreightStatus"></a>

### FreightStatus
 FreightStatus describes a piece of Freight's most recently observed state.
| Field | Type | Description |
| ----- | ---- | ----------- |
| currentlyIn | [FreightStatus.CurrentlyInEntry](#github-com-akuity-kargo-api-v1alpha1-FreightStatus-CurrentlyInEntry) |  CurrentlyIn describes the Stages in which this Freight is currently in use. |
| verifiedIn | [FreightStatus.VerifiedInEntry](#github-com-akuity-kargo-api-v1alpha1-FreightStatus-VerifiedInEntry) |  VerifiedIn describes the Stages in which this Freight has been verified through promotion and subsequent health checks. |
| approvedFor | [FreightStatus.ApprovedForEntry](#github-com-akuity-kargo-api-v1alpha1-FreightStatus-ApprovedForEntry) |  ApprovedFor describes the Stages for which this Freight has been approved preemptively/manually by a user. This is useful for hotfixes, where one might wish to promote a piece of Freight to a given Stage without transiting the entire pipeline. |
| metadata | [FreightStatus.MetadataEntry](#github-com-akuity-kargo-api-v1alpha1-FreightStatus-MetadataEntry) |  Metadata is a map of arbitrary metadata associated with the Freight. This is useful for storing additional information about the Freight or Promotion that can be shared across steps or stages. |

<a name="github-com-akuity-kargo-api-v1alpha1-FreightStatus-ApprovedForEntry"></a>

### FreightStatus.ApprovedForEntry
 
| Field | Type | Description |
| ----- | ---- | ----------- |
| key | [string](#string) |   |
| value | [ApprovedStage](#github-com-akuity-kargo-api-v1alpha1-ApprovedStage) |   |

<a name="github-com-akuity-kargo-api-v1alpha1-FreightStatus-CurrentlyInEntry"></a>

### FreightStatus.CurrentlyInEntry
 
| Field | Type | Description |
| ----- | ---- | ----------- |
| key | [string](#string) |   |
| value | [CurrentStage](#github-com-akuity-kargo-api-v1alpha1-CurrentStage) |   |

<a name="github-com-akuity-kargo-api-v1alpha1-FreightStatus-MetadataEntry"></a>

### FreightStatus.MetadataEntry
 
| Field | Type | Description |
| ----- | ---- | ----------- |
| key | [string](#string) |   |
| value | k8s.io.apiextensions_apiserver.pkg.apis.apiextensions.v1.JSON |   |

<a name="github-com-akuity-kargo-api-v1alpha1-FreightStatus-VerifiedInEntry"></a>

### FreightStatus.VerifiedInEntry
 
| Field | Type | Description |
| ----- | ---- | ----------- |
| key | [string](#string) |   |
| value | [VerifiedStage](#github-com-akuity-kargo-api-v1alpha1-VerifiedStage) |   |

<a name="github-com-akuity-kargo-api-v1alpha1-GitCommit"></a>

### GitCommit
 GitCommit describes a specific commit from a specific Git repository.
| Field | Type | Description |
| ----- | ---- | ----------- |
| repoURL | [string](#string) |  RepoURL is the URL of a Git repository. |
| id | [string](#string) |  ID is the ID of a specific commit in the Git repository specified by RepoURL. |
| branch | [string](#string) |  Branch denotes the branch of the repository where this commit was found. |
| tag | [string](#string) |  Tag denotes a tag in the repository that matched selection criteria and resolved to this commit. |
| message | [string](#string) |  Message is the message associated with the commit. At present, this only contains the first line (subject) of the commit message. |
| author | [string](#string) |  Author is the author of the commit. |
| committer | [string](#string) |  Committer is the person who committed the commit. |

<a name="github-com-akuity-kargo-api-v1alpha1-GitDiscoveryResult"></a>

### GitDiscoveryResult
 GitDiscoveryResult represents the result of a Git discovery operation for a GitSubscription.
| Field | Type | Description |
| ----- | ---- | ----------- |
| repoURL | [string](#string) |  RepoURL is the repository URL of the GitSubscription.     |
| commits | [DiscoveredCommit](#github-com-akuity-kargo-api-v1alpha1-DiscoveredCommit) |  Commits is a list of commits discovered by the Warehouse for the GitSubscription. An empty list indicates that the discovery operation was successful, but no commits matching the GitSubscription criteria were found.  +optional |

<a name="github-com-akuity-kargo-api-v1alpha1-GitHubWebhookReceiverConfig"></a>

### GitHubWebhookReceiverConfig
 GitHubWebhookReceiverConfig describes a webhook receiver that is compatible with GitHub payloads.
| Field | Type | Description |
| ----- | ---- | ----------- |
| secretRef | k8s.io.api.core.v1.LocalObjectReference |  SecretRef contains a reference to a Secret. For Project-scoped webhook receivers, the referenced Secret must be in the same namespace as the ProjectConfig.  For cluster-scoped webhook receivers, the referenced Secret must be in the designated "cluster Secrets" namespace.  The Secret's data map is expected to contain a `secret` key whose value is the shared secret used to authenticate the webhook requests sent by GitHub. For more information please refer to GitHub documentation:   https://docs.github.com/en/webhooks/using-webhooks/validating-webhook-deliveries   |

<a name="github-com-akuity-kargo-api-v1alpha1-GitLabWebhookReceiverConfig"></a>

### GitLabWebhookReceiverConfig
 GitLabWebhookReceiverConfig describes a webhook receiver that is compatible with GitLab payloads.
| Field | Type | Description |
| ----- | ---- | ----------- |
| secretRef | k8s.io.api.core.v1.LocalObjectReference |  SecretRef contains a reference to a Secret. For Project-scoped webhook receivers, the referenced Secret must be in the same namespace as the ProjectConfig.  For cluster-scoped webhook receivers, the referenced Secret must be in the designated "cluster Secrets" namespace.  The secret is expected to contain a `secret-token` key containing the shared secret specified when registering the webhook in GitLab. For more information about this token, please refer to the GitLab documentation:   https://docs.gitlab.com/user/project/integrations/webhooks/   |

<a name="github-com-akuity-kargo-api-v1alpha1-GitSubscription"></a>

### GitSubscription
 GitSubscription defines a subscription to a Git repository.
| Field | Type | Description |
| ----- | ---- | ----------- |
| repoURL | [string](#string) |  URL is the repository's URL. This is a required field.     |
| commitSelectionStrategy | [string](#string) |  CommitSelectionStrategy specifies the rules for how to identify the newest commit of interest in the repository specified by the RepoURL field. This field is optional. When left unspecified, the field is implicitly treated as if its value were "NewestFromBranch".  Accepted values:  - "NewestFromBranch": Selects the latest commit on the branch specified   by the Branch field or the default branch if none is specified. This is   the default strategy.  - "SemVer": Selects the commit referenced by the semantically greatest   tag. The SemverConstraint field can optionally be used to narrow the set   of tags eligible for selection.  - "Lexical": Selects the commit referenced by the lexicographically   greatest tag. Useful when tags embed a _leading_ date or timestamp. The   AllowTags and IgnoreTags fields can optionally be used to narrow the set   of tags eligible for selection.  - "NewestTag": Selects the commit referenced by the most recently created   tag. The AllowTags and IgnoreTags fields can optionally be used to   narrow the set of tags eligible for selection.   |
| branch | [string](#string) |  Branch references a particular branch of the repository. The value in this field only has any effect when the CommitSelectionStrategy is NewestFromBranch or left unspecified (which is implicitly the same as NewestFromBranch). This field is optional. When left unspecified, (and the CommitSelectionStrategy is NewestFromBranch or unspecified), the subscription is implicitly to the repository's default branch.      |
| strictSemvers | [bool](#bool) |  StrictSemvers specifies whether only "strict" semver tags should be considered. A "strict" semver tag is one containing ALL of major, minor, and patch version components. This is enabled by default, but only has any effect when the CommitSelectionStrategy is SemVer. This should be disabled cautiously, as it creates the potential for any tag containing numeric characters only to be mistaken for a semver string containing the major version number only.   |
| semverConstraint | [string](#string) |  SemverConstraint specifies constraints on what new tagged commits are considered in determining the newest commit of interest. The value in this field only has any effect when the CommitSelectionStrategy is SemVer. This field is optional. When left unspecified, there will be no constraints, which means the latest semantically tagged commit will always be used. Care should be taken with leaving this field unspecified, as it can lead to the unanticipated rollout of breaking changes.   |
| allowTags | [string](#string) |  AllowTags is a regular expression that can optionally be used to limit the tags that are considered in determining the newest commit of interest. The value in this field only has any effect when the CommitSelectionStrategy is Lexical, NewestTag, or SemVer. This field is optional.   |
| ignoreTags | [string](#string) |  IgnoreTags is a list of tags that must be ignored when determining the newest commit of interest. No regular expressions or glob patterns are supported yet. The value in this field only has any effect when the CommitSelectionStrategy is Lexical, NewestTag, or SemVer. This field is optional.   |
| expressionFilter | [string](#string) |  ExpressionFilter is an expression that can optionally be used to limit the commits or tags that are considered in determining the newest commit of interest based on their metadata.  For commit-based strategies (NewestFromBranch), the filter applies to commits and has access to commit metadata variables. For tag-based strategies (Lexical, NewestTag, SemVer), the filter applies to tags and has access to tag metadata variables. The filter is applied after AllowTags, IgnoreTags, and SemverConstraint fields.  The expression should be a valid expr-lang expression that evaluates to true or false. When the expression evaluates to true, the commit/tag is included in the set that is considered. When the expression evaluates to false, the commit/tag is excluded.  Available variables depend on the CommitSelectionStrategy:  For NewestFromBranch (commit filtering):   - `id`: The ID (sha) of the commit.   - `commitDate`: The commit date of the commit.   - `author`: The author of the commit message, in the format "Name &lt;email&gt;".   - `committer`: The person who committed the commit, in the format 	   "Name &lt;email&gt;".   - `subject`: The subject (first line) of the commit message.  For Lexical, NewestTag, SemVer (tag filtering):   - `tag`: The name of the tag.   - `id`: The ID (sha) of the commit associated with the tag.   - `creatorDate`: The creation date of an annotated tag, or the commit 		date of a lightweight tag.   - `author`: The author of the commit message associated with the tag, 	   in the format "Name &lt;email&gt;".   - `committer`: The person who committed the commit associated with the 	   tag, in the format "Name &lt;email&gt;".   - `subject`: The subject (first line) of the commit message associated 	   with the tag. 	 - `tagger`: The person who created the tag, in the format "Name &lt;email&gt;". 	   Only available for annotated tags. 	 - `annotation`: The subject (first line) of the tag annotation. Only 	   available for annotated tags.  Refer to the expr-lang documentation for more details on syntax and capabilities of the expression language: https://expr-lang.org.   |
| insecureSkipTLSVerify | [bool](#bool) |  InsecureSkipTLSVerify specifies whether certificate verification errors should be ignored when connecting to the repository. This should be enabled only with great caution. |
| includePaths | [string](#string) |  IncludePaths is a list of selectors that designate paths in the repository that should trigger the production of new Freight when changes are detected therein. When specified, only changes in the identified paths will trigger Freight production. When not specified, changes in any path will trigger Freight production. Selectors may be defined using:   1. Exact paths to files or directories (ex. "charts/foo")   2. Glob patterns (prefix the pattern with "glob:"; ex. "glob:*.yaml")   3. Regular expressions (prefix the pattern with "regex:" or "regexp:";      ex. "regexp:^.*\.yaml$")  Paths selected by IncludePaths may be unselected by ExcludePaths. This is a useful method for including a broad set of paths and then excluding a subset of them.  |
| excludePaths | [string](#string) |  ExcludePaths is a list of selectors that designate paths in the repository that should NOT trigger the production of new Freight when changes are detected therein. When specified, changes in the identified paths will not trigger Freight production. When not specified, paths that should trigger Freight production will be defined solely by IncludePaths. Selectors may be defined using:   1. Exact paths to files or directories (ex. "charts/foo")   2. Glob patterns (prefix the pattern with "glob:"; ex. "glob:*.yaml")   3. Regular expressions (prefix the pattern with "regex:" or "regexp:";      ex. "regexp:^.*\.yaml$") Paths selected by IncludePaths may be unselected by ExcludePaths. This is a useful method for including a broad set of paths and then excluding a subset of them.  |
| discoveryLimit | [int32](#int32) |  DiscoveryLimit is an optional limit on the number of commits that can be discovered for this subscription. The limit is applied after filtering commits based on the AllowTags and IgnoreTags fields. When left unspecified, the field is implicitly treated as if its value were "20". The upper limit for this field is 100.     |

<a name="github-com-akuity-kargo-api-v1alpha1-GiteaWebhookReceiverConfig"></a>

### GiteaWebhookReceiverConfig
 GiteaWebhookReceiverConfig describes a webhook receiver that is compatible with Gitea payloads.
| Field | Type | Description |
| ----- | ---- | ----------- |
| secretRef | k8s.io.api.core.v1.LocalObjectReference |  SecretRef contains a reference to a Secret. For Project-scoped webhook receivers, the referenced Secret must be in the same namespace as the ProjectConfig.  For cluster-scoped webhook receivers, the referenced Secret must be in the designated "cluster Secrets" namespace.  The Secret's data map is expected to contain a `secret` key whose value is the shared secret used to authenticate the webhook requests sent by Gitea. For more information please refer to the Gitea documentation:   https://docs.gitea.io/en-us/webhooks/   |

<a name="github-com-akuity-kargo-api-v1alpha1-HarborWebhookReceiverConfig"></a>

### HarborWebhookReceiverConfig
 HarborWebhookReceiverConfig describes a webhook receiver that is compatible with Harbor payloads.
| Field | Type | Description |
| ----- | ---- | ----------- |
| secretRef | k8s.io.api.core.v1.LocalObjectReference |  SecretRef contains a reference to a Secret. For Project-scoped webhook receivers, the referenced Secret must be in the same namespace as the ProjectConfig.  For cluster-scoped webhook receivers, the referenced Secret must be in the designated "cluster Secrets" namespace.  The secret is expected to contain an `auth-header` key containing the "auth header" specified when registering the webhook in Harbor. For more information, please refer to the Harbor documentation:   https://goharbor.io/docs/main/working-with-projects/project-configuration/configure-webhooks/   |

<a name="github-com-akuity-kargo-api-v1alpha1-Health"></a>

### Health
 Health describes the health of a Stage.
| Field | Type | Description |
| ----- | ---- | ----------- |
| status | [string](#string) |  Status describes the health of the Stage. |
| issues | [string](#string) |  Issues clarifies why a Stage in any state other than Healthy is in that state. This field will always be the empty when a Stage is Healthy. |
| config | k8s.io.apiextensions_apiserver.pkg.apis.apiextensions.v1.JSON |  Config is the opaque configuration of all health checks performed on this Stage. |
| output | k8s.io.apiextensions_apiserver.pkg.apis.apiextensions.v1.JSON |  Output is the opaque output of all health checks performed on this Stage. |

<a name="github-com-akuity-kargo-api-v1alpha1-HealthCheckStep"></a>

### HealthCheckStep
 HealthCheckStep describes a health check directive which can be executed by a Stage to verify the health of a Promotion result.
| Field | Type | Description |
| ----- | ---- | ----------- |
| uses | [string](#string) |  Uses identifies a runner that can execute this step.   |
| config | k8s.io.apiextensions_apiserver.pkg.apis.apiextensions.v1.JSON |  Config is the configuration for the directive. |

<a name="github-com-akuity-kargo-api-v1alpha1-HealthStats"></a>

### HealthStats
 HealthStats contains a summary of the collective health of some resource type.
| Field | Type | Description |
| ----- | ---- | ----------- |
| healthy | [int64](#int64) |  Healthy contains the number of resources that are explicitly healthy. |

<a name="github-com-akuity-kargo-api-v1alpha1-Image"></a>

### Image
 Image describes a specific version of a container image.
| Field | Type | Description |
| ----- | ---- | ----------- |
| repoURL | [string](#string) |  RepoURL describes the repository in which the image can be found. |
| tag | [string](#string) |  Tag identifies a specific version of the image in the repository specified by RepoURL. |
| digest | [string](#string) |  Digest identifies a specific version of the image in the repository specified by RepoURL. This is a more precise identifier than Tag. |
| annotations | [Image.AnnotationsEntry](#github-com-akuity-kargo-api-v1alpha1-Image-AnnotationsEntry) |  Annotations is a map of arbitrary metadata for the image. |

<a name="github-com-akuity-kargo-api-v1alpha1-Image-AnnotationsEntry"></a>

### Image.AnnotationsEntry
 
| Field | Type | Description |
| ----- | ---- | ----------- |
| key | [string](#string) |   |
| value | [string](#string) |   |

<a name="github-com-akuity-kargo-api-v1alpha1-ImageDiscoveryResult"></a>

### ImageDiscoveryResult
 ImageDiscoveryResult represents the result of an image discovery operation for an ImageSubscription.
| Field | Type | Description |
| ----- | ---- | ----------- |
| repoURL | [string](#string) |  RepoURL is the repository URL of the image, as specified in the ImageSubscription.   |
| platform | [string](#string) |  Platform is the target platform constraint of the ImageSubscription for which references were discovered. This field is optional, and only populated if the ImageSubscription specifies a Platform. |
| references | [DiscoveredImageReference](#github-com-akuity-kargo-api-v1alpha1-DiscoveredImageReference) |  References is a list of image references discovered by the Warehouse for the ImageSubscription. An empty list indicates that the discovery operation was successful, but no images matching the ImageSubscription criteria were found.  +optional |

<a name="github-com-akuity-kargo-api-v1alpha1-ImageSubscription"></a>

### ImageSubscription
 ImageSubscription defines a subscription to an image repository.   
| Field | Type | Description |
| ----- | ---- | ----------- |
| repoURL | [string](#string) |  RepoURL specifies the URL of the image repository to subscribe to. The value in this field MUST NOT include an image tag. This field is required.     |
| imageSelectionStrategy | [string](#string) |  ImageSelectionStrategy specifies the rules for how to identify the newest version of the image specified by the RepoURL field. This field is optional. When left unspecified, the field is implicitly treated as if its value were "SemVer".  Accepted values:  - "Digest": Selects the image currently referenced by the tag specified   (unintuitively) by the SemverConstraint field.  - "Lexical": Selects the image referenced by the lexicographically greatest   tag. Useful when tags embed a leading date or timestamp. The AllowTags   and IgnoreTags fields can optionally be used to narrow the set of tags   eligible for selection.  - "NewestBuild": Selects the image that was most recently pushed to the   repository. The AllowTags and IgnoreTags fields can optionally be used   to narrow the set of tags eligible for selection. This is the least   efficient and is likely to cause rate limiting affecting this Warehouse   and possibly others. This strategy should be avoided.  - "SemVer": Selects the image with the semantically greatest tag. The   AllowTags and IgnoreTags fields can optionally be used to narrow the set   of tags eligible for selection.   |
| strictSemvers | [bool](#bool) |  StrictSemvers specifies whether only "strict" semver tags should be considered. A "strict" semver tag is one containing ALL of major, minor, and patch version components. This is enabled by default, but only has any effect when the ImageSelectionStrategy is SemVer. This should be disabled cautiously, as it is not uncommon to tag container images with short Git commit hashes, which have the potential to contain numeric characters only and could be mistaken for a semver string containing the major version number only.   |
| semverConstraint | [string](#string) |  SemverConstraint specifies constraints on what new image versions are permissible. The value in this field only has any effect when the ImageSelectionStrategy is SemVer or left unspecified (which is implicitly the same as SemVer). This field is also optional. When left unspecified, (and the ImageSelectionStrategy is SemVer or unspecified), there will be no constraints, which means the latest semantically tagged version of an image will always be used. Care should be taken with leaving this field unspecified, as it can lead to the unanticipated rollout of breaking changes. More info: https://github.com/masterminds/semver#checking-version-constraints  Deprecated: Use Constraint instead. This field will be removed in v1.9.0   |
| constraint | [string](#string) |  Constraint specifies constraints on what new image versions are permissible. Acceptable values for this field vary contextually by ImageSelectionStrategy. The field is optional and is ignored by some strategies. When non-empty, the value in this field takes precedence over the value of the deprecated SemverConstraint field.   |
| allowTags | [string](#string) |  AllowTags is a regular expression that can optionally be used to limit the image tags that are considered in determining the newest version of an image. This field is optional.   |
| ignoreTags | [string](#string) |  IgnoreTags is a list of tags that must be ignored when determining the newest version of an image. No regular expressions or glob patterns are supported yet. This field is optional.   |
| platform | [string](#string) |  Platform is a string of the form &lt;os&gt;/&lt;arch&gt; that limits the tags that can be considered when searching for new versions of an image. This field is optional. When left unspecified, it is implicitly equivalent to the OS/architecture of the Kargo controller. Care should be taken to set this value correctly in cases where the image referenced by this ImageRepositorySubscription will run on a Kubernetes node with a different OS/architecture than the Kargo controller. At present this is uncommon, but not unheard of.   |
| insecureSkipTLSVerify | [bool](#bool) |  InsecureSkipTLSVerify specifies whether certificate verification errors should be ignored when connecting to the repository. This should be enabled only with great caution. |
| discoveryLimit | [int32](#int32) |  DiscoveryLimit is an optional limit on the number of image references that can be discovered for this subscription. The limit is applied after filtering images based on the AllowTags and IgnoreTags fields. When left unspecified, the field is implicitly treated as if its value were "20". The upper limit for this field is 100.     |

<a name="github-com-akuity-kargo-api-v1alpha1-Project"></a>

### Project
 Project is a resource type that reconciles to a specially labeled namespace and other TODO: TBD project-level resources.
| Field | Type | Description |
| ----- | ---- | ----------- |
| metadata | k8s.io.apimachinery.pkg.apis.meta.v1.ObjectMeta |   |
| status | [ProjectStatus](#github-com-akuity-kargo-api-v1alpha1-ProjectStatus) |  Status describes the Project's current status. |

<a name="github-com-akuity-kargo-api-v1alpha1-ProjectConfig"></a>

### ProjectConfig
 ProjectConfig is a resource type that describes the configuration of a Project.
| Field | Type | Description |
| ----- | ---- | ----------- |
| metadata | k8s.io.apimachinery.pkg.apis.meta.v1.ObjectMeta |   |
| spec | [ProjectConfigSpec](#github-com-akuity-kargo-api-v1alpha1-ProjectConfigSpec) |  Spec describes the configuration of a Project. |
| status | [ProjectConfigStatus](#github-com-akuity-kargo-api-v1alpha1-ProjectConfigStatus) |  Status describes the current status of a ProjectConfig. |

<a name="github-com-akuity-kargo-api-v1alpha1-ProjectConfigList"></a>

### ProjectConfigList
 ProjectConfigList is a list of ProjectConfig resources.
| Field | Type | Description |
| ----- | ---- | ----------- |
| metadata | k8s.io.apimachinery.pkg.apis.meta.v1.ListMeta |   |
| items | [ProjectConfig](#github-com-akuity-kargo-api-v1alpha1-ProjectConfig) |   |

<a name="github-com-akuity-kargo-api-v1alpha1-ProjectConfigSpec"></a>

### ProjectConfigSpec
 ProjectConfigSpec describes the configuration of a Project.
| Field | Type | Description |
| ----- | ---- | ----------- |
| promotionPolicies | [PromotionPolicy](#github-com-akuity-kargo-api-v1alpha1-PromotionPolicy) |  PromotionPolicies defines policies governing the promotion of Freight to specific Stages within the Project. |
| webhookReceivers | [WebhookReceiverConfig](#github-com-akuity-kargo-api-v1alpha1-WebhookReceiverConfig) |  WebhookReceivers describes Project-specific webhook receivers used for processing events from various external platforms |

<a name="github-com-akuity-kargo-api-v1alpha1-ProjectConfigStatus"></a>

### ProjectConfigStatus
 ProjectConfigStatus describes the current status of a ProjectConfig.
| Field | Type | Description |
| ----- | ---- | ----------- |
| conditions | k8s.io.apimachinery.pkg.apis.meta.v1.Condition |  Conditions contains the last observations of the Project Config's current state.  +patchMergeKey=type +patchStrategy=merge +listType=map +listMapKey=type |
| observedGeneration | [int64](#int64) |  ObservedGeneration represents the .metadata.generation that this ProjectConfig was reconciled against. |
| lastHandledRefresh | [string](#string) |  LastHandledRefresh holds the value of the most recent AnnotationKeyRefresh annotation that was handled by the controller. This field can be used to determine whether the request to refresh the resource has been handled. +optional |
| webhookReceivers | [WebhookReceiverDetails](#github-com-akuity-kargo-api-v1alpha1-WebhookReceiverDetails) |  WebhookReceivers describes the status of Project-specific webhook receivers. |

<a name="github-com-akuity-kargo-api-v1alpha1-ProjectList"></a>

### ProjectList
 ProjectList is a list of Project resources.
| Field | Type | Description |
| ----- | ---- | ----------- |
| metadata | k8s.io.apimachinery.pkg.apis.meta.v1.ListMeta |   |
| items | [Project](#github-com-akuity-kargo-api-v1alpha1-Project) |   |

<a name="github-com-akuity-kargo-api-v1alpha1-ProjectStats"></a>

### ProjectStats
 ProjectStats contains a summary of the collective state of a Project's constituent resources.
| Field | Type | Description |
| ----- | ---- | ----------- |
| warehouses | [WarehouseStats](#github-com-akuity-kargo-api-v1alpha1-WarehouseStats) |  Warehouses contains a summary of the collective state of the Project's Warehouses. |
| stages | [StageStats](#github-com-akuity-kargo-api-v1alpha1-StageStats) |  Stages contains a summary of the collective state of the Project's Stages. |

<a name="github-com-akuity-kargo-api-v1alpha1-ProjectStatus"></a>

### ProjectStatus
 ProjectStatus describes a Project's current status.
| Field | Type | Description |
| ----- | ---- | ----------- |
| conditions | k8s.io.apimachinery.pkg.apis.meta.v1.Condition |  Conditions contains the last observations of the Project's current state. +patchMergeKey=type +patchStrategy=merge +listType=map +listMapKey=type |
| stats | [ProjectStats](#github-com-akuity-kargo-api-v1alpha1-ProjectStats) |  Stats contains a summary of the collective state of a Project's constituent resources. |

<a name="github-com-akuity-kargo-api-v1alpha1-Promotion"></a>

### Promotion
 Promotion represents a request to transition a particular Stage into a particular Freight.
| Field | Type | Description |
| ----- | ---- | ----------- |
| metadata | k8s.io.apimachinery.pkg.apis.meta.v1.ObjectMeta |   |
| spec | [PromotionSpec](#github-com-akuity-kargo-api-v1alpha1-PromotionSpec) |  Spec describes the desired transition of a specific Stage into a specific Freight.   |
| status | [PromotionStatus](#github-com-akuity-kargo-api-v1alpha1-PromotionStatus) |  Status describes the current state of the transition represented by this Promotion. |

<a name="github-com-akuity-kargo-api-v1alpha1-PromotionList"></a>

### PromotionList
 PromotionList contains a list of Promotion
| Field | Type | Description |
| ----- | ---- | ----------- |
| metadata | k8s.io.apimachinery.pkg.apis.meta.v1.ListMeta |   |
| items | [Promotion](#github-com-akuity-kargo-api-v1alpha1-Promotion) |   |

<a name="github-com-akuity-kargo-api-v1alpha1-PromotionPolicy"></a>

### PromotionPolicy
 PromotionPolicy defines policies governing the promotion of Freight to a specific Stage.  
| Field | Type | Description |
| ----- | ---- | ----------- |
| stage | [string](#string) |  Stage is the name of the Stage to which this policy applies.  Deprecated: Use StageSelector instead.   |
| stageSelector | [PromotionPolicySelector](#github-com-akuity-kargo-api-v1alpha1-PromotionPolicySelector) |  StageSelector is a selector that matches the Stage resource to which this policy applies. |
| autoPromotionEnabled | [bool](#bool) |  AutoPromotionEnabled indicates whether new Freight can automatically be promoted into the Stage referenced by the Stage field. Note: There are may be other conditions also required for an auto-promotion to occur. This field defaults to false, but is commonly set to true for Stages that subscribe to Warehouses instead of other, upstream Stages. This allows users to define Stages that are automatically updated as soon as new artifacts are detected. |

<a name="github-com-akuity-kargo-api-v1alpha1-PromotionPolicySelector"></a>

### PromotionPolicySelector
 PromotionPolicySelector is a selector that matches the resource to which this policy applies. It can be used to match a specific resource by name or to match a set of resources by label.
| Field | Type | Description |
| ----- | ---- | ----------- |
| name | [string](#string) |  Name is the name of the resource to which this policy applies.  It can be an exact name, a regex pattern (with prefix "regex:"), or a glob pattern (with prefix "glob:").  When both Name and LabelSelector are specified, the Name is ANDed with the LabelSelector. I.e., the resource must match both the Name and LabelSelector to be selected by this policy.  NOTE: Using a specific exact name is the most secure option. Pattern matching via regex or glob can be exploited by users with permissions to match promotion policies that weren't intended to apply to their resources. For example, a user could create a resource with a name deliberately crafted to match the pattern, potentially bypassing intended promotion controls.  +optional |
| labelSelector | k8s.io.apimachinery.pkg.apis.meta.v1.LabelSelector |  LabelSelector is a selector that matches the resource to which this policy applies.  When both Name and LabelSelector are specified, the Name is ANDed with the LabelSelector. I.e., the resource must match both the Name and LabelSelector to be selected by this policy.  NOTE: Using label selectors introduces security risks as users with appropriate permissions could create new resources with labels that match the selector, potentially enabling unauthorized auto-promotion. For sensitive environments, exact Name matching provides tighter control. |

<a name="github-com-akuity-kargo-api-v1alpha1-PromotionReference"></a>

### PromotionReference
 PromotionReference contains the relevant information about a Promotion as observed by a Stage.
| Field | Type | Description |
| ----- | ---- | ----------- |
| name | [string](#string) |  Name is the name of the Promotion. |
| freight | [FreightReference](#github-com-akuity-kargo-api-v1alpha1-FreightReference) |  Freight is the freight being promoted. |
| status | [PromotionStatus](#github-com-akuity-kargo-api-v1alpha1-PromotionStatus) |  Status is the (optional) status of the Promotion. |
| finishedAt | k8s.io.apimachinery.pkg.apis.meta.v1.Time |  FinishedAt is the time at which the Promotion was completed. |

<a name="github-com-akuity-kargo-api-v1alpha1-PromotionSpec"></a>

### PromotionSpec
 PromotionSpec describes the desired transition of a specific Stage into a specific Freight.
| Field | Type | Description |
| ----- | ---- | ----------- |
| stage | [string](#string) |  Stage specifies the name of the Stage to which this Promotion applies. The Stage referenced by this field MUST be in the same namespace as the Promotion.       |
| freight | [string](#string) |  Freight specifies the piece of Freight to be promoted into the Stage referenced by the Stage field.       |
| vars | [ExpressionVariable](#github-com-akuity-kargo-api-v1alpha1-ExpressionVariable) |  Vars is a list of variables that can be referenced by expressions in promotion steps. |
| steps | [PromotionStep](#github-com-akuity-kargo-api-v1alpha1-PromotionStep) |  Steps specifies the directives to be executed as part of this Promotion. The order in which the directives are executed is the order in which they are listed in this field.     |

<a name="github-com-akuity-kargo-api-v1alpha1-PromotionStatus"></a>

### PromotionStatus
 PromotionStatus describes the current state of the transition represented by a Promotion.
| Field | Type | Description |
| ----- | ---- | ----------- |
| lastHandledRefresh | [string](#string) |  LastHandledRefresh holds the value of the most recent AnnotationKeyRefresh annotation that was handled by the controller. This field can be used to determine whether the request to refresh the resource has been handled. +optional |
| phase | [string](#string) |  Phase describes where the Promotion currently is in its lifecycle. |
| message | [string](#string) |  Message is a display message about the promotion, including any errors preventing the Promotion controller from executing this Promotion. i.e. If the Phase field has a value of Failed, this field can be expected to explain why. |
| freight | [FreightReference](#github-com-akuity-kargo-api-v1alpha1-FreightReference) |  Freight is the detail of the piece of freight that was referenced by this promotion. |
| freightCollection | [FreightCollection](#github-com-akuity-kargo-api-v1alpha1-FreightCollection) |  FreightCollection contains the details of the piece of Freight referenced by this Promotion as well as any additional Freight that is carried over from the target Stage's current state. |
| healthChecks | [HealthCheckStep](#github-com-akuity-kargo-api-v1alpha1-HealthCheckStep) |  HealthChecks contains the health check directives to be executed after the Promotion has completed. |
| startedAt | k8s.io.apimachinery.pkg.apis.meta.v1.Time |  StartedAt is the time when the promotion started. |
| finishedAt | k8s.io.apimachinery.pkg.apis.meta.v1.Time |  FinishedAt is the time when the promotion was completed. |
| currentStep | [int64](#int64) |  CurrentStep is the index of the current promotion step being executed. This permits steps that have already run successfully to be skipped on subsequent reconciliations attempts. |
| stepExecutionMetadata | [StepExecutionMetadata](#github-com-akuity-kargo-api-v1alpha1-StepExecutionMetadata) |  StepExecutionMetadata tracks metadata pertaining to the execution of individual promotion steps. |
| state | k8s.io.apiextensions_apiserver.pkg.apis.apiextensions.v1.JSON |  State stores the state of the promotion process between reconciliation attempts. |

<a name="github-com-akuity-kargo-api-v1alpha1-PromotionStep"></a>

### PromotionStep
 PromotionStep describes a directive to be executed as part of a Promotion.
| Field | Type | Description |
| ----- | ---- | ----------- |
| uses | [string](#string) |  Uses identifies a runner that can execute this step.    |
| task | [PromotionTaskReference](#github-com-akuity-kargo-api-v1alpha1-PromotionTaskReference) |  Task is a reference to a PromotionTask that should be inflated into a Promotion when it is built from a PromotionTemplate. |
| as | [string](#string) |  As is the alias this step can be referred to as. |
| if | [string](#string) |  If is an optional expression that, if present, must evaluate to a boolean value. If the expression evaluates to false, the step will be skipped. If the expression does not evaluate to a boolean value, the step will be considered to have failed. |
| continueOnError | [bool](#bool) |  ContinueOnError is a boolean value that, if set to true, will cause the Promotion to continue executing the next step even if this step fails. It also will not permit this failure to impact the overall status of the Promotion. |
| retry | [PromotionStepRetry](#github-com-akuity-kargo-api-v1alpha1-PromotionStepRetry) |  Retry is the retry policy for this step. |
| vars | [ExpressionVariable](#github-com-akuity-kargo-api-v1alpha1-ExpressionVariable) |  Vars is a list of variables that can be referenced by expressions in the step's Config. The values override the values specified in the PromotionSpec. |
| config | k8s.io.apiextensions_apiserver.pkg.apis.apiextensions.v1.JSON |  Config is opaque configuration for the PromotionStep that is understood only by each PromotionStep's implementation. It is legal to utilize expressions in defining values at any level of this block. See https://docs.kargo.io/user-guide/reference-docs/expressions for details. |

<a name="github-com-akuity-kargo-api-v1alpha1-PromotionStepRetry"></a>

### PromotionStepRetry
 PromotionStepRetry describes the retry policy for a PromotionStep.
| Field | Type | Description |
| ----- | ---- | ----------- |
| timeout | k8s.io.apimachinery.pkg.apis.meta.v1.Duration |  Timeout is the soft maximum interval in which a step that returns a Running status (which typically indicates it's waiting for something to happen) may be retried.  The maximum is a soft one because the check for whether the interval has elapsed occurs AFTER the step has run. This effectively means a step may run ONCE beyond the close of the interval.  If this field is set to nil, the effective default will be a step-specific one. If no step-specific default exists (i.e. is also nil), the effective default will be the system-wide default of 0.  A value of 0 will cause the step to be retried indefinitely unless the ErrorThreshold is reached. |
| errorThreshold | [uint32](#uint32) |  ErrorThreshold is the number of consecutive times the step must fail (for any reason) before retries are abandoned and the entire Promotion is marked as failed.  If this field is set to 0, the effective default will be a step-specific one. If no step-specific default exists (i.e. is also 0), the effective default will be the system-wide default of 1.  A value of 1 will cause the Promotion to be marked as failed after just a single failure; i.e. no retries will be attempted.  There is no option to specify an infinite number of retries using a value such as -1.  In a future release, Kargo is likely to become capable of distinguishing between recoverable and non-recoverable step failures. At that time, it is planned that unrecoverable failures will not be subject to this threshold and will immediately cause the Promotion to be marked as failed without further condition. |

<a name="github-com-akuity-kargo-api-v1alpha1-PromotionTask"></a>

### PromotionTask
 
| Field | Type | Description |
| ----- | ---- | ----------- |
| metadata | k8s.io.apimachinery.pkg.apis.meta.v1.ObjectMeta |   |
| spec | [PromotionTaskSpec](#github-com-akuity-kargo-api-v1alpha1-PromotionTaskSpec) |  Spec describes the composition of a PromotionTask, including the variables available to the task and the steps.   |

<a name="github-com-akuity-kargo-api-v1alpha1-PromotionTaskList"></a>

### PromotionTaskList
 PromotionTaskList contains a list of PromotionTasks.
| Field | Type | Description |
| ----- | ---- | ----------- |
| metadata | k8s.io.apimachinery.pkg.apis.meta.v1.ListMeta |   |
| items | [PromotionTask](#github-com-akuity-kargo-api-v1alpha1-PromotionTask) |   |

<a name="github-com-akuity-kargo-api-v1alpha1-PromotionTaskReference"></a>

### PromotionTaskReference
 PromotionTaskReference describes a reference to a PromotionTask.
| Field | Type | Description |
| ----- | ---- | ----------- |
| name | [string](#string) |  Name is the name of the (Cluster)PromotionTask.       |
| kind | [string](#string) |  Kind is the type of the PromotionTask. Can be either PromotionTask or ClusterPromotionTask, default is PromotionTask.    |

<a name="github-com-akuity-kargo-api-v1alpha1-PromotionTaskSpec"></a>

### PromotionTaskSpec
 
| Field | Type | Description |
| ----- | ---- | ----------- |
| vars | [ExpressionVariable](#github-com-akuity-kargo-api-v1alpha1-ExpressionVariable) |  Vars specifies the variables available to the PromotionTask. The values of these variables are the default values that can be overridden by the step referencing the task. |
| steps | [PromotionStep](#github-com-akuity-kargo-api-v1alpha1-PromotionStep) |  Steps specifies the directives to be executed as part of this PromotionTask. The steps as defined here are inflated into a Promotion when it is built from a PromotionTemplate.     |

<a name="github-com-akuity-kargo-api-v1alpha1-PromotionTemplate"></a>

### PromotionTemplate
 PromotionTemplate defines a template for a Promotion that can be used to incorporate Freight into a Stage.
| Field | Type | Description |
| ----- | ---- | ----------- |
| spec | [PromotionTemplateSpec](#github-com-akuity-kargo-api-v1alpha1-PromotionTemplateSpec) |   |

<a name="github-com-akuity-kargo-api-v1alpha1-PromotionTemplateSpec"></a>

### PromotionTemplateSpec
 PromotionTemplateSpec describes the (partial) specification of a Promotion for a Stage. This is a template that can be used to create a Promotion for a Stage.
| Field | Type | Description |
| ----- | ---- | ----------- |
| vars | [ExpressionVariable](#github-com-akuity-kargo-api-v1alpha1-ExpressionVariable) |  Vars is a list of variables that can be referenced by expressions in promotion steps. |
| steps | [PromotionStep](#github-com-akuity-kargo-api-v1alpha1-PromotionStep) |  Steps specifies the directives to be executed as part of a Promotion. The order in which the directives are executed is the order in which they are listed in this field.      |

<a name="github-com-akuity-kargo-api-v1alpha1-QuayWebhookReceiverConfig"></a>

### QuayWebhookReceiverConfig
 QuayWebhookReceiverConfig describes a webhook receiver that is compatible with Quay.io payloads.
| Field | Type | Description |
| ----- | ---- | ----------- |
| secretRef | k8s.io.api.core.v1.LocalObjectReference |  SecretRef contains a reference to a Secret. For Project-scoped webhook receivers, the referenced Secret must be in the same namespace as the ProjectConfig.  For cluster-scoped webhook receivers, the referenced Secret must be in the designated "cluster Secrets" namespace.  The Secret's data map is expected to contain a `secret` key whose value does NOT need to be shared directly with Quay when registering a webhook. It is used only by Kargo to create a complex, hard-to-guess URL, which implicitly serves as a shared secret. For more information about Quay webhooks, please refer to the Quay documentation:   https://docs.quay.io/guides/notifications.html   |

<a name="github-com-akuity-kargo-api-v1alpha1-RepoSubscription"></a>

### RepoSubscription
 RepoSubscription describes a subscription to ONE OF a Git repository, a container image repository, or a Helm chart repository.
| Field | Type | Description |
| ----- | ---- | ----------- |
| git | [GitSubscription](#github-com-akuity-kargo-api-v1alpha1-GitSubscription) |  Git describes a subscriptions to a Git repository. |
| image | [ImageSubscription](#github-com-akuity-kargo-api-v1alpha1-ImageSubscription) |  Image describes a subscription to container image repository. |
| chart | [ChartSubscription](#github-com-akuity-kargo-api-v1alpha1-ChartSubscription) |  Chart describes a subscription to a Helm chart repository. |

<a name="github-com-akuity-kargo-api-v1alpha1-Stage"></a>

### Stage
 Stage is the Kargo API's main type.
| Field | Type | Description |
| ----- | ---- | ----------- |
| metadata | k8s.io.apimachinery.pkg.apis.meta.v1.ObjectMeta |   |
| spec | [StageSpec](#github-com-akuity-kargo-api-v1alpha1-StageSpec) |  Spec describes sources of Freight used by the Stage and how to incorporate Freight into the Stage.   |
| status | [StageStatus](#github-com-akuity-kargo-api-v1alpha1-StageStatus) |  Status describes the Stage's current and recent Freight, health, and more. |

<a name="github-com-akuity-kargo-api-v1alpha1-StageList"></a>

### StageList
 StageList is a list of Stage resources.
| Field | Type | Description |
| ----- | ---- | ----------- |
| metadata | k8s.io.apimachinery.pkg.apis.meta.v1.ListMeta |   |
| items | [Stage](#github-com-akuity-kargo-api-v1alpha1-Stage) |   |

<a name="github-com-akuity-kargo-api-v1alpha1-StageSpec"></a>

### StageSpec
 StageSpec describes the sources of Freight used by a Stage and how to incorporate Freight into the Stage.
| Field | Type | Description |
| ----- | ---- | ----------- |
| shard | [string](#string) |  Shard is the name of the shard that this Stage belongs to. This is an optional field. If not specified, the Stage will belong to the default shard. A defaulting webhook will sync the value of the kargo.akuity.io/shard label with the value of this field. When this field is empty, the webhook will ensure that label is absent. |
| vars | [ExpressionVariable](#github-com-akuity-kargo-api-v1alpha1-ExpressionVariable) |  Vars is a list of variables that can be referenced anywhere in the StageSpec that supports expressions. For example, the PromotionTemplate and arguments of the Verification. |
| requestedFreight | [FreightRequest](#github-com-akuity-kargo-api-v1alpha1-FreightRequest) |  RequestedFreight expresses the Stage's need for certain pieces of Freight, each having originated from a particular Warehouse. This list must be non-empty. In the common case, a Stage will request Freight having originated from just one specific Warehouse. In advanced cases, requesting Freight from multiple Warehouses provides a method of advancing new artifacts of different types through parallel pipelines at different speeds. This can be useful, for instance, if a Stage is home to multiple microservices that are independently versioned.   |
| promotionTemplate | [PromotionTemplate](#github-com-akuity-kargo-api-v1alpha1-PromotionTemplate) |  PromotionTemplate describes how to incorporate Freight into the Stage using a Promotion. |
| verification | [Verification](#github-com-akuity-kargo-api-v1alpha1-Verification) |  Verification describes how to verify a Stage's current Freight is fit for promotion downstream. |

<a name="github-com-akuity-kargo-api-v1alpha1-StageStats"></a>

### StageStats
 StageStats contains a summary of the collective state of a Project's Stages.
| Field | Type | Description |
| ----- | ---- | ----------- |
| count | [int64](#int64) |  Count contains the total number of Stages in the Project. |
| health | [HealthStats](#github-com-akuity-kargo-api-v1alpha1-HealthStats) |  Health contains a summary of the collective health of a Project's Stages. |

<a name="github-com-akuity-kargo-api-v1alpha1-StageStatus"></a>

### StageStatus
 StageStatus describes a Stages's current and recent Freight, health, and more.
| Field | Type | Description |
| ----- | ---- | ----------- |
| conditions | k8s.io.apimachinery.pkg.apis.meta.v1.Condition |  Conditions contains the last observations of the Stage's current state. +patchMergeKey=type +patchStrategy=merge +listType=map +listMapKey=type |
| lastHandledRefresh | [string](#string) |  LastHandledRefresh holds the value of the most recent AnnotationKeyRefresh annotation that was handled by the controller. This field can be used to determine whether the request to refresh the resource has been handled. +optional |
| freightHistory | [FreightCollection](#github-com-akuity-kargo-api-v1alpha1-FreightCollection) |  FreightHistory is a list of recent Freight selections that were deployed to the Stage. By default, the last ten Freight selections are stored. The first item in the list is the most recent Freight selection and currently deployed to the Stage, subsequent items are older selections. |
| freightSummary | [string](#string) |  FreightSummary is human-readable text maintained by the controller that summarizes what Freight is currently deployed to the Stage. For Stages that request a single piece of Freight AND the request has been fulfilled, this field will simply contain the name of the Freight. For Stages that request a single piece of Freight AND the request has NOT been fulfilled, or for Stages that request multiple pieces of Freight, this field will contain a summary of fulfilled/requested Freight. The existence of this field is a workaround for kubectl limitations so that this complex but valuable information can be displayed in a column in response to `kubectl get stages`. |
| health | [Health](#github-com-akuity-kargo-api-v1alpha1-Health) |  Health is the Stage's last observed health. |
| observedGeneration | [int64](#int64) |  ObservedGeneration represents the .metadata.generation that this Stage status was reconciled against. |
| currentPromotion | [PromotionReference](#github-com-akuity-kargo-api-v1alpha1-PromotionReference) |  CurrentPromotion is a reference to the currently Running promotion. |
| lastPromotion | [PromotionReference](#github-com-akuity-kargo-api-v1alpha1-PromotionReference) |  LastPromotion is a reference to the last completed promotion. |
| autoPromotionEnabled | [bool](#bool) |  AutoPromotionEnabled indicates whether automatic promotion is enabled for the Stage based on the ProjectConfig. |

<a name="github-com-akuity-kargo-api-v1alpha1-StepExecutionMetadata"></a>

### StepExecutionMetadata
 StepExecutionMetadata tracks metadata pertaining to the execution of a promotion step.
| Field | Type | Description |
| ----- | ---- | ----------- |
| alias | [string](#string) |  Alias is the alias of the step. |
| startedAt | k8s.io.apimachinery.pkg.apis.meta.v1.Time |  StartedAt is the time at which the first attempt to execute the step began. |
| finishedAt | k8s.io.apimachinery.pkg.apis.meta.v1.Time |  FinishedAt is the time at which the final attempt to execute the step completed. |
| errorCount | [uint32](#uint32) |  ErrorCount tracks consecutive failed attempts to execute the step. |
| status | [string](#string) |  Status is the high-level outcome of the step. |
| message | [string](#string) |  Message is a display message about the step, including any errors. |
| continueOnError | [bool](#bool) |  ContinueOnError is a boolean value that, if set to true, will cause the Promotion to continue executing the next step even if this step fails. It also will not permit this failure to impact the overall status of the Promotion. |

<a name="github-com-akuity-kargo-api-v1alpha1-Verification"></a>

### Verification
 Verification describes how to verify that a Promotion has been successful using Argo Rollouts AnalysisTemplates.
| Field | Type | Description |
| ----- | ---- | ----------- |
| analysisTemplates | [AnalysisTemplateReference](#github-com-akuity-kargo-api-v1alpha1-AnalysisTemplateReference) |  AnalysisTemplates is a list of AnalysisTemplates from which AnalysisRuns should be created to verify a Stage's current Freight is fit to be promoted downstream. |
| analysisRunMetadata | [AnalysisRunMetadata](#github-com-akuity-kargo-api-v1alpha1-AnalysisRunMetadata) |  AnalysisRunMetadata contains optional metadata that should be applied to all AnalysisRuns. |
| args | [AnalysisRunArgument](#github-com-akuity-kargo-api-v1alpha1-AnalysisRunArgument) |  Args lists arguments that should be added to all AnalysisRuns. |

<a name="github-com-akuity-kargo-api-v1alpha1-VerificationInfo"></a>

### VerificationInfo
 VerificationInfo contains the details of an instance of a Verification process.
| Field | Type | Description |
| ----- | ---- | ----------- |
| id | [string](#string) |  ID is the identifier of the Verification process. |
| actor | [string](#string) |  Actor is the name of the entity that initiated or aborted the Verification process. |
| startTime | k8s.io.apimachinery.pkg.apis.meta.v1.Time |  StartTime is the time at which the Verification process was started. |
| phase | [string](#string) |  Phase describes the current phase of the Verification process. Generally, this will be a reflection of the underlying AnalysisRun's phase, however, there are exceptions to this, such as in the case where an AnalysisRun cannot be launched successfully. |
| message | [string](#string) |  Message may contain additional information about why the verification process is in its current phase. |
| analysisRun | [AnalysisRunReference](#github-com-akuity-kargo-api-v1alpha1-AnalysisRunReference) |  AnalysisRun is a reference to the Argo Rollouts AnalysisRun that implements the Verification process. |
| finishTime | k8s.io.apimachinery.pkg.apis.meta.v1.Time |  FinishTime is the time at which the Verification process finished. |

<a name="github-com-akuity-kargo-api-v1alpha1-VerifiedStage"></a>

### VerifiedStage
 VerifiedStage describes a Stage in which Freight has been verified.
| Field | Type | Description |
| ----- | ---- | ----------- |
| verifiedAt | k8s.io.apimachinery.pkg.apis.meta.v1.Time |  VerifiedAt is the time at which the Freight was verified in the Stage. |
| longestSoak | k8s.io.apimachinery.pkg.apis.meta.v1.Duration |  LongestCompletedSoak represents the longest definite time interval wherein the Freight was in CONTINUOUS use by the Stage. This value is updated as Freight EXITS the Stage. If the Freight is currently in use by the Stage, the time elapsed since the Freight ENTERED the Stage is its current soak time, which may exceed the value of this field. |

<a name="github-com-akuity-kargo-api-v1alpha1-Warehouse"></a>

### Warehouse
 Warehouse is a source of Freight.
| Field | Type | Description |
| ----- | ---- | ----------- |
| metadata | k8s.io.apimachinery.pkg.apis.meta.v1.ObjectMeta |   |
| spec | [WarehouseSpec](#github-com-akuity-kargo-api-v1alpha1-WarehouseSpec) |  Spec describes sources of artifacts.   |
| status | [WarehouseStatus](#github-com-akuity-kargo-api-v1alpha1-WarehouseStatus) |  Status describes the Warehouse's most recently observed state. |

<a name="github-com-akuity-kargo-api-v1alpha1-WarehouseList"></a>

### WarehouseList
 WarehouseList is a list of Warehouse resources.
| Field | Type | Description |
| ----- | ---- | ----------- |
| metadata | k8s.io.apimachinery.pkg.apis.meta.v1.ListMeta |   |
| items | [Warehouse](#github-com-akuity-kargo-api-v1alpha1-Warehouse) |   |

<a name="github-com-akuity-kargo-api-v1alpha1-WarehouseSpec"></a>

### WarehouseSpec
 WarehouseSpec describes sources of versioned artifacts to be included in Freight produced by this Warehouse.
| Field | Type | Description |
| ----- | ---- | ----------- |
| shard | [string](#string) |  Shard is the name of the shard that this Warehouse belongs to. This is an optional field. If not specified, the Warehouse will belong to the default shard. A defaulting webhook will sync this field with the value of the kargo.akuity.io/shard label. When the shard label is not present or differs from the value of this field, the defaulting webhook will set the label to the value of this field. If the shard label is present and this field is empty, the defaulting webhook will set the value of this field to the value of the shard label. |
| interval | k8s.io.apimachinery.pkg.apis.meta.v1.Duration |  Interval is the reconciliation interval for this Warehouse. On each reconciliation, the Warehouse will discover new artifacts and optionally produce new Freight. This field is optional. When left unspecified, the field is implicitly treated as if its value were "5m0s".      |
| freightCreationPolicy | [string](#string) |  FreightCreationPolicy describes how Freight is created by this Warehouse. This field is optional. When left unspecified, the field is implicitly treated as if its value were "Automatic".  Accepted values:  - "Automatic": New Freight is created automatically when any new artifact   is discovered. - "Manual": New Freight is never created automatically.    |
| subscriptions | [RepoSubscription](#github-com-akuity-kargo-api-v1alpha1-RepoSubscription) |  Subscriptions describes sources of artifacts to be included in Freight produced by this Warehouse.   |

<a name="github-com-akuity-kargo-api-v1alpha1-WarehouseStats"></a>

### WarehouseStats
 WarehouseStats contains a summary of the collective state of a Project's Warehouses.
| Field | Type | Description |
| ----- | ---- | ----------- |
| count | [int64](#int64) |  Count contains the total number of Warehouses in the Project. |
| health | [HealthStats](#github-com-akuity-kargo-api-v1alpha1-HealthStats) |  Health contains a summary of the collective health of a Project's Warehouses. |

<a name="github-com-akuity-kargo-api-v1alpha1-WarehouseStatus"></a>

### WarehouseStatus
 WarehouseStatus describes a Warehouse's most recently observed state.
| Field | Type | Description |
| ----- | ---- | ----------- |
| conditions | k8s.io.apimachinery.pkg.apis.meta.v1.Condition |  Conditions contains the last observations of the Warehouse's current state. +patchMergeKey=type +patchStrategy=merge +listType=map +listMapKey=type |
| lastHandledRefresh | [string](#string) |  LastHandledRefresh holds the value of the most recent AnnotationKeyRefresh annotation that was handled by the controller. This field can be used to determine whether the request to refresh the resource has been handled. +optional |
| observedGeneration | [int64](#int64) |  ObservedGeneration represents the .metadata.generation that this Warehouse was reconciled against. |
| lastFreightID | [string](#string) |  LastFreightID is a reference to the system-assigned identifier (name) of the most recent Freight produced by the Warehouse. |
| discoveredArtifacts | [DiscoveredArtifacts](#github-com-akuity-kargo-api-v1alpha1-DiscoveredArtifacts) |  DiscoveredArtifacts holds the artifacts discovered by the Warehouse. |

<a name="github-com-akuity-kargo-api-v1alpha1-WebhookReceiverConfig"></a>

### WebhookReceiverConfig
 WebhookReceiverConfig describes the configuration for a single webhook receiver.
| Field | Type | Description |
| ----- | ---- | ----------- |
| name | [string](#string) |  Name is the name of the webhook receiver.       |
| bitbucket | [BitbucketWebhookReceiverConfig](#github-com-akuity-kargo-api-v1alpha1-BitbucketWebhookReceiverConfig) |  Bitbucket contains the configuration for a webhook receiver that is compatible with Bitbucket payloads. |
| dockerhub | [DockerHubWebhookReceiverConfig](#github-com-akuity-kargo-api-v1alpha1-DockerHubWebhookReceiverConfig) |  DockerHub contains the configuration for a webhook receiver that is compatible with DockerHub payloads. |
| github | [GitHubWebhookReceiverConfig](#github-com-akuity-kargo-api-v1alpha1-GitHubWebhookReceiverConfig) |  GitHub contains the configuration for a webhook receiver that is compatible with GitHub payloads. |
| gitlab | [GitLabWebhookReceiverConfig](#github-com-akuity-kargo-api-v1alpha1-GitLabWebhookReceiverConfig) |  GitLab contains the configuration for a webhook receiver that is compatible with GitLab payloads. |
| harbor | [HarborWebhookReceiverConfig](#github-com-akuity-kargo-api-v1alpha1-HarborWebhookReceiverConfig) |  Harbor contains the configuration for a webhook receiver that is compatible with Harbor payloads. |
| quay | [QuayWebhookReceiverConfig](#github-com-akuity-kargo-api-v1alpha1-QuayWebhookReceiverConfig) |  Quay contains the configuration for a webhook receiver that is compatible with Quay payloads. |
| artifactory | [ArtifactoryWebhookReceiverConfig](#github-com-akuity-kargo-api-v1alpha1-ArtifactoryWebhookReceiverConfig) |  Artifactory contains the configuration for a webhook receiver that is compatible with JFrog Artifactory payloads. |
| azure | [AzureWebhookReceiverConfig](#github-com-akuity-kargo-api-v1alpha1-AzureWebhookReceiverConfig) |  Azure contains the configuration for a webhook receiver that is compatible with Azure Container Registry (ACR) and Azure DevOps payloads. |
| gitea | [GiteaWebhookReceiverConfig](#github-com-akuity-kargo-api-v1alpha1-GiteaWebhookReceiverConfig) |  Gitea contains the configuration for a webhook receiver that is compatible with Gitea payloads. |

<a name="github-com-akuity-kargo-api-v1alpha1-WebhookReceiverDetails"></a>

### WebhookReceiverDetails
 WebhookReceiverDetails encapsulates the details of a webhook receiver.
| Field | Type | Description |
| ----- | ---- | ----------- |
| name | [string](#string) |  Name is the name of the webhook receiver. |
| path | [string](#string) |  Path is the path to the receiver's webhook endpoint. |
| url | [string](#string) |  URL includes the full address of the receiver's webhook endpoint. |

 <!-- end messages -->

 <!-- end enums --> <!-- end HasExtensions -->

## Scalar Value Types

| .proto Type | Notes | C++ | Java | Python | Go | C# | PHP | Ruby |
| ----------- | ----- | --- | ---- | ------ | -- | -- | --- | ---- |
| <a name="double" /> double |  | double | double | float | float64 | double | float | Float |
| <a name="float" /> float |  | float | float | float | float32 | float | float | Float |
| <a name="int32" /> int32 | Uses variable-length encoding. Inefficient for encoding negative numbers – if your field is likely to have negative values, use sint32 instead. | int32 | int | int | int32 | int | integer | Bignum or Fixnum (as required) |
| <a name="int64" /> int64 | Uses variable-length encoding. Inefficient for encoding negative numbers – if your field is likely to have negative values, use sint64 instead. | int64 | long | int/long | int64 | long | integer/string | Bignum |
| <a name="uint32" /> uint32 | Uses variable-length encoding. | uint32 | int | int/long | uint32 | uint | integer | Bignum or Fixnum (as required) |
| <a name="uint64" /> uint64 | Uses variable-length encoding. | uint64 | long | int/long | uint64 | ulong | integer/string | Bignum or Fixnum (as required) |
| <a name="sint32" /> sint32 | Uses variable-length encoding. Signed int value. These more efficiently encode negative numbers than regular int32s. | int32 | int | int | int32 | int | integer | Bignum or Fixnum (as required) |
| <a name="sint64" /> sint64 | Uses variable-length encoding. Signed int value. These more efficiently encode negative numbers than regular int64s. | int64 | long | int/long | int64 | long | integer/string | Bignum |
| <a name="fixed32" /> fixed32 | Always four bytes. More efficient than uint32 if values are often greater than 2^28. | uint32 | int | int | uint32 | uint | integer | Bignum or Fixnum (as required) |
| <a name="fixed64" /> fixed64 | Always eight bytes. More efficient than uint64 if values are often greater than 2^56. | uint64 | long | int/long | uint64 | ulong | integer/string | Bignum |
| <a name="sfixed32" /> sfixed32 | Always four bytes. | int32 | int | int | int32 | int | integer | Bignum or Fixnum (as required) |
| <a name="sfixed64" /> sfixed64 | Always eight bytes. | int64 | long | int/long | int64 | long | integer/string | Bignum |
| <a name="bool" /> bool |  | bool | boolean | boolean | bool | bool | boolean | TrueClass/FalseClass |
| <a name="string" /> string | A string must always contain UTF-8 encoded or 7-bit ASCII text. | string | String | str/unicode | string | string | string | String (UTF-8) |
| <a name="bytes" /> bytes | May contain any arbitrary sequence of bytes. | string | ByteString | str | []byte | ByteString | string | String (ASCII-8BIT) |
<|MERGE_RESOLUTION|>--- conflicted
+++ resolved
@@ -638,16 +638,10 @@
  GetConfigResponse contains server configuration information.
 | Field | Type | Description |
 | ----- | ---- | ----------- |
-<<<<<<< HEAD
 | argocd_shards | [GetConfigResponse.ArgocdShardsEntry](#akuity-io-kargo-service-v1alpha1-GetConfigResponse-ArgocdShardsEntry) |  argocd_shards maps shard names to their ArgoCD configuration. |
 | secret_management_enabled | [bool](#bool) |  secret_management_enabled indicates if secret management features are available. |
 | cluster_secrets_namespace | [string](#string) |  cluster_secrets_namespace is the namespace used for cluster-scoped secrets. |
-=======
-| argocd_shards | [GetConfigResponse.ArgocdShardsEntry](#akuity-io-kargo-service-v1alpha1-GetConfigResponse-ArgocdShardsEntry) |   |
-| secret_management_enabled | [bool](#bool) |   |
-| cluster_secrets_namespace | [string](#string) |   |
-| has_analysis_run_logs_url_template | [bool](#bool) |   |
->>>>>>> bb407e17
+| has_analysis_run_logs_url_template | [bool](#bool) | has_analysis_run_logs_url_template indicates if an analysis run logs URL template is configured. |
 
 <a name="akuity-io-kargo-service-v1alpha1-GetConfigResponse-ArgocdShardsEntry"></a>
 
