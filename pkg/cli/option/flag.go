package option

import (
	"github.com/spf13/pflag"

	"github.com/akuity/kargo/pkg/credentials"
)

const (
	// AbortFlag is the flag name for the abort flag.
	AbortFlag = "abort"

	// AliasFlag is the flag name for the alias flag.
	AliasFlag = "alias"
	// AliasShortFlag is the short flag name for the alias flag.
	AliasShortFlag = "a"

	// AsKubernetesResourcesFlag is the flag name for the as-kubernetes-resources
	// flag.
	AsKubernetesResourcesFlag = "as-kubernetes-resources"
	// AsKubernetesResourcesShortFlag is the short flag name for the
	// as-kubernetes-resources flag.
	AsKubernetesResourcesShortFlag = "k"

	// ClaimFlag is a flag name for the claim flag.
	ClaimFlag = "claim"

	// ContainerFlag is the flag name for the container flag.
	ContainerFlag = "container"

	// DescriptionFlag is the flag name for the description flag.
	DescriptionFlag = "description"

	// DownstreamFromFlag is the flag name for the downstream-from flag.
	DownstreamFromFlag = "downstream-from"

	// FilenameFlag is the flag name for the filename flag.
	FilenameFlag = "filename"
	// FilenameShortFlag is the short flag name for the filename flag.
	FilenameShortFlag = "f"

	// FreightFlag is the flag name for the freight flag.
	FreightFlag = "freight"

	// FreightAliasFlag is the flag name for the freight-alias flag.
	FreightAliasFlag = "freight-alias"

	// GitFlag is the flag name for the git flag.
	GitFlag = string(credentials.TypeGit)

	// HelmFlag is the flag name for the helm flag.
	HelmFlag = string(credentials.TypeHelm)

	// ImageFlag is the flag name for the image flag.
	ImageFlag = string(credentials.TypeImage)

	// InsecureTLSFlag is the flag name for the insecure-tls flag.
	InsecureTLSFlag = "insecure-skip-tls-verify"

	// InteractivePasswordFlag is the flag name for the interactive-password flag.
	InteractivePasswordFlag = "interactive-password"

	// MetricFlag is the flag name for the metric flag.
	MetricFlag = "metric"

	// NameFlag is the flag name for the name flag.
	NameFlag = "name"

	// NewAliasFlag is the flag name for the new-alias flag.
	NewAliasFlag = "new-alias"

	// NoHeadersFlag is the flag name for the no-headers flag.
	NoHeadersFlag = "no-headers"

	// OldAliasFlag is the flag name for the old-alias flag.
	OldAliasFlag = "old-alias"

	// OriginFlag is the flag name for the origin flag.
	OriginFlag = "origin"

	// PasswordFlag is the flag name for the password flag.
	PasswordFlag = "password"

	// ProjectFlag is the flag name for the project flag.
	ProjectFlag = "project"
	// ProjectShortFlag is the short flag name for the project flag.
	ProjectShortFlag = "p"

	// RecursiveFlag is the flag name for the recursive flag.
	RecursiveFlag = "recursive"
	// RecursiveShortFlag is the short flag name for the recursive flag.
	RecursiveShortFlag = "R"

	// RegexFlag is the flag name for the regex flag.
	RegexFlag = "regex"

	// RepoURLFlag is the flag name for the repo-url flag.
	RepoURLFlag = "repo-url"

	// ResourceNameFlag is the flag name for the resource-name flag.
	ResourceNameFlag = "resource-name"

	// ResourceTypeFlag is the flag name for the resource-type flag.
	ResourceTypeFlag = "resource-type"

	// RoleFlag is the flag name for the role flag.
	RoleFlag = "role"

<<<<<<< HEAD
	// SharedFlag is the flag name for the shared flag.
	SharedFlag = "shared"
=======
	// ServiceAccountFlag is the flag name for the service-account flag.
	ServiceAccountFlag = "service-account"
>>>>>>> de6d9c09

	// StageFlag is the flag name for the stage flag.
	StageFlag = "stage"

	// SystemFlag is the flag name for the system flag.
	SystemFlag = "system"

	// TypeFlag is the flag name for the type flag.
	TypeFlag = "type"

	// UsernameFlag is the flag name for the username flag.
	UsernameFlag = "username"

	// VerbFlag is the flag name for the verb flag.
	VerbFlag = "verb"

	// WaitFlag is the flag name for the wait flag.
	WaitFlag = "wait"
)

// Abort adds the AbortFlag to the provided flag set.
func Abort(fs *pflag.FlagSet, abort *bool, defaultAbort bool, usage string) {
	fs.BoolVar(abort, AbortFlag, defaultAbort, usage)
}

// Alias adds the AliasFlag to the provided flag set.
func Alias(fs *pflag.FlagSet, stage *string, usage string) {
	fs.StringVar(stage, AliasFlag, "", usage)
}

// Aliases adds a multi-value AliasFlag to the provided flag set.
func Aliases(fs *pflag.FlagSet, stage *[]string, usage string) {
	fs.StringArrayVar(stage, AliasFlag, nil, usage)
}

// AsKubernetesResources adds the AsKubernetesResourcesFlag and
// AsKubernetesResourcesShortFlag to the provided flag set.
func AsKubernetesResources(fs *pflag.FlagSet, asKubernetesResources *bool, usage string) {
	fs.BoolVarP(
		asKubernetesResources,
		AsKubernetesResourcesFlag,
		AsKubernetesResourcesShortFlag,
		false,
		usage,
	)
}

// Claims adds a multi-value ClaimFlag to the provided flag set.
func Claims(fs *pflag.FlagSet, claims *[]string, usage string) {
	fs.StringSliceVar(claims, ClaimFlag, nil, usage)
}

func Container(fs *pflag.FlagSet, container *string, usage string) {
	fs.StringVar(container, ContainerFlag, "", usage)
}

// Description adds the DescriptionFlag to the provided flag set.
func Description(fs *pflag.FlagSet, stage *string, usage string) {
	fs.StringVar(stage, DescriptionFlag, "", usage)
}

// DownstreamFrom adds the DownstreamFromFlag to the provided flag set.
func DownstreamFrom(fs *pflag.FlagSet, downstreamFrom *string, usage string) {
	fs.StringVar(downstreamFrom, DownstreamFromFlag, "", usage)
}

// Filenames adds the FilenameFlag and FilenameShortFlag to the provided flag set.
func Filenames(fs *pflag.FlagSet, filenames *[]string, usage string) {
	fs.StringSliceVarP(filenames, FilenameFlag, FilenameShortFlag, nil, usage)
}

// Freight adds the FreightFlag to the provided flag set.
func Freight(fs *pflag.FlagSet, freight *string, usage string) {
	fs.StringVar(freight, FreightFlag, "", usage)
}

// FreightAlias adds the FreightAliasFlag to the provided flag set.
func FreightAlias(fs *pflag.FlagSet, stage *string, usage string) {
	fs.StringVar(stage, FreightAliasFlag, "", usage)
}

// Git adds the GitFlag to the provided flag set.
func Git(fs *pflag.FlagSet, git *bool, usage string) {
	fs.BoolVar(git, GitFlag, false, usage)
}

// Helm adds the HelmFlag to the provided flag set.
func Helm(fs *pflag.FlagSet, helm *bool, usage string) {
	fs.BoolVar(helm, HelmFlag, false, usage)
}

// Image adds the ImageFlag to the provided flag set.
func Image(fs *pflag.FlagSet, image *bool, usage string) {
	fs.BoolVar(image, ImageFlag, false, usage)
}

// InsecureTLS adds the InsecureTLSFlag to the provided flag set.
func InsecureTLS(fs *pflag.FlagSet, insecure *bool) {
	fs.BoolVar(insecure, InsecureTLSFlag, false, "Skip TLS certificate verification")
}

// InteractivePassword adds the InteractivePasswordFlag to the provided flag set.
func InteractivePassword(fs *pflag.FlagSet, changePasswordInteractively *bool, usage string) {
	fs.BoolVar(changePasswordInteractively, InteractivePasswordFlag, false, usage)
}

// Metric adds the MetricFlag to the provided flag set.
func Metric(fs *pflag.FlagSet, metric *string, usage string) {
	fs.StringVar(metric, MetricFlag, "", usage)
}

// Name adds the NameFlag to the provided flag set.
func Name(fs *pflag.FlagSet, stage *string, usage string) {
	fs.StringVar(stage, NameFlag, "", usage)
}

// Names adds a multi-value NameFlag to the provided flag set.
func Names(fs *pflag.FlagSet, stage *[]string, usage string) {
	fs.StringArrayVar(stage, NameFlag, nil, usage)
}

// NewAlias adds the NewAliasFlag to the provided flag set.
func NewAlias(fs *pflag.FlagSet, stage *string, usage string) {
	fs.StringVar(stage, NewAliasFlag, "", usage)
}

// NoHeaders adds the NoHeadersFlag to the provided flag set.
func NoHeaders(fs *pflag.FlagSet, noHeaders *bool) {
	fs.BoolVar(
		noHeaders,
		NoHeadersFlag,
		false,
		"When using the default output format, don't print headers (default print headers).",
	)
}

// OldAlias adds the OldAliasFlag to the provided flag set.
func OldAlias(fs *pflag.FlagSet, stage *string, usage string) {
	fs.StringVar(stage, OldAliasFlag, "", usage)
}

// Origins adds the OriginsFlag to the provided flag set.
func Origins(fs *pflag.FlagSet, origin *[]string, usage string) {
	fs.StringArrayVar(origin, OriginFlag, nil, usage)
}

// Password adds the PasswordFlag to the provided flag set.
func Password(fs *pflag.FlagSet, password *string, usage string) {
	fs.StringVar(password, PasswordFlag, "", usage)
}

// Project adds the ProjectFlag and ProjectShortFlag to the provided flag set.
func Project(fs *pflag.FlagSet, project *string, defaultProject, usage string) {
	fs.StringVarP(project, ProjectFlag, ProjectShortFlag, defaultProject, usage)
}

// Recursive adds the RecursiveFlag and RecursiveShortFlag to the provided flag
// set.
func Recursive(fs *pflag.FlagSet, recursive *bool) {
	fs.BoolVarP(recursive, RecursiveFlag, RecursiveShortFlag, false,
		"Process the directory used in -f, --filename recursively. Useful when "+
			"you want to manage related manifests organized within the same directory.",
	)
}

// RepoURL adds the RepoURLFlag to the provided flag set.
func RepoURL(fs *pflag.FlagSet, repoURL *string, usage string) {
	fs.StringVar(repoURL, RepoURLFlag, "", usage)
}

// Regex adds the RegexFlag to the provided flag set.
func Regex(fs *pflag.FlagSet, regex *bool, usage string) {
	fs.BoolVar(regex, RegexFlag, false, usage)
}

// ResourceName adds the ResourceNameFlag to the provided flag set.
func ResourceName(fs *pflag.FlagSet, resourceName *string, usage string) {
	fs.StringVar(resourceName, ResourceNameFlag, "", usage)
}

// ResourceType adds the ResourceTypeFlag to the provided flag set.
func ResourceType(fs *pflag.FlagSet, repoType *string, usage string) {
	fs.StringVar(repoType, ResourceTypeFlag, "", usage)
}

// Role adds the RoleFlag to the provided flag set.
func Role(fs *pflag.FlagSet, role *string, usage string) {
	fs.StringVar(role, RoleFlag, "", usage)
}

<<<<<<< HEAD
// Shared adds the SharedFlag to the provided flag set.
func Shared(fs *pflag.FlagSet, shared *bool, defaultShared bool, usage string) {
	fs.BoolVar(shared, SharedFlag, defaultShared, usage)
=======
// ServiceAccount adds the ServiceAccountFlag to the provided flag set.
func ServiceAccount(fs *pflag.FlagSet, serviceAccount *string, usage string) {
	fs.StringVar(serviceAccount, ServiceAccountFlag, "", usage)
}

// Claims adds a multi-value ServiceAccountFlag to the provided flag set.
func ServiceAccounts(fs *pflag.FlagSet, serviceAccounts *[]string, usage string) {
	fs.StringSliceVar(serviceAccounts, ServiceAccountFlag, nil, usage)
>>>>>>> de6d9c09
}

// Stage adds the StageFlag to the provided flag set.
func Stage(fs *pflag.FlagSet, stage *string, usage string) {
	fs.StringVar(stage, StageFlag, "", usage)
}

// System adds the SystemFlag to the provided flag set.

// Wait adds the WaitFlag to the provided flag set.
func System(fs *pflag.FlagSet, system *bool, defaultSystem bool, usage string) {
	fs.BoolVar(system, SystemFlag, defaultSystem, usage)
}

// Type adds the TypeFlag to the provided flag set.
func Type(fs *pflag.FlagSet, repoType *string, usage string) {
	fs.StringVar(repoType, TypeFlag, "", usage)
}

// Username adds the UsernameFlag to the provided flag set.
func Username(fs *pflag.FlagSet, username *string, usage string) {
	fs.StringVar(username, UsernameFlag, "", usage)
}

// Verbs adds a multi-value VerbFlag to the provided flag set.
func Verbs(fs *pflag.FlagSet, verbs *[]string, usage string) {
	fs.StringSliceVar(verbs, VerbFlag, nil, usage)
}

// Wait adds the WaitFlag to the provided flag set.
func Wait(fs *pflag.FlagSet, wait *bool, defaultWait bool, usage string) {
	fs.BoolVar(wait, WaitFlag, defaultWait, usage)
}<|MERGE_RESOLUTION|>--- conflicted
+++ resolved
@@ -106,13 +106,10 @@
 	// RoleFlag is the flag name for the role flag.
 	RoleFlag = "role"
 
-<<<<<<< HEAD
 	// SharedFlag is the flag name for the shared flag.
 	SharedFlag = "shared"
-=======
 	// ServiceAccountFlag is the flag name for the service-account flag.
 	ServiceAccountFlag = "service-account"
->>>>>>> de6d9c09
 
 	// StageFlag is the flag name for the stage flag.
 	StageFlag = "stage"
@@ -303,11 +300,11 @@
 	fs.StringVar(role, RoleFlag, "", usage)
 }
 
-<<<<<<< HEAD
 // Shared adds the SharedFlag to the provided flag set.
 func Shared(fs *pflag.FlagSet, shared *bool, defaultShared bool, usage string) {
 	fs.BoolVar(shared, SharedFlag, defaultShared, usage)
-=======
+}
+
 // ServiceAccount adds the ServiceAccountFlag to the provided flag set.
 func ServiceAccount(fs *pflag.FlagSet, serviceAccount *string, usage string) {
 	fs.StringVar(serviceAccount, ServiceAccountFlag, "", usage)
@@ -316,7 +313,6 @@
 // Claims adds a multi-value ServiceAccountFlag to the provided flag set.
 func ServiceAccounts(fs *pflag.FlagSet, serviceAccounts *[]string, usage string) {
 	fs.StringSliceVar(serviceAccounts, ServiceAccountFlag, nil, usage)
->>>>>>> de6d9c09
 }
 
 // Stage adds the StageFlag to the provided flag set.
