package v1alpha1

import (
	"os"

	metav1 "k8s.io/apimachinery/pkg/apis/meta/v1"
)

type StagePhase string

const (
	// StagePhaseNotApplicable denotes a Stage that has no Freight.
	StagePhaseNotApplicable StagePhase = "NotApplicable"
	// StagePhaseSteady denotes a Stage that has Freight and is not currently
	// being promoted or verified.
	StagePhaseSteady StagePhase = "Steady"
	// StagePhasePromoting denotes a Stage that is currently being promoted.
	StagePhasePromoting StagePhase = "Promoting"
	// StagePhaseVerifying denotes a Stage that is currently being verified.
	StagePhaseVerifying StagePhase = "Verifying"
)

type VerificationPhase string

// Note: VerificationPhases are identical to AnalysisRunPhases. In almost all
// cases, the VerificationPhase will be a reflection of the underlying
// AnalysisRunPhase. There are exceptions to this, such as in the case where an
// AnalysisRun cannot be launched successfully.

const (
	// VerificationPhasePending denotes a verification process that has not yet
	// started yet.
	VerificationPhasePending VerificationPhase = "Pending"
	// VerificationPhaseRunning denotes a verification that is currently running.
	VerificationPhaseRunning VerificationPhase = "Running"
	// VerificationPhaseSuccessful denotes a verification process that has
	// completed successfully.
	VerificationPhaseSuccessful VerificationPhase = "Successful"
	// VerificationPhaseFailed denotes a verification process that has completed
	// with a failure.
	VerificationPhaseFailed VerificationPhase = "Failed"
	// VerificationPhaseError denotes a verification process that has completed
	// with an error.
	VerificationPhaseError VerificationPhase = "Error"
	// VerificationPhaseInconclusive denotes a verification process that has
	// completed with an inconclusive result.
	VerificationPhaseInconclusive VerificationPhase = "Inconclusive"
)

// IsTerminal returns true if the VerificationPhase is a terminal one.
func (v *VerificationPhase) IsTerminal() bool {
	switch *v {
	case VerificationPhaseSuccessful, VerificationPhaseFailed,
		VerificationPhaseError, VerificationPhaseInconclusive:
		return true
	default:
		return false
	}
}

// +kubebuilder:validation:Enum={ImageAndTag,Tag,ImageAndDigest,Digest}
type ImageUpdateValueType string

const (
	ImageUpdateValueTypeImageAndTag    ImageUpdateValueType = "ImageAndTag"
	ImageUpdateValueTypeTag            ImageUpdateValueType = "Tag"
	ImageUpdateValueTypeImageAndDigest ImageUpdateValueType = "ImageAndDigest"
	ImageUpdateValueTypeDigest         ImageUpdateValueType = "Digest"
)

type HealthState string

const (
	HealthStateHealthy     HealthState = "Healthy"
	HealthStateUnhealthy   HealthState = "Unhealthy"
	HealthStateProgressing HealthState = "Progressing"
	HealthStateUnknown     HealthState = "Unknown"
)

var stateOrder = map[HealthState]int{
	HealthStateHealthy:     0,
	HealthStateProgressing: 1,
	HealthStateUnknown:     2,
	HealthStateUnhealthy:   3,
}

// Merge returns the more severe of two HealthStates.
func (h HealthState) Merge(other HealthState) HealthState {
	if stateOrder[h] > stateOrder[other] {
		return h
	}
	return other
}

type ArgoCDAppHealthState string

const (
	ArgoCDAppHealthStateUnknown     ArgoCDAppHealthState = "Unknown"
	ArgoCDAppHealthStateProgressing ArgoCDAppHealthState = "Progressing"
	ArgoCDAppHealthStateHealthy     ArgoCDAppHealthState = "Healthy"
	ArgoCDAppHealthStateSuspended   ArgoCDAppHealthState = "Suspended"
	ArgoCDAppHealthStateDegraded    ArgoCDAppHealthState = "Degraded"
	ArgoCDAppHealthStateMissing     ArgoCDAppHealthState = "Missing"
)

type ArgoCDAppSyncState string

const (
	ArgoCDAppSyncStateUnknown   ArgoCDAppSyncState = "Unknown"
	ArgoCDAppSyncStateSynced    ArgoCDAppSyncState = "Synced"
	ArgoCDAppSyncStateOutOfSync ArgoCDAppSyncState = "OutOfSync"
)

//+kubebuilder:object:root=true
//+kubebuilder:subresource:status
//+kubebuilder:printcolumn:name=Current Freight,type=string,JSONPath=`.status.currentFreight.id`
//+kubebuilder:printcolumn:name=Health,type=string,JSONPath=`.status.health.status`
//+kubebuilder:printcolumn:name=Phase,type=string,JSONPath=`.status.phase`
//+kubebuilder:printcolumn:name=Age,type=date,JSONPath=`.metadata.creationTimestamp`

// Stage is the Kargo API's main type.
type Stage struct {
	metav1.TypeMeta   `json:",inline"`
	metav1.ObjectMeta `json:"metadata,omitempty" protobuf:"bytes,1,opt,name=metadata"`
	// Spec describes sources of Freight used by the Stage and how to incorporate
	// Freight into the Stage.
	//
	//+kubebuilder:validation:Required
	Spec *StageSpec `json:"spec" protobuf:"bytes,2,opt,name=spec"`
	// Status describes the Stage's current and recent Freight, health, and more.
	Status StageStatus `json:"status,omitempty" protobuf:"bytes,3,opt,name=status"`
}

func (s *Stage) GetStatus() *StageStatus {
	return &s.Status
}

// StageSpec describes the sources of Freight used by a Stage and how to
// incorporate Freight into the Stage.
type StageSpec struct {
	// Subscriptions describes the Stage's sources of Freight. This is a required
	// field.
	//
	//+kubebuilder:validation:Required
	Subscriptions *Subscriptions `json:"subscriptions" protobuf:"bytes,1,opt,name=subscriptions"`
	// PromotionMechanisms describes how to incorporate Freight into the Stage.
	// This is an optional field as it is sometimes useful to aggregates available
	// Freight from multiple upstream Stages without performing any actions. The
	// utility of this is to allow multiple downstream Stages to subscribe to a
	// single upstream Stage where they may otherwise have subscribed to multiple
	// upstream Stages.
	PromotionMechanisms *PromotionMechanisms `json:"promotionMechanisms,omitempty" protobuf:"bytes,2,opt,name=promotionMechanisms"`
	// Verification describes how to verify a Stage's current Freight is fit for
	// promotion downstream.
	Verification *Verification `json:"verification,omitempty" protobuf:"bytes,3,opt,name=verification"`
}

// Subscriptions describes a Stage's sources of Freight.
type Subscriptions struct {
	// Warehouse is a subscription to a Warehouse. This field is mutually
	// exclusive with the UpstreamStages field.
	Warehouse string `json:"warehouse,omitempty" protobuf:"bytes,1,opt,name=warehouse"`
	// UpstreamStages identifies other Stages as potential sources of Freight
	// for this Stage. This field is mutually exclusive with the Repos field.
	UpstreamStages []StageSubscription `json:"upstreamStages,omitempty" protobuf:"bytes,2,rep,name=upstreamStages"`
}

// StageSubscription defines a subscription to Freight from another Stage.
type StageSubscription struct {
	// Name specifies the name of a Stage.
	//
	//+kubebuilder:validation:MinLength=1
	//+kubebuilder:validation:Pattern=^[a-z0-9]([-a-z0-9]*[a-z0-9])?(\.[a-z0-9]([-a-z0-9]*[a-z0-9])?)*$
	Name string `json:"name" protobuf:"bytes,1,opt,name=name"`
}

// PromotionMechanisms describes how to incorporate Freight into a Stage.
type PromotionMechanisms struct {
	// GitRepoUpdates describes updates that should be applied to Git repositories
	// to incorporate Freight into the Stage. This field is optional, as such
	// actions are not required in all cases.
	GitRepoUpdates []GitRepoUpdate `json:"gitRepoUpdates,omitempty" protobuf:"bytes,1,rep,name=gitRepoUpdates"`
	// ArgoCDAppUpdates describes updates that should be applied to Argo CD
	// Application resources to incorporate Freight into the Stage. This field is
	// optional, as such actions are not required in all cases. Note that all
	// updates specified by the GitRepoUpdates field, if any, are applied BEFORE
	// these.
	ArgoCDAppUpdates []ArgoCDAppUpdate `json:"argoCDAppUpdates,omitempty" protobuf:"bytes,2,rep,name=argoCDAppUpdates"`
}

// GitRepoUpdate describes updates that should be applied to a Git repository
// (using various configuration management tools) to incorporate Freight into a
// Stage.
type GitRepoUpdate struct {
	// RepoURL is the URL of the repository to update. This is a required field.
	//
	//+kubebuilder:validation:MinLength=1
	//+kubebuilder:validation:Pattern=`^https?://(\w+([\.-]\w+)*@)?\w+([\.-]\w+)*(:[\d]+)?(/.*)?$`
	RepoURL string `json:"repoURL" protobuf:"bytes,1,opt,name=repoURL"`
	// InsecureSkipTLSVerify specifies whether certificate verification errors
	// should be ignored when connecting to the repository. This should be enabled
	// only with great caution.
	InsecureSkipTLSVerify bool `json:"insecureSkipTLSVerify,omitempty" protobuf:"varint,2,opt,name=insecureSkipTLSVerify"`
	// ReadBranch specifies a particular branch of the repository from which to
	// locate contents that will be written to the branch specified by the
	// WriteBranch field. This field is optional. When not specified, the
	// ReadBranch is implicitly the repository's default branch AND in cases where
	// a Freight includes a GitCommit, that commit's ID will supersede the value
	// of this field. Therefore, in practice, this field is only used to clarify
	// what branch of a repository can be treated as a source of manifests or
	// other configuration when a Stage has no subscription to that repository.
	//
	//+kubebuilder:validation:Optional
	//+kubebuilder:validation:Pattern=`^(\w+([-/]\w+)*)?$`
	ReadBranch string `json:"readBranch,omitempty" protobuf:"bytes,3,opt,name=readBranch"`
	// WriteBranch specifies the particular branch of the repository to be
	// updated. This is a required field.
	//
	//+kubebuilder:validation:MinLength=1
	//+kubebuilder:validation:Pattern=`^\w+([-/]\w+)*$`
	WriteBranch string `json:"writeBranch" protobuf:"bytes,4,opt,name=writeBranch"`
	// PullRequest will generate a pull request instead of making the commit directly
	PullRequest *PullRequestPromotionMechanism `json:"pullRequest,omitempty" protobuf:"bytes,5,opt,name=pullRequest"`
	// Render describes how to use Kargo Render to incorporate Freight into the
	// Stage. This is mutually exclusive with the Kustomize and Helm fields.
	Render *KargoRenderPromotionMechanism `json:"render,omitempty" protobuf:"bytes,6,opt,name=render"`
	// Kustomize describes how to use Kustomize to incorporate Freight into the
	// Stage. This is mutually exclusive with the Render and Helm fields.
	Kustomize *KustomizePromotionMechanism `json:"kustomize,omitempty" protobuf:"bytes,7,opt,name=kustomize"`
	// Helm describes how to use Helm to incorporate Freight into the Stage. This
	// is mutually exclusive with the Render and Kustomize fields.
	Helm *HelmPromotionMechanism `json:"helm,omitempty" protobuf:"bytes,8,opt,name=helm"`
}

// PullRequestPromotionMechanism describes how to generate a pull request against the write branch during promotion
// Attempts to infer the git provider from well-known git domains.
type PullRequestPromotionMechanism struct {
	// GitHub indicates git provider is GitHub
	GitHub *GitHubPullRequest `json:"github,omitempty" protobuf:"bytes,1,opt,name=github"`
}

type GitHubPullRequest struct {
}

// KargoRenderPromotionMechanism describes how to use Kargo Render to
// incorporate Freight into a Stage.
type KargoRenderPromotionMechanism struct {
	// Images describes how images can be incorporated into a Stage using Kargo
	// Render. If this field is omitted, all images in the Freight being promoted
	// will be passed to Kargo Render in the form <image name>:<tag>. (e.g. Will
	// not use digests by default.)
	//
	//+kubebuilder:validation:Optional
	Images []KargoRenderImageUpdate `json:"images,omitempty" protobuf:"bytes,1,rep,name=images"`
}

// KargoRenderImageUpdate describes how an image can be incorporated into a
// Stage using Kargo Render.
type KargoRenderImageUpdate struct {
	// Image specifies a container image (without tag). This is a required field.
	//
	//+kubebuilder:validation:MinLength=1
	Image string `json:"image" protobuf:"bytes,1,opt,name=image"`
	// UseDigest specifies whether the image's digest should be used instead of
	// its tag.
	//
	//+kubebuilder:validation:Optional
	UseDigest bool `json:"useDigest" protobuf:"varint,2,opt,name=useDigest"`
}

// KustomizePromotionMechanism describes how to use Kustomize to incorporate
// Freight into a Stage.
type KustomizePromotionMechanism struct {
	// Images describes images for which `kustomize edit set image` should be
	// executed and the paths in which those commands should be executed.
	//
	//+kubebuilder:validation:MinItems=1
	Images []KustomizeImageUpdate `json:"images" protobuf:"bytes,1,rep,name=images"`
}

// KustomizeImageUpdate describes how to run `kustomize edit set image`
// for a given image.
type KustomizeImageUpdate struct {
	// Image specifies a container image (without tag). This is a required field.
	//
	//+kubebuilder:validation:MinLength=1
	Image string `json:"image" protobuf:"bytes,1,opt,name=image"`
	// Path specifies a path in which the `kustomize edit set image` command
	// should be executed. This is a required field.
	//
	//+kubebuilder:validation:MinLength=1
	//+kubebuilder:validation:Pattern=^[\w-\.]+(/[\w-\.]+)*$
	Path string `json:"path" protobuf:"bytes,2,opt,name=path"`
	// UseDigest specifies whether the image's digest should be used instead of
	// its tag.
	//
	//+kubebuilder:validation:Optional
	UseDigest bool `json:"useDigest" protobuf:"varint,3,opt,name=useDigest"`
}

// HelmPromotionMechanism describes how to use Helm to incorporate Freight into
// a Stage.
type HelmPromotionMechanism struct {
	// Images describes how specific image versions can be incorporated into Helm
	// values files.
	Images []HelmImageUpdate `json:"images,omitempty" protobuf:"bytes,1,rep,name=images"`
	// Charts describes how specific chart versions can be incorporated into an
	// umbrella chart.
	Charts []HelmChartDependencyUpdate `json:"charts,omitempty" protobuf:"bytes,2,rep,name=charts"`
}

// HelmImageUpdate describes how a specific image version can be incorporated
// into a specific Helm values file.
type HelmImageUpdate struct {
	// Image specifies a container image (without tag). This is a required field.
	//
	//+kubebuilder:validation:MinLength=1
	//+kubebuilder:validation:Pattern=`^(\w+([\.-]\w+)*(:[\d]+)?/)?(\w+([\.-]\w+)*)(/\w+([\.-]\w+)*)*$`
	Image string `json:"image" protobuf:"bytes,1,opt,name=image"`
	// ValuesFilePath specifies a path to the Helm values file that is to be
	// updated. This is a required field.
	//
	//+kubebuilder:validation:MinLength=1
	//+kubebuilder:validation:Pattern=^[\w-\.]+(/[\w-\.]+)*$
	ValuesFilePath string `json:"valuesFilePath" protobuf:"bytes,2,opt,name=valuesFilePath"`
	// Key specifies a key within the Helm values file that is to be updated. This
	// is a required field.
	//
	//+kubebuilder:validation:MinLength=1
	Key string `json:"key" protobuf:"bytes,3,opt,name=key"`
	// Value specifies the new value for the specified key in the specified Helm
	// values file. Valid values are:
	//
	// - ImageAndTag: Replaces the value of the specified key with
	//   <image name>:<tag>
	// - Tag: Replaces the value of the specified key with just the new tag
	// - ImageAndDigest: Replaces the value of the specified key with
	//   <image name>@<digest>
	// - Digest: Replaces the value of the specified key with just the new digest.
	//
	// This is a required field.
	Value ImageUpdateValueType `json:"value" protobuf:"bytes,4,opt,name=value"`
}

// HelmChartDependencyUpdate describes how a specific Helm chart that is used
// as a subchart of an umbrella chart can be updated.
type HelmChartDependencyUpdate struct {
	// Repository along with Name identifies a subchart of the umbrella chart at
	// ChartPath whose version should be updated. The values of both fields should
	// exactly match the values of the fields of the same names in a dependency
	// expressed in the Chart.yaml of the umbrella chart at ChartPath. i.e. Do not
	// match the values of these two fields to your Warehouse; match them to the
	// Chart.yaml. This is a required field.
	//
	//+kubebuilder:validation:MinLength=1
	//+kubebuilder:validation:Pattern=`^(((https?)|(oci))://)([\w\d\.\-]+)(:[\d]+)?(/.*)*$`
	Repository string `json:"repository" protobuf:"bytes,1,opt,name=repository"`
	// Name along with Repository identifies a subchart of the umbrella chart at
	// ChartPath whose version should be updated. The values of both fields should
	// exactly match the values of the fields of the same names in a dependency
	// expressed in the Chart.yaml of the umbrella chart at ChartPath. i.e. Do not
	// match the values of these two fields to your Warehouse; match them to the
	// Chart.yaml. This is a required field.
	//
	//+kubebuilder:validation:MinLength=1
	Name string `json:"name" protobuf:"bytes,2,opt,name=name"`
	// ChartPath is the path to an umbrella chart.
	//
	//+kubebuilder:validation:MinLength=1
	//+kubebuilder:validation:Pattern=^[\w-\.]+(/[\w-\.]+)*$
	ChartPath string `json:"chartPath" protobuf:"bytes,3,opt,name=chartPath"`
}

// ArgoCDAppUpdate describes updates that should be applied to an Argo CD
// Application resources to incorporate Freight into a Stage.
type ArgoCDAppUpdate struct {
	// AppName specifies the name of an Argo CD Application resource to be
	// updated.
	//
	//+kubebuilder:validation:MinLength=1
	//+kubebuilder:validation:Pattern=^[a-z0-9]([-a-z0-9]*[a-z0-9])?(\.[a-z0-9]([-a-z0-9]*[a-z0-9])?)*$
	AppName string `json:"appName" protobuf:"bytes,1,opt,name=appName"`
	// AppNamespace specifies the namespace of an Argo CD Application resource to
	// be updated. If left unspecified, the namespace of this Application resource
	// will use the value of ARGOCD_NAMESPACE or "argocd"
	//
	//+kubebuilder:validation:Optional
	//+kubebuilder:validation:Pattern=^[a-z0-9]([-a-z0-9]*[a-z0-9])?(\.[a-z0-9]([-a-z0-9]*[a-z0-9])?)*$
	AppNamespace string `json:"appNamespace,omitempty" protobuf:"bytes,2,opt,name=appNamespace"`
	// SourceUpdates describes updates to be applied to various sources of the
	// specified Argo CD Application resource.
	SourceUpdates []ArgoCDSourceUpdate `json:"sourceUpdates,omitempty" protobuf:"bytes,3,rep,name=sourceUpdates"`
}

func (a *ArgoCDAppUpdate) AppNamespaceOrDefault() string {
	if a.AppNamespace != "" {
		return a.AppNamespace
	}
	if envArgocdNs := os.Getenv("ARGOCD_NAMESPACE"); envArgocdNs != "" {
		return envArgocdNs
	}
	return "argocd"
}

// ArgoCDSourceUpdate describes updates that should be applied to one of an Argo
// CD Application resource's sources.
type ArgoCDSourceUpdate struct {
	// RepoURL along with the Chart field identifies which of an Argo CD
	// Application's sources this update is intended for. Note: As of Argo CD 2.6,
	// Applications can use multiple sources. When the source to be updated
	// references a Helm chart repository, the values of the RepoURL and Chart
	// fields should exactly match the values of the fields of the same names in
	// the source. i.e. Do not match the values of these two fields to your
	// Warehouse; match them to the Application source you wish to update. This is
	// a required field.
	//
	//+kubebuilder:validation:MinLength=1
	RepoURL string `json:"repoURL" protobuf:"bytes,1,opt,name=repoURL"`
	// Chart along with the RepoURL field identifies which of an Argo CD
	// Application's sources this update is intended for. Note: As of Argo CD 2.6,
	// Applications can use multiple sources. When the source to be updated
	// references a Helm chart repository, the values of the RepoURL and Chart
	// fields should exactly match the values of the fields of the same names in
	// the source. i.e. Do not match the values of these two fields to your
	// Warehouse; match them to the Application source you wish to update.
	//
	//+kubebuilder:validation:Optional
	Chart string `json:"chart,omitempty" protobuf:"bytes,2,opt,name=chart"`
	// UpdateTargetRevision is a bool indicating whether the source should be
	// updated such that its TargetRevision field points at the most recently git
	// commit (if RepoURL references a git repository) or chart version (if
	// RepoURL references a chart repository).
	UpdateTargetRevision bool `json:"updateTargetRevision,omitempty" protobuf:"varint,3,opt,name=updateTargetRevision"`
	// Kustomize describes updates to the source's Kustomize-specific attributes.
	Kustomize *ArgoCDKustomize `json:"kustomize,omitempty" protobuf:"bytes,4,opt,name=kustomize"`
	// Helm describes updates to the source's Helm-specific attributes.
	Helm *ArgoCDHelm `json:"helm,omitempty" protobuf:"bytes,5,opt,name=helm"`
}

// ArgoCDKustomize describes updates to an Argo CD Application source's
// Kustomize-specific attributes to incorporate newly observed Freight into a
// Stage.
type ArgoCDKustomize struct {
	// Images describes how specific image versions can be incorporated into an
	// Argo CD Application's Kustomize parameters.
	//
	//+kubebuilder:validation:MinItems=1
	Images []ArgoCDKustomizeImageUpdate `json:"images" protobuf:"bytes,1,rep,name=images"`
}

// ArgoCDHelm describes updates to an Argo CD Application source's Helm-specific
// attributes to incorporate newly observed Freight into a Stage.
type ArgoCDHelm struct {
	// Images describes how specific image versions can be incorporated into an
	// Argo CD Application's Helm parameters.
	//
	//+kubebuilder:validation:MinItems=1
	Images []ArgoCDHelmImageUpdate `json:"images" protobuf:"bytes,1,rep,name=images"`
}

// ArgoCDKustomizeImageUpdate describes how a specific image version can be
// incorporated into an Argo CD Application's Kustomize parameters.
type ArgoCDKustomizeImageUpdate struct {
	// Image specifies a container image (without tag). This is a required field.
	//
	//+kubebuilder:validation:MinLength=1
	Image string `json:"image" protobuf:"bytes,1,opt,name=image"`
	// UseDigest specifies whether the image's digest should be used instead of
	// its tag.
	//
	//+kubebuilder:validation:Optional
	UseDigest bool `json:"useDigest" protobuf:"varint,2,opt,name=useDigest"`
}

// ArgoCDHelmImageUpdate describes how a specific image version can be
// incorporated into an Argo CD Application's Helm parameters.
type ArgoCDHelmImageUpdate struct {
	// Image specifies a container image (without tag). This is a required field.
	//
	//+kubebuilder:validation:MinLength=1
	Image string `json:"image" protobuf:"bytes,1,opt,name=image"`
	// Key specifies a key within an Argo CD Application's Helm parameters that is
	// to be updated. This is a required field.
	//
	//+kubebuilder:validation:MinLength=1
	Key string `json:"key" protobuf:"bytes,2,opt,name=key"`
	// Value specifies the new value for the specified key in the Argo CD
	// Application's Helm parameters. Valid values are:
	//
	// - ImageAndTag: Replaces the value of the specified key with
	//   <image name>:<tag>
	// - Tag: Replaces the value of the specified key with just the new tag
	// - ImageAndDigest: Replaces the value of the specified key with
	//   <image name>@<digest>
	// - Digest: Replaces the value of the specified key with just the new digest.
	//
	// This is a required field.
	Value ImageUpdateValueType `json:"value" protobuf:"bytes,3,opt,name=value"`
}

// StageStatus describes a Stages's current and recent Freight, health, and
// more.
type StageStatus struct {
	// Phase describes where the Stage currently is in its lifecycle.
	Phase StagePhase `json:"phase,omitempty" protobuf:"bytes,1,opt,name=phase"`
	// CurrentFreight is a simplified representation of the Stage's current
	// Freight describing what is currently deployed to the Stage.
	CurrentFreight *FreightReference `json:"currentFreight,omitempty" protobuf:"bytes,2,opt,name=currentFreight"`
	// History is a stack of recent Freight. By default, the last ten Freight are
	// stored.
	History FreightReferenceStack `json:"history,omitempty" protobuf:"bytes,3,rep,name=history"`
	// Health is the Stage's last observed health.
<<<<<<< HEAD
	Health *Health `json:"health,omitempty" protobuf:"bytes,4,opt,name=health"`
	// Error describes any errors that are preventing the Stage controller
	// from assessing Stage health or from finding new Freight.
	Error string `json:"error,omitempty" protobuf:"bytes,5,opt,name=error"`
=======
	Health *Health `json:"health,omitempty"`
	// Message describes any errors that are preventing the Stage controller
	// from assessing Stage health or from finding new Freight.
	Message string `json:"message,omitempty"`
>>>>>>> 6fb3ea2c
	// ObservedGeneration represents the .metadata.generation that this Stage
	// status was reconciled against.
	ObservedGeneration int64 `json:"observedGeneration,omitempty" protobuf:"varint,6,opt,name=observedGeneration"`
	// CurrentPromotion is a reference to the currently Running promotion.
	CurrentPromotion *PromotionInfo `json:"currentPromotion,omitempty" protobuf:"bytes,7,opt,name=currentPromotion"`
}

// FreightReference is a simplified representation of a piece of Freight -- not
// a root resource type.
type FreightReference struct {
	// ID is system-assigned value that is derived deterministically from the
	// contents of the Freight. i.e. Two pieces of Freight can be compared for
	// equality by comparing their IDs.
	ID string `json:"id,omitempty" protobuf:"bytes,1,opt,name=id"`
	// Commits describes specific Git repository commits.
	Commits []GitCommit `json:"commits,omitempty" protobuf:"bytes,2,rep,name=commits"`
	// Images describes specific versions of specific container images.
	Images []Image `json:"images,omitempty" protobuf:"bytes,3,rep,name=images"`
	// Charts describes specific versions of specific Helm charts.
	Charts []Chart `json:"charts,omitempty" protobuf:"bytes,4,rep,name=charts"`
	// VerificationInfo is information about any verification process that was
	// associated with this Freight for this Stage.
	VerificationInfo *VerificationInfo `json:"verificationInfo,omitempty" protobuf:"bytes,5,opt,name=verificationInfo"`
}

type FreightReferenceStack []FreightReference

// Empty returns a bool indicating whether or not the FreightReferenceStack is
// empty. nil counts as empty.
func (f FreightReferenceStack) Empty() bool {
	return len(f) == 0
}

// Pop removes and returns the leading element from a FreightReferenceStack. If
// the FreightReferenceStack is empty, the FreightReferenceStack is not modified
// and a empty FreightReference is returned instead. A boolean is also returned
// indicating whether the returned FreightReference came from the top of the
// stack (true) or is a zero value for that type (false).
func (f *FreightReferenceStack) Pop() (FreightReference, bool) {
	item, ok := f.Top()
	if ok {
		*f = (*f)[1:]
	}
	return item, ok
}

// Top returns the leading element from a FreightReferenceStack without
// modifying the FreightReferenceStack. If the FreightReferenceStack is empty,
// an empty FreightReference is returned instead. A boolean is also returned
// indicating whether the returned FreightReference came from the top of the
// stack (true) or is a zero value for that type (false).
func (f FreightReferenceStack) Top() (FreightReference, bool) {
	if f.Empty() {
		return FreightReference{}, false
	}
	item := *f[0].DeepCopy()
	return item, true
}

// Push pushes one or more Freight onto the FreightStack. The order of
// the new elements at the top of the stack will be equal to the order in which
// they were passed to this function. i.e. The first new element passed will be
// the element at the top of the stack. If resulting modification grow the depth
// of the stack beyond 10 elements, the stack is truncated at the bottom. i.e.
// Modified to contain only the top 10 elements.
func (f *FreightReferenceStack) Push(freight ...FreightReference) {
	*f = append(freight, *f...)
	const max = 10
	if len(*f) > max {
		*f = (*f)[:max]
	}
}

// Image describes a specific version of a container image.
type Image struct {
	// RepoURL describes the repository in which the image can be found.
	RepoURL string `json:"repoURL,omitempty" protobuf:"bytes,1,opt,name=repoURL"`
	// GitRepoURL specifies the URL of a Git repository that contains the source
	// code for the image repository referenced by the RepoURL field if Kargo was
	// able to infer it.
	GitRepoURL string `json:"gitRepoURL,omitempty" protobuf:"bytes,2,opt,name=gitRepoURL"`
	// Tag identifies a specific version of the image in the repository specified
	// by RepoURL.
	Tag string `json:"tag,omitempty" protobuf:"bytes,3,opt,name=tag"`
	// Digest identifies a specific version of the image in the repository
	// specified by RepoURL. This is a more precise identifier than Tag.
	Digest string `json:"digest,omitempty" protobuf:"bytes,4,opt,name=digest"`
}

// Chart describes a specific version of a Helm chart.
type Chart struct {
	// RepoURL specifies the URL of a Helm chart repository. Classic chart
	// repositories (using HTTP/S) can contain differently named charts. When this
	// field points to such a repository, the Name field will specify the name of
	// the chart within the repository. In the case of a repository within an OCI
	// registry, the URL implicitly points to a specific chart and the Name field
	// will be empty.
	RepoURL string `json:"repoURL,omitempty" protobuf:"bytes,1,opt,name=repoURL"`
	// Name specifies the name of the chart.
	Name string `json:"name,omitempty" protobuf:"bytes,2,opt,name=name"`
	// Version specifies a particular version of the chart.
	Version string `json:"version,omitempty" protobuf:"bytes,3,opt,name=version"`
}

// Equals returns a bool indicating whether two GitCommits are equivalent.
func (g *GitCommit) Equals(rhs *GitCommit) bool {
	if g == nil && rhs == nil {
		return true
	}
	if (g == nil && rhs != nil) || (g != nil && rhs == nil) {
		return false
	}
	// If we get to here, both operands are non-nil
	return g.RepoURL == rhs.RepoURL && g.ID == rhs.ID
}

// Health describes the health of a Stage.
type Health struct {
	// Status describes the health of the Stage.
	Status HealthState `json:"status,omitempty" protobuf:"bytes,1,opt,name=status"`
	// Issues clarifies why a Stage in any state other than Healthy is in that
	// state. This field will always be the empty when a Stage is Healthy.
	Issues []string `json:"issues,omitempty" protobuf:"bytes,2,rep,name=issues"`
	// ArgoCDApps describes the current state of any related ArgoCD Applications.
	ArgoCDApps []ArgoCDAppStatus `json:"argoCDApps,omitempty" protobuf:"bytes,3,rep,name=argoCDApps"`
}

// ArgoCDAppStatus describes the current state of a single ArgoCD Application.
type ArgoCDAppStatus struct {
	// Namespace is the namespace of the ArgoCD Application.
	Namespace string `json:"namespace" protobuf:"bytes,1,opt,name=namespace"`
	// Name is the name of the ArgoCD Application.
	Name string `json:"name" protobuf:"bytes,2,opt,name=name"`
	// HealthStatus is the health of the ArgoCD Application.
	HealthStatus ArgoCDAppHealthStatus `json:"healthStatus,omitempty" protobuf:"bytes,3,opt,name=healthStatus"`
	// SyncStatus is the sync status of the ArgoCD Application.
	SyncStatus ArgoCDAppSyncStatus `json:"syncStatus,omitempty" protobuf:"bytes,4,opt,name=syncStatus"`
}

// ArgoCDAppHealthStatus describes the health of an ArgoCD Application.
type ArgoCDAppHealthStatus struct {
	Status  ArgoCDAppHealthState `json:"status" protobuf:"bytes,1,opt,name=status"`
	Message string               `json:"message,omitempty" protobuf:"bytes,2,opt,name=message"`
}

// ArgoCDAppSyncStatus describes the sync status of an ArgoCD Application.
type ArgoCDAppSyncStatus struct {
	Status    ArgoCDAppSyncState `json:"status" protobuf:"bytes,1,opt,name=status"`
	Revision  string             `json:"revision,omitempty" protobuf:"bytes,2,opt,name=revision"`
	Revisions []string           `json:"revisions,omitempty" protobuf:"bytes,3,rep,name=revisions"`
}

//+kubebuilder:object:root=true

// StageList is a list of Stage resources.
type StageList struct {
	metav1.TypeMeta `json:",inline"`
	metav1.ListMeta `json:"metadata,omitempty" protobuf:"bytes,1,opt,name=metadata"`
	Items           []Stage `json:"items" protobuf:"bytes,2,rep,name=items"`
}

type PromotionInfo struct {
	// Name is the name of the Promotion
	Name string `json:"name" protobuf:"bytes,1,opt,name=name"`
	// Freight is the freight being promoted
	Freight FreightReference `json:"freight" protobuf:"bytes,2,opt,name=freight"`
}

// Verification describes how to verify that a Promotion has been successful
// using Argo Rollouts AnalysisTemplates.
type Verification struct {
	// AnalysisTemplates is a list of AnalysisTemplates from which AnalysisRuns
	// should be created to verify a Stage's current Freight is fit to be promoted
	// downstream.
	AnalysisTemplates []AnalysisTemplateReference `json:"analysisTemplates,omitempty" protobuf:"bytes,1,rep,name=analysisTemplates"`
	// AnalysisRunMetadata is contains optional metadata that should be applied to
	// all AnalysisRuns.
	AnalysisRunMetadata *AnalysisRunMetadata `json:"analysisRunMetadata,omitempty" protobuf:"bytes,2,opt,name=analysisRunMetadata"`
	// Args lists arguments that should be added to all AnalysisRuns.
	Args []AnalysisRunArgument `json:"args,omitempty" protobuf:"bytes,3,rep,name=args"`
}

// AnalysisTemplateReference is a reference to an AnalysisTemplate.
type AnalysisTemplateReference struct {
	// Name is the name of the AnalysisTemplate in the same project/namespace as
	// the Stage.
	//
	//+kubebuilder:validation:Required
	Name string `json:"name" protobuf:"bytes,1,opt,name=name"`
}

// AnalysisRunMetadata contains optional metadata that should be applied to all
// AnalysisRuns.
type AnalysisRunMetadata struct {
	// Additional labels to apply to an AnalysisRun.
	Labels map[string]string `json:"labels,omitempty" protobuf:"bytes,1,rep,name=labels" protobuf_key:"bytes,1,opt,name=key" protobuf_val:"bytes,2,opt,name=value"`
	// Additional annotations to apply to an AnalysisRun.
	Annotations map[string]string `json:"annotations,omitempty" protobuf:"bytes,2,rep,name=annotations" protobuf_key:"bytes,1,opt,name=key" protobuf_val:"bytes,2,opt,name=value"`
}

// AnalysisRunArgument represents an argument to be added to an AnalysisRun.
type AnalysisRunArgument struct {
	// Name is the name of the argument.
	//
	//+kubebuilder:validation:Required
	Name string `json:"name" protobuf:"bytes,1,opt,name=name"`
	// Value is the value of the argument.
	//
	//+kubebuilder:validation:Required
	Value string `json:"value,omitempty" protobuf:"bytes,2,opt,name=value"`
}

// VerificationInfo contains information about the currently running
// Verification process.
type VerificationInfo struct {
	// Phase describes the current phase of the Verification process. Generally,
	// this will be a reflection of the underlying AnalysisRun's phase, however,
	// there are exceptions to this, such as in the case where an AnalysisRun
	// cannot be launched successfully.
	Phase VerificationPhase `json:"phase,omitempty" protobuf:"bytes,1,opt,name=phase"`
	// Message may contain additional information about why the verification
	// process is in its current phase.
	Message string `json:"message,omitempty" protobuf:"bytes,2,opt,name=message"`
	// AnalysisRun is a reference to the Argo Rollouts AnalysisRun that implements
	// the Verification process.
	AnalysisRun *AnalysisRunReference `json:"analysisRun,omitempty" protobuf:"bytes,3,opt,name=analysisRun"`
}

// AnalysisRunReference is a reference to an AnalysisRun.
type AnalysisRunReference struct {
	// Namespace is the namespace of the AnalysisRun.
	Namespace string `json:"namespace" protobuf:"bytes,1,opt,name=namespace"`
	// Name is the name of the AnalysisRun.
	Name string `json:"name" protobuf:"bytes,2,opt,name=name"`
	// Phase is the last observed phase of the AnalysisRun referenced by Name.
	Phase string `json:"phase" protobuf:"bytes,3,opt,name=phase"`
}<|MERGE_RESOLUTION|>--- conflicted
+++ resolved
@@ -510,17 +510,10 @@
 	// stored.
 	History FreightReferenceStack `json:"history,omitempty" protobuf:"bytes,3,rep,name=history"`
 	// Health is the Stage's last observed health.
-<<<<<<< HEAD
-	Health *Health `json:"health,omitempty" protobuf:"bytes,4,opt,name=health"`
-	// Error describes any errors that are preventing the Stage controller
-	// from assessing Stage health or from finding new Freight.
-	Error string `json:"error,omitempty" protobuf:"bytes,5,opt,name=error"`
-=======
-	Health *Health `json:"health,omitempty"`
+	Health *Health `json:"health,omitempty" protobuf:"bytes,8,opt,name=health"`
 	// Message describes any errors that are preventing the Stage controller
 	// from assessing Stage health or from finding new Freight.
-	Message string `json:"message,omitempty"`
->>>>>>> 6fb3ea2c
+	Message string `json:"message,omitempty" protobuf:"bytes,9,opt,name=message"`
 	// ObservedGeneration represents the .metadata.generation that this Stage
 	// status was reconciled against.
 	ObservedGeneration int64 `json:"observedGeneration,omitempty" protobuf:"varint,6,opt,name=observedGeneration"`
