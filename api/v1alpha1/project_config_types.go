package v1alpha1

import (
	corev1 "k8s.io/api/core/v1"
	metav1 "k8s.io/apimachinery/pkg/apis/meta/v1"
)

// +kubebuilder:object:root=true
// +kubebuilder:resource:scope=Namespaced
// +kubebuilder:subresource:status
// +kubebuilder:printcolumn:name="Ready",type="string",JSONPath=".status.conditions[?(@.type==\"Ready\")].status"
// +kubebuilder:printcolumn:name="Status",type="string",JSONPath=".status.conditions[?(@.type==\"Ready\")].message"
// +kubebuilder:printcolumn:name=Age,type=date,JSONPath=`.metadata.creationTimestamp`

// ProjectConfig is a resource type that describes the configuration of a
// Project.
type ProjectConfig struct {
	metav1.TypeMeta   `json:",inline"`
	metav1.ObjectMeta `json:"metadata,omitempty" protobuf:"bytes,1,opt,name=metadata"`
	// Spec describes the configuration of a Project.
	Spec ProjectConfigSpec `json:"spec,omitempty" protobuf:"bytes,2,opt,name=spec"`
	// Status describes the current status of a ProjectConfig.
	Status ProjectConfigStatus `json:"status,omitempty" protobuf:"bytes,3,opt,name=status"`
}

func (p *ProjectConfig) GetStatus() *ProjectConfigStatus {
	return &p.Status
}

// ProjectConfigSpec describes the configuration of a Project.
type ProjectConfigSpec struct {
	// PromotionPolicies defines policies governing the promotion of Freight to
	// specific Stages within the Project.
	PromotionPolicies []PromotionPolicy `json:"promotionPolicies,omitempty" protobuf:"bytes,1,rep,name=promotionPolicies"`
	// WebhookReceivers describes Project-specific webhook receivers used for
	// processing events from various external platforms
	WebhookReceivers []WebhookReceiverConfig `json:"webhookReceivers,omitempty" protobuf:"bytes,2,rep,name=webhookReceivers"`
}

// ProjectConfigStatus describes the current status of a ProjectConfig.
type ProjectConfigStatus struct {
	// Conditions contains the last observations of the Project Config's current
	// state.
	//
	// +patchMergeKey=type
	// +patchStrategy=merge
	// +listType=map
	// +listMapKey=type
	Conditions []metav1.Condition `json:"conditions,omitempty" patchMergeKey:"type" patchStrategy:"merge" protobuf:"bytes,1,rep,name=conditions"`
	// ObservedGeneration represents the .metadata.generation that this
	// ProjectConfig was reconciled against.
	ObservedGeneration int64 `json:"observedGeneration,omitempty" protobuf:"varint,3,opt,name=observedGeneration"`
	// LastHandledRefresh holds the value of the most recent AnnotationKeyRefresh
	// annotation that was handled by the controller. This field can be used to
	// determine whether the request to refresh the resource has been handled.
	// +optional
	LastHandledRefresh string `json:"lastHandledRefresh,omitempty" protobuf:"bytes,4,opt,name=lastHandledRefresh"`
	// WebhookReceivers describes the status of Project-specific webhook
	// receivers.
	WebhookReceivers []WebhookReceiverDetails `json:"webhookReceivers,omitempty" protobuf:"bytes,2,rep,name=webhookReceivers"`
}

// GetConditions implements the conditions.Getter interface.
func (p *ProjectConfigStatus) GetConditions() []metav1.Condition {
	return p.Conditions
}

// SetConditions implements the conditions.Setter interface.
func (p *ProjectConfigStatus) SetConditions(conditions []metav1.Condition) {
	p.Conditions = conditions
}

// PromotionPolicy defines policies governing the promotion of Freight to a
// specific Stage.
//
// +kubebuilder:validation:XValidation:message="PromotionPolicy must have exactly one of stage or stageSelector set",rule="has(self.stage) ? !has(self.stageSelector) : has(self.stageSelector)"
type PromotionPolicy struct {
	// Stage is the name of the Stage to which this policy applies.
	//
	// Deprecated: Use StageSelector instead.
	//
	// +kubebuilder:validation:Pattern=^[a-z0-9]([-a-z0-9]*[a-z0-9])?(\.[a-z0-9]([-a-z0-9]*[a-z0-9])?)*$
	Stage string `json:"stage,omitempty" protobuf:"bytes,1,opt,name=stage"`
	// StageSelector is a selector that matches the Stage resource to which
	// this policy applies.
	StageSelector *PromotionPolicySelector `json:"stageSelector,omitempty" protobuf:"bytes,3,opt,name=stageSelector"`
	// AutoPromotionEnabled indicates whether new Freight can automatically be
	// promoted into the Stage referenced by the Stage field. Note: There are may
	// be other conditions also required for an auto-promotion to occur. This
	// field defaults to false, but is commonly set to true for Stages that
	// subscribe to Warehouses instead of other, upstream Stages. This allows
	// users to define Stages that are automatically updated as soon as new
	// artifacts are detected.
	AutoPromotionEnabled bool `json:"autoPromotionEnabled,omitempty" protobuf:"varint,2,opt,name=autoPromotionEnabled"`
}

// WebhookReceiverConfig describes the configuration for a single webhook
// receiver.
type WebhookReceiverConfig struct {
	// Name is the name of the webhook receiver.
	//
	// +kubebuilder:validation:Required
	// +kubebuilder:validation:MinLength=1
	// +kubebuilder:validation:MaxLength=253
	// +kubebuilder:validation:Pattern=`^[a-z0-9]([-a-z0-9]*[a-z0-9])?(\.[a-z0-9]([-a-z0-9]*[a-z0-9])?)*$`
	// +akuity:test-kubebuilder-pattern=KubernetesName
	Name string `json:"name" protobuf:"bytes,1,opt,name=name"`
	// Bitbucket contains the configuration for a webhook receiver that is
	// compatible with Bitbucket payloads.
	Bitbucket *BitbucketWebhookReceiverConfig `json:"bitbucket,omitempty" protobuf:"bytes,5,opt,name=bitbucket"`
	// DockerHub contains the configuration for a webhook receiver that is
	// compatible with DockerHub payloads.
	DockerHub *DockerHubWebhookReceiverConfig `json:"dockerhub,omitempty" protobuf:"bytes,6,opt,name=dockerhub"`
	// GitHub contains the configuration for a webhook receiver that is compatible
	// with GitHub payloads.
	GitHub *GitHubWebhookReceiverConfig `json:"github,omitempty" protobuf:"bytes,2,opt,name=github"`
	// GitLab contains the configuration for a webhook receiver that is compatible
	// with GitLab payloads.
	GitLab *GitLabWebhookReceiverConfig `json:"gitlab,omitempty" protobuf:"bytes,3,opt,name=gitlab"`
	// Quay contains the configuration for a webhook receiver that is compatible
	// with Quay payloads.
	Quay *QuayWebhookReceiverConfig `json:"quay,omitempty" protobuf:"bytes,4,opt,name=quay"`
<<<<<<< HEAD
	// Azure contains the configuration for a webhook receiver that is compatible
	// with Azure Container Registry (ACR) and Azure DevOps payloads.
	Azure *AzureWebhookReceiverConfig `json:"azure,omitempty" protobuf:"bytes,7,opt,name=azure"`
=======
	// Gitea contains the configuration for a webhook receiver that is compatible
	// with Gitea payloads.
	Gitea *GiteaWebhookReceiverConfig `json:"gitea,omitempty" protobuf:"bytes,7,opt,name=gitea"`
}

// GiteaWebhookReceiverConfig describes a webhook receiver that is compatible
// with Gitea payloads.
type GiteaWebhookReceiverConfig struct {
	// SecretRef contains a reference to a Secret. For Project-scoped webhook
	// receivers, the referenced Secret must be in the same namespace as the
	// ProjectConfig.
	//
	// For cluster-scoped webhook receivers, the referenced Secret must be in the
	// designated "cluster Secrets" namespace.
	//
	// The Secret's data map is expected to contain a `secret` key whose value is
	// the shared secret used to authenticate the webhook requests sent by Gitea.
	// For more information please refer to the Gitea documentation:
	//   https://docs.gitea.io/en-us/webhooks/
	//
	// +kubebuilder:validation:Required
	SecretRef corev1.LocalObjectReference `json:"secretRef" protobuf:"bytes,1,opt,name=secretRef"`
>>>>>>> dc018ada
}

// BitbucketWebhookReceiverConfig describes a webhook receiver that is
// compatible with Bitbucket payloads.
type BitbucketWebhookReceiverConfig struct {
	// SecretRef contains a reference to a Secret. For Project-scoped webhook
	// receivers, the referenced Secret must be in the same namespace as the
	// ProjectConfig.
	//
	// For cluster-scoped webhook receivers, the referenced Secret must be in the
	// designated "cluster Secrets" namespace.
	//
	// The Secret's data map is expected to contain a `secret` key whose
	// value is the shared secret used to authenticate the webhook requests sent
	// by Bitbucket. For more information please refer to the Bitbucket
	// documentation:
	//   https://support.atlassian.com/bitbucket-cloud/docs/manage-webhooks/
	//
	// +kubebuilder:validation:Required
	SecretRef corev1.LocalObjectReference `json:"secretRef" protobuf:"bytes,1,opt,name=secretRef"`
}

// DockerHubWebhookReceiverConfig describes a webhook receiver that is
// compatible with Docker Hub payloads.
type DockerHubWebhookReceiverConfig struct {
	// SecretRef contains a reference to a Secret. For Project-scoped webhook
	// receivers, the referenced Secret must be in the same namespace as the
	// ProjectConfig.
	//
	// The Secret's data map is expected to contain a `secret` key whose value
	// does NOT need to be shared directly with Docker Hub when registering a
	// webhook. It is used only by Kargo to create a complex, hard-to-guess URL,
	// which implicitly serves as a shared secret. For more information about
	// Docker Hub webhooks, please refer to the Docker documentation:
	//   https://docs.docker.com/docker-hub/webhooks/
	//
	// +kubebuilder:validation:Required
	SecretRef corev1.LocalObjectReference `json:"secretRef" protobuf:"bytes,1,opt,name=secretRef"`
}

// GitHubWebhookReceiverConfig describes a webhook receiver that is compatible
// with GitHub payloads.
type GitHubWebhookReceiverConfig struct {
	// SecretRef contains a reference to a Secret. For Project-scoped webhook
	// receivers, the referenced Secret must be in the same namespace as the
	// ProjectConfig.
	//
	// For cluster-scoped webhook receivers, the referenced Secret must be in the
	// designated "cluster Secrets" namespace.
	//
	// The Secret's data map is expected to contain a `secret` key whose value is
	// the shared secret used to authenticate the webhook requests sent by GitHub.
	// For more information please refer to GitHub documentation:
	//   https://docs.github.com/en/webhooks/using-webhooks/validating-webhook-deliveries
	//
	// +kubebuilder:validation:Required
	SecretRef corev1.LocalObjectReference `json:"secretRef" protobuf:"bytes,1,opt,name=secretRef"`
}

// GitLabWebhookReceiverConfig describes a webhook receiver that is compatible
// with GitLab payloads.
type GitLabWebhookReceiverConfig struct {
	// SecretRef contains a reference to a Secret. For Project-scoped webhook
	// receivers, the referenced Secret must be in the same namespace as the
	// ProjectConfig.
	//
	// For cluster-scoped webhook receivers, the referenced Secret must be in the
	// designated "cluster Secrets" namespace.
	//
	// The secret is expected to contain a `secret-token` key containing the
	// shared secret specified when registering the webhook in GitLab. For more
	// information about this token, please refer to the GitLab documentation:
	//   https://docs.gitlab.com/user/project/integrations/webhooks/
	//
	// +kubebuilder:validation:Required
	SecretRef corev1.LocalObjectReference `json:"secretRef" protobuf:"bytes,1,opt,name=secretRef"`
}

// QuayWebhookReceiverConfig describes a webhook receiver that is compatible
// with Quay.io payloads.
type QuayWebhookReceiverConfig struct {
	// SecretRef contains a reference to a Secret. For Project-scoped webhook
	// receivers, the referenced Secret must be in the same namespace as the
	// ProjectConfig.
	//
	// For cluster-scoped webhook receivers, the referenced Secret must be in the
	// designated "cluster Secrets" namespace.
	//
	// The Secret's data map is expected to contain a `secret` key whose value
	// does NOT need to be shared directly with Quay when registering a
	// webhook. It is used only by Kargo to create a complex, hard-to-guess URL,
	// which implicitly serves as a shared secret. For more information about
	// Quay webhooks, please refer to the Quay documentation:
	//   https://docs.quay.io/guides/notifications.html
	//
	// +kubebuilder:validation:Required
	SecretRef corev1.LocalObjectReference `json:"secretRef" protobuf:"bytes,1,opt,name=secretRef"`
}

// AzureWebhookReceiverConfig describes a webhook receiver that is compatible
// with Azure Container Registry (ACR) and Azure DevOps payloads.
type AzureWebhookReceiverConfig struct {
	// SecretRef contains a reference to a Secret. For Project-scoped webhook
	// receivers, the referenced Secret must be in the same namespace as the
	// ProjectConfig.
	//
	// For cluster-scoped webhook receivers, the referenced Secret must be in the
	// designated "cluster Secrets" namespace.
	//
	// The Secret's data map is expected to contain a `secret` key whose value
	// does NOT need to be shared directly with Azure when registering a webhook.
	// It is used only by Kargo to create a complex, hard-to-guess URL,
	// which implicitly serves as a shared secret. For more information about
	// Azure webhooks, please refer to the Azure documentation:
	//
	//  Azure Container Registry:
	//	https://learn.microsoft.com/en-us/azure/container-registry/container-registry-repositories
	//
	//  Azure DevOps:
	//	http://learn.microsoft.com/en-us/azure/devops/service-hooks/services/webhooks?view=azure-devops
	//
	// +kubebuilder:validation:Required
	SecretRef corev1.LocalObjectReference `json:"secretRef" protobuf:"bytes,1,opt,name=secretRef"`
}

// WebhookReceiverDetails encapsulates the details of a webhook receiver.
type WebhookReceiverDetails struct {
	// Name is the name of the webhook receiver.
	Name string `json:"name,omitempty" protobuf:"bytes,1,opt,name=name"`
	// Path is the path to the receiver's webhook endpoint.
	Path string `json:"path,omitempty" protobuf:"bytes,3,opt,name=path"`
	// URL includes the full address of the receiver's webhook endpoint.
	URL string `json:"url,omitempty" protobuf:"bytes,4,opt,name=url"`
}

// PromotionPolicySelector is a selector that matches the resource to which
// this policy applies. It can be used to match a specific resource by name or
// to match a set of resources by label.
type PromotionPolicySelector struct {
	// Name is the name of the resource to which this policy applies.
	//
	// It can be an exact name, a regex pattern (with prefix "regex:"), or a
	// glob pattern (with prefix "glob:").
	//
	// When both Name and LabelSelector are specified, the Name is ANDed with
	// the LabelSelector. I.e., the resource must match both the Name and
	// LabelSelector to be selected by this policy.
	//
	// NOTE: Using a specific exact name is the most secure option. Pattern
	// matching via regex or glob can be exploited by users with permissions to
	// match promotion policies that weren't intended to apply to their
	// resources. For example, a user could create a resource with a name
	// deliberately crafted to match the pattern, potentially bypassing intended
	// promotion controls.
	//
	// +optional
	Name string `json:"name,omitempty" protobuf:"bytes,1,opt,name=name"`

	// LabelSelector is a selector that matches the resource to which this policy
	// applies.
	//
	// When both Name and LabelSelector are specified, the Name is ANDed with
	// the LabelSelector. I.e., the resource must match both the Name and
	// LabelSelector to be selected by this policy.
	//
	// NOTE: Using label selectors introduces security risks as users with
	// appropriate permissions could create new resources with labels that match
	// the selector, potentially enabling unauthorized auto-promotion.
	// For sensitive environments, exact Name matching provides tighter control.
	*metav1.LabelSelector `json:",inline" protobuf:"bytes,2,opt,name=labelSelector"`
}

// +kubebuilder:object:root=true

// ProjectConfigList is a list of ProjectConfig resources.
type ProjectConfigList struct {
	metav1.TypeMeta `json:",inline"`
	metav1.ListMeta `json:"metadata,omitempty" protobuf:"bytes,1,opt,name=metadata"`
	Items           []ProjectConfig `json:"items" protobuf:"bytes,2,rep,name=items"`
}<|MERGE_RESOLUTION|>--- conflicted
+++ resolved
@@ -120,11 +120,9 @@
 	// Quay contains the configuration for a webhook receiver that is compatible
 	// with Quay payloads.
 	Quay *QuayWebhookReceiverConfig `json:"quay,omitempty" protobuf:"bytes,4,opt,name=quay"`
-<<<<<<< HEAD
 	// Azure contains the configuration for a webhook receiver that is compatible
 	// with Azure Container Registry (ACR) and Azure DevOps payloads.
-	Azure *AzureWebhookReceiverConfig `json:"azure,omitempty" protobuf:"bytes,7,opt,name=azure"`
-=======
+	Azure *AzureWebhookReceiverConfig `json:"azure,omitempty" protobuf:"bytes,8,opt,name=azure"`
 	// Gitea contains the configuration for a webhook receiver that is compatible
 	// with Gitea payloads.
 	Gitea *GiteaWebhookReceiverConfig `json:"gitea,omitempty" protobuf:"bytes,7,opt,name=gitea"`
@@ -147,7 +145,6 @@
 	//
 	// +kubebuilder:validation:Required
 	SecretRef corev1.LocalObjectReference `json:"secretRef" protobuf:"bytes,1,opt,name=secretRef"`
->>>>>>> dc018ada
 }
 
 // BitbucketWebhookReceiverConfig describes a webhook receiver that is
