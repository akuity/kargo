package v1alpha1

import (
	corev1 "k8s.io/api/core/v1"
	metav1 "k8s.io/apimachinery/pkg/apis/meta/v1"
)

// +kubebuilder:object:root=true
// +kubebuilder:resource:scope=Namespaced
// +kubebuilder:subresource:status
// +kubebuilder:printcolumn:name="Ready",type="string",JSONPath=".status.conditions[?(@.type==\"Ready\")].status"
// +kubebuilder:printcolumn:name="Status",type="string",JSONPath=".status.conditions[?(@.type==\"Ready\")].message"
// +kubebuilder:printcolumn:name=Age,type=date,JSONPath=`.metadata.creationTimestamp`

// ProjectConfig is a resource type that describes the configuration of a
// Project.
type ProjectConfig struct {
	metav1.TypeMeta   `json:",inline"`
	metav1.ObjectMeta `json:"metadata,omitempty" protobuf:"bytes,1,opt,name=metadata"`
	// Spec describes the configuration of a Project.
	Spec ProjectConfigSpec `json:"spec,omitempty" protobuf:"bytes,2,opt,name=spec"`
	// Status describes the current status of a ProjectConfig.
	Status ProjectConfigStatus `json:"status,omitempty" protobuf:"bytes,3,opt,name=status"`
}

func (p *ProjectConfig) GetStatus() *ProjectConfigStatus {
	return &p.Status
}

// ProjectConfigSpec describes the configuration of a Project.
type ProjectConfigSpec struct {
	// PromotionPolicies defines policies governing the promotion of Freight to
	// specific Stages within the Project.
	PromotionPolicies []PromotionPolicy `json:"promotionPolicies,omitempty" protobuf:"bytes,1,rep,name=promotionPolicies"`
	// WebhookReceivers describes Project-specific webhook receivers used for
	// processing events from various external platforms
	WebhookReceivers []WebhookReceiverConfig `json:"webhookReceivers,omitempty" protobuf:"bytes,2,rep,name=receivers"`
}

// ProjectConfigStatus describes the current status of a ProjectConfig.
type ProjectConfigStatus struct {
	// Conditions contains the last observations of the Project Config's current
	// state.
	//
	// +patchMergeKey=type
	// +patchStrategy=merge
	// +listType=map
	// +listMapKey=type
	Conditions []metav1.Condition `json:"conditions,omitempty" patchMergeKey:"type" patchStrategy:"merge" protobuf:"bytes,1,rep,name=conditions"`
	// WebhookReceivers describes the status of Project-specific webhook
	// receivers.
	WebhookReceivers []WebhookReceiverDetails `json:"webhookReceivers,omitempty" protobuf:"bytes,2,rep,name=receivers"`
}

// GetConditions implements the conditions.Getter interface.
func (p *ProjectConfigStatus) GetConditions() []metav1.Condition {
	return p.Conditions
}

// SetConditions implements the conditions.Setter interface.
func (p *ProjectConfigStatus) SetConditions(conditions []metav1.Condition) {
	p.Conditions = conditions
}

// PromotionPolicy defines policies governing the promotion of Freight to a
// specific Stage.
//
// +kubebuilder:validation:XValidation:message="PromotionPolicy must have exactly one of stage or stageSelector set",rule="has(self.stage) ? !has(self.stageSelector) : has(self.stageSelector)"
type PromotionPolicy struct {
	// Stage is the name of the Stage to which this policy applies.
	//
	// Deprecated: Use StageSelector instead.
	//
	// +kubebuilder:validation:Pattern=^[a-z0-9]([-a-z0-9]*[a-z0-9])?(\.[a-z0-9]([-a-z0-9]*[a-z0-9])?)*$
	Stage string `json:"stage,omitempty" protobuf:"bytes,1,opt,name=stage"`
	// StageSelector is a selector that matches the Stage resource to which
	// this policy applies.
	StageSelector *PromotionPolicySelector `json:"stageSelector,omitempty" protobuf:"bytes,3,opt,name=stageSelector"`
	// AutoPromotionEnabled indicates whether new Freight can automatically be
	// promoted into the Stage referenced by the Stage field. Note: There are may
	// be other conditions also required for an auto-promotion to occur. This
	// field defaults to false, but is commonly set to true for Stages that
	// subscribe to Warehouses instead of other, upstream Stages. This allows
	// users to define Stages that are automatically updated as soon as new
	// artifacts are detected.
	AutoPromotionEnabled bool `json:"autoPromotionEnabled,omitempty" protobuf:"varint,2,opt,name=autoPromotionEnabled"`
}

// WebhookReceiverConfig describes the configuration for a single webhook
// receiver.
type WebhookReceiverConfig struct {
	// Name is the name of the webhook receiver.
	Name string `json:"name,omitempty" protobuf:"bytes,1,opt,name=name"`
	// GitHub contains the configuration for a webhook receiver that is compatible
	// with GitHub payloads.
<<<<<<< HEAD
	//
	// TODO(fuskovic): Make this mutually exclusive with configs for other
	// platforms.
	GitHub *GitHubWebhookReceiverConfig `json:"github,omitempty" protobuf:"bytes,2,opt,name=github"`
	// Bitbucket contains the configuration for a webhook receiver that is
	// compatible with Bitbucket payloads.
	//
	// TODO(fuskovic): Make this mutually exclusive with configs for other
	// platforms.
	Bitbucket *BitbucketWebhookReceiverConfig `json:"bitbucket,omitempty" protobuf:"bytes,3,opt,name=bitbucket"`
=======
	GitHub *GitHubWebhookReceiverConfig `json:"github,omitempty" protobuf:"bytes,2,opt,name=github"`
	// GitLab contains the configuration for a webhook receiver that is compatible
	// with GitLab payloads.
	GitLab *GitLabWebhookReceiverConfig `json:"gitlab,omitempty" protobuf:"bytes,3,opt,name=gitlab"`
	// Quay contains the configuration for a webhook receiver that is compatible
	// with Quay payloads.
	Quay *QuayWebhookReceiverConfig `json:"quay,omitempty" protobuf:"bytes,4,opt,name=quay"`
>>>>>>> 24e7d56c
}

// GitHubWebhookReceiverConfig describes a webhook receiver that is compatible
// with GitHub payloads.
type GitHubWebhookReceiverConfig struct {
	// SecretRef contains a reference to a Secret. For Project-scoped webhook
	// receivers, the referenced Secret must be in the same namespace as the
	// ProjectConfig.
	//
	// For cluster-scoped webhook receivers, the referenced Secret must be in the
	// designated "cluster Secrets" namespace.
	//
	// The Secret's data map is expected to contain a `secret` key whose value is
	// the shared secret used to authenticate the webhook requests sent by GitHub.
	// For more information please refer to GitHub documentation:
	//   https://docs.github.com/en/webhooks/using-webhooks/validating-webhook-deliveries
	SecretRef corev1.LocalObjectReference `json:"secretRef" protobuf:"bytes,1,opt,name=secretRef"`
}

// BitbucketWebhookReceiverConfig describes a webhook receiver that is
// compatible with Bitbucket payloads.
type BitbucketWebhookReceiverConfig struct {
	// SecretRef contains a reference to a Secret. For Project-scoped webhook
	// receivers, the referenced Secret must be in the same namespace as the
	// ProjectConfig.
	//
	// For cluster-scoped webhook receivers, the referenced Secret must be in the
	// designated "cluster Secrets" namespace.
	//
<<<<<<< HEAD
	// The Secret's data map is expected to contain a `secret` key whose
	// value is the shared secret used to authenticate the webhook requests sent
	// by Bitbucket. For more information please refer to the Bitbucket
	// documentation:
	//   https://support.atlassian.com/bitbucket-cloud/docs/manage-webhooks/
=======
	// +kubebuilder:validation:Required
	SecretRef corev1.LocalObjectReference `json:"secretRef" protobuf:"bytes,1,opt,name=secretRef"`
}

// GitLabWebhookReceiverConfig describes a webhook receiver that is compatible
// with GitLab payloads.
type GitLabWebhookReceiverConfig struct {
	// SecretRef contains a reference to a Secret. For Project-scoped webhook
	// receivers, the referenced Secret must be in the same namespace as the
	// ProjectConfig.
	//
	// For cluster-scoped webhook receivers, the referenced Secret must be in the
	// designated "cluster Secrets" namespace.
	//
	// The secret is expected to contain a `secret-token` key containing the
	// shared secret specified when registering the webhook in GitLab. For more
	// information about this token, please refer to the GitLab documentation:
	//   https://docs.gitlab.com/user/project/integrations/webhooks/
	//
	// +kubebuilder:validation:Required
	SecretRef corev1.LocalObjectReference `json:"secretRef" protobuf:"bytes,1,opt,name=secretRef"`
}

// QuayWebhookReceiverConfig describes a webhook receiver that is compatible
// with Quay.io payloads.
type QuayWebhookReceiverConfig struct {
	// SecretRef contains a reference to a Secret. For Project-scoped webhook
	// receivers, the referenced Secret must be in the same namespace as the
	// ProjectConfig.
	//
	// For cluster-scoped webhook receivers, the referenced Secret must be in the
	// designated "cluster Secrets" namespace.
	//
	// The Secret's data map is expected to contain a `secret` key whose value
	// does NOT need to be shared directly with Quay when registering a
	// webhook. It is used only by Kargo to create a complex, hard-to-guess URL,
	// which implicitly serves as a shared secret. For more information about
	// Quay webhooks, please refer to the Quay documentation:
	//   https://docs.quay.io/guides/notifications.html
>>>>>>> 24e7d56c
	SecretRef corev1.LocalObjectReference `json:"secretRef" protobuf:"bytes,1,opt,name=secretRef"`
}

// WebhookReceiverDetails encapsulates the details of a webhook receiver.
type WebhookReceiverDetails struct {
	// Name is the name of the webhook receiver.
	Name string `json:"name,omitempty" protobuf:"bytes,1,opt,name=name"`
	// Path is the path to the receiver's webhook endpoint.
	Path string `json:"path,omitempty" protobuf:"bytes,3,opt,name=path"`
	// URL includes the full address of the receiver's webhook endpoint.
	URL string `json:"url,omitempty" protobuf:"bytes,4,opt,name=url"`
}

// PromotionPolicySelector is a selector that matches the resource to which
// this policy applies. It can be used to match a specific resource by name or
// to match a set of resources by label.
type PromotionPolicySelector struct {
	// Name is the name of the resource to which this policy applies.
	//
	// It can be an exact name, a regex pattern (with prefix "regex:"), or a
	// glob pattern (with prefix "glob:").
	//
	// When both Name and LabelSelector are specified, the Name is ANDed with
	// the LabelSelector. I.e., the resource must match both the Name and
	// LabelSelector to be selected by this policy.
	//
	// NOTE: Using a specific exact name is the most secure option. Pattern
	// matching via regex or glob can be exploited by users with permissions to
	// match promotion policies that weren't intended to apply to their
	// resources. For example, a user could create a resource with a name
	// deliberately crafted to match the pattern, potentially bypassing intended
	// promotion controls.
	//
	// +optional
	Name string `json:"name,omitempty" protobuf:"bytes,1,opt,name=name"`

	// LabelSelector is a selector that matches the resource to which this policy
	// applies.
	//
	// When both Name and LabelSelector are specified, the Name is ANDed with
	// the LabelSelector. I.e., the resource must match both the Name and
	// LabelSelector to be selected by this policy.
	//
	// NOTE: Using label selectors introduces security risks as users with
	// appropriate permissions could create new resources with labels that match
	// the selector, potentially enabling unauthorized auto-promotion.
	// For sensitive environments, exact Name matching provides tighter control.
	*metav1.LabelSelector `json:",inline" protobuf:"bytes,2,opt,name=labelSelector"`
}

// +kubebuilder:object:root=true

// ProjectConfigList is a list of ProjectConfig resources.
type ProjectConfigList struct {
	metav1.TypeMeta `json:",inline"`
	metav1.ListMeta `json:"metadata,omitempty" protobuf:"bytes,1,opt,name=metadata"`
	Items           []ProjectConfig `json:"items" protobuf:"bytes,2,rep,name=items"`
}<|MERGE_RESOLUTION|>--- conflicted
+++ resolved
@@ -90,21 +90,18 @@
 // receiver.
 type WebhookReceiverConfig struct {
 	// Name is the name of the webhook receiver.
-	Name string `json:"name,omitempty" protobuf:"bytes,1,opt,name=name"`
+	//
+	// +kubebuilder:validation:Required
+	// +kubebuilder:validation:MinLength=1
+	// +kubebuilder:validation:MaxLength=253
+	// +kubebuilder:validation:Pattern=`^[a-z0-9]([-a-z0-9]*[a-z0-9])?(\.[a-z0-9]([-a-z0-9]*[a-z0-9])?)*$`
+	// +akuity:test-kubebuilder-pattern=KubernetesName
+	Name string `json:"name" protobuf:"bytes,1,opt,name=name"`
+	// Bitbucket contains the configuration for a webhook receiver that is
+	// compatible with Bitbucket payloads.
+	Bitbucket *BitbucketWebhookReceiverConfig `json:"bitbucket,omitempty" protobuf:"bytes,5,opt,name=bitbucket"`
 	// GitHub contains the configuration for a webhook receiver that is compatible
 	// with GitHub payloads.
-<<<<<<< HEAD
-	//
-	// TODO(fuskovic): Make this mutually exclusive with configs for other
-	// platforms.
-	GitHub *GitHubWebhookReceiverConfig `json:"github,omitempty" protobuf:"bytes,2,opt,name=github"`
-	// Bitbucket contains the configuration for a webhook receiver that is
-	// compatible with Bitbucket payloads.
-	//
-	// TODO(fuskovic): Make this mutually exclusive with configs for other
-	// platforms.
-	Bitbucket *BitbucketWebhookReceiverConfig `json:"bitbucket,omitempty" protobuf:"bytes,3,opt,name=bitbucket"`
-=======
 	GitHub *GitHubWebhookReceiverConfig `json:"github,omitempty" protobuf:"bytes,2,opt,name=github"`
 	// GitLab contains the configuration for a webhook receiver that is compatible
 	// with GitLab payloads.
@@ -112,24 +109,6 @@
 	// Quay contains the configuration for a webhook receiver that is compatible
 	// with Quay payloads.
 	Quay *QuayWebhookReceiverConfig `json:"quay,omitempty" protobuf:"bytes,4,opt,name=quay"`
->>>>>>> 24e7d56c
-}
-
-// GitHubWebhookReceiverConfig describes a webhook receiver that is compatible
-// with GitHub payloads.
-type GitHubWebhookReceiverConfig struct {
-	// SecretRef contains a reference to a Secret. For Project-scoped webhook
-	// receivers, the referenced Secret must be in the same namespace as the
-	// ProjectConfig.
-	//
-	// For cluster-scoped webhook receivers, the referenced Secret must be in the
-	// designated "cluster Secrets" namespace.
-	//
-	// The Secret's data map is expected to contain a `secret` key whose value is
-	// the shared secret used to authenticate the webhook requests sent by GitHub.
-	// For more information please refer to GitHub documentation:
-	//   https://docs.github.com/en/webhooks/using-webhooks/validating-webhook-deliveries
-	SecretRef corev1.LocalObjectReference `json:"secretRef" protobuf:"bytes,1,opt,name=secretRef"`
 }
 
 // BitbucketWebhookReceiverConfig describes a webhook receiver that is
@@ -142,13 +121,31 @@
 	// For cluster-scoped webhook receivers, the referenced Secret must be in the
 	// designated "cluster Secrets" namespace.
 	//
-<<<<<<< HEAD
 	// The Secret's data map is expected to contain a `secret` key whose
 	// value is the shared secret used to authenticate the webhook requests sent
 	// by Bitbucket. For more information please refer to the Bitbucket
 	// documentation:
 	//   https://support.atlassian.com/bitbucket-cloud/docs/manage-webhooks/
-=======
+	//
+	// +kubebuilder:validation:Required
+	SecretRef corev1.LocalObjectReference `json:"secretRef" protobuf:"bytes,1,opt,name=secretRef"`
+}
+
+// GitHubWebhookReceiverConfig describes a webhook receiver that is compatible
+// with GitHub payloads.
+type GitHubWebhookReceiverConfig struct {
+	// SecretRef contains a reference to a Secret. For Project-scoped webhook
+	// receivers, the referenced Secret must be in the same namespace as the
+	// ProjectConfig.
+	//
+	// For cluster-scoped webhook receivers, the referenced Secret must be in the
+	// designated "cluster Secrets" namespace.
+	//
+	// The Secret's data map is expected to contain a `secret` key whose value is
+	// the shared secret used to authenticate the webhook requests sent by GitHub.
+	// For more information please refer to GitHub documentation:
+	//   https://docs.github.com/en/webhooks/using-webhooks/validating-webhook-deliveries
+	//
 	// +kubebuilder:validation:Required
 	SecretRef corev1.LocalObjectReference `json:"secretRef" protobuf:"bytes,1,opt,name=secretRef"`
 }
@@ -188,7 +185,8 @@
 	// which implicitly serves as a shared secret. For more information about
 	// Quay webhooks, please refer to the Quay documentation:
 	//   https://docs.quay.io/guides/notifications.html
->>>>>>> 24e7d56c
+	//
+	// +kubebuilder:validation:Required
 	SecretRef corev1.LocalObjectReference `json:"secretRef" protobuf:"bytes,1,opt,name=secretRef"`
 }
 
