package v1alpha1

import (
	corev1 "k8s.io/api/core/v1"
	metav1 "k8s.io/apimachinery/pkg/apis/meta/v1"
)

// +kubebuilder:object:root=true
// +kubebuilder:resource:scope=Namespaced
// +kubebuilder:subresource:status
// +kubebuilder:printcolumn:name="Ready",type="string",JSONPath=".status.conditions[?(@.type==\"Ready\")].status"
// +kubebuilder:printcolumn:name="Status",type="string",JSONPath=".status.conditions[?(@.type==\"Ready\")].message"
// +kubebuilder:printcolumn:name=Age,type=date,JSONPath=`.metadata.creationTimestamp`

// ProjectConfig is a resource type that describes the configuration of a
// Project.
type ProjectConfig struct {
	metav1.TypeMeta   `json:",inline"`
	metav1.ObjectMeta `json:"metadata,omitempty" protobuf:"bytes,1,opt,name=metadata"`
	// Spec describes the configuration of a Project.
	Spec ProjectConfigSpec `json:"spec,omitempty" protobuf:"bytes,2,opt,name=spec"`
	// Status describes the current status of a ProjectConfig.
	Status ProjectConfigStatus `json:"status,omitempty" protobuf:"bytes,3,opt,name=status"`
}

func (p *ProjectConfig) GetStatus() *ProjectConfigStatus {
	return &p.Status
}

// ProjectConfigSpec describes the configuration of a Project.
type ProjectConfigSpec struct {
	// PromotionPolicies defines policies governing the promotion of Freight to
	// specific Stages within the Project.
	PromotionPolicies []PromotionPolicy `json:"promotionPolicies,omitempty" protobuf:"bytes,1,rep,name=promotionPolicies"`
	// WebhookReceivers describes Project-specific webhook receivers used for
	// processing events from various external platforms
	WebhookReceivers []WebhookReceiverConfig `json:"webhookReceivers,omitempty" protobuf:"bytes,2,rep,name=receivers"`
}

// ProjectConfigStatus describes the current status of a ProjectConfig.
type ProjectConfigStatus struct {
	// Conditions contains the last observations of the Project Config's current
	// state.
	//
	// +patchMergeKey=type
	// +patchStrategy=merge
	// +listType=map
	// +listMapKey=type
	Conditions []metav1.Condition `json:"conditions,omitempty" patchMergeKey:"type" patchStrategy:"merge" protobuf:"bytes,1,rep,name=conditions"`
	// WebhookReceivers describes the status of Project-specific webhook
	// receivers.
	WebhookReceivers []WebhookReceiverDetails `json:"webhookReceivers,omitempty" protobuf:"bytes,2,rep,name=receivers"`
}

// GetConditions implements the conditions.Getter interface.
func (p *ProjectConfigStatus) GetConditions() []metav1.Condition {
	return p.Conditions
}

// SetConditions implements the conditions.Setter interface.
func (p *ProjectConfigStatus) SetConditions(conditions []metav1.Condition) {
	p.Conditions = conditions
}

// PromotionPolicy defines policies governing the promotion of Freight to a
// specific Stage.
//
// +kubebuilder:validation:XValidation:message="PromotionPolicy must have exactly one of stage or stageSelector set",rule="has(self.stage) ? !has(self.stageSelector) : has(self.stageSelector)"
type PromotionPolicy struct {
	// Stage is the name of the Stage to which this policy applies.
	//
	// Deprecated: Use StageSelector instead.
	//
	// +kubebuilder:validation:Pattern=^[a-z0-9]([-a-z0-9]*[a-z0-9])?(\.[a-z0-9]([-a-z0-9]*[a-z0-9])?)*$
	Stage string `json:"stage,omitempty" protobuf:"bytes,1,opt,name=stage"`
	// StageSelector is a selector that matches the Stage resource to which
	// this policy applies.
	StageSelector *PromotionPolicySelector `json:"stageSelector,omitempty" protobuf:"bytes,3,opt,name=stageSelector"`
	// AutoPromotionEnabled indicates whether new Freight can automatically be
	// promoted into the Stage referenced by the Stage field. Note: There are may
	// be other conditions also required for an auto-promotion to occur. This
	// field defaults to false, but is commonly set to true for Stages that
	// subscribe to Warehouses instead of other, upstream Stages. This allows
	// users to define Stages that are automatically updated as soon as new
	// artifacts are detected.
	AutoPromotionEnabled bool `json:"autoPromotionEnabled,omitempty" protobuf:"varint,2,opt,name=autoPromotionEnabled"`
}

// WebhookReceiverConfig describes the configuration for a single webhook
// receiver.
//
// +kubebuilder:validation:XValidation:message="WebhookReceiverConfig must have exactly one of github or gitlab set",rule="has(self.github) ? !has(self.gitlab) : has(self.gitlab)"
type WebhookReceiverConfig struct {
	// Name is the name of the webhook receiver.
	Name string `json:"name,omitempty" protobuf:"bytes,1,opt,name=name"`
	// GitHub contains the configuration for a webhook receiver that is compatible
	// with GitHub payloads.
	//
	GitHub *GitHubWebhookReceiverConfig `json:"github,omitempty" protobuf:"bytes,2,opt,name=github"`
<<<<<<< HEAD

	// Quay contains the configuration for a webhook receiver that is compatible
	// with Quay payloads.
	//
	// TODO(fuskovic): Make this mutually exclusive with configs for other platforms.
	//
	Quay *QuayWebhookReceiverConfig `json:"quay,omitempty" protobuf:"bytes,3,opt,name=quay"`
=======
	// GitLab contains the configuration for a webhook receiver that is compatible
	// with GitLab payloads.
	//
	GitLab *GitLabWebhookReceiverConfig `json:"gitlab,omitempty" protobuf:"bytes,3,opt,name=gitlab"`
>>>>>>> 51e748ee
}

// GitHubWebhookReceiverConfig describes a webhook receiver that is compatible
// with GitHub payloads.
type GitHubWebhookReceiverConfig struct {
	// SecretRef contains a reference to a Secret. For Project-scoped webhook
	// receivers, the referenced Secret must be in the same namespace as the
	// ProjectConfig.
	//
	// For cluster-scoped webhook receivers, the referenced Secret must be in the
	// designated "cluster Secrets" namespace.
	//
	// The Secret's data map is expected to contain a `secret` key whose value is
	// the shared secret used to authenticate the webhook requests sent by GitHub.
	// For more information please refer to GitHub documentation:
	//   https://docs.github.com/en/webhooks/using-webhooks/validating-webhook-deliveries
	//
	// +kubebuilder:validation:Required
	SecretRef corev1.LocalObjectReference `json:"secretRef" protobuf:"bytes,1,opt,name=secretRef"`
}

// GitLabWebhookReceiverConfig describes a webhook receiver that is compatible
// with GitLab payloads.
type GitLabWebhookReceiverConfig struct {
	// SecretRef contains a reference to a Secret. For Project-scoped webhook
	// receivers, the referenced Secret must be in the same namespace as the
	// ProjectConfig.
	//
	// For cluster-scoped webhook receivers, the referenced Secret must be in the
	// designated "cluster Secrets" namespace.
	//
	// The secret is expected to contain a `secret-token` key containing the
	// shared secret specified when registering the webhook in GitLab. For more
	// information about this token, please refer to the GitLab documentation:
	//   https://docs.gitlab.com/user/project/integrations/webhooks/
	//
	// +kubebuilder:validation:Required
	SecretRef corev1.LocalObjectReference `json:"secretRef" protobuf:"bytes,1,opt,name=secretRef"`
}

// QuayWebhookReceiverConfig describes a webhook receiver that is compatible
// with Quay.io payloads.
type QuayWebhookReceiverConfig struct {
	// SecretRef contains a reference to a Secret. For Project-scoped webhook
	// receivers, the referenced Secret must be in the same namespace as the
	// ProjectConfig.
	//
	// For cluster-scoped webhook receivers, the referenced Secret must be in the
	// designated "cluster Secrets" namespace.
	//
	// The Secret's data map is expected to contain a `secret` key whose value
	// does NOT need to be shared directly with Quay when registering a
	// webhook. It is used only by Kargo to create a complex, hard-to-guess URL,
	// which implicitly serves as a shared secret. For more information about
	// Quay webhooks, please refer to the Quay documentation:
	//   https://docs.quay.io/guides/notifications.html
	SecretRef corev1.LocalObjectReference `json:"secretRef" protobuf:"bytes,1,opt,name=secretRef"`
}

// WebhookReceiverDetails encapsulates the details of a webhook receiver.
type WebhookReceiverDetails struct {
	// Name is the name of the webhook receiver.
	Name string `json:"name,omitempty" protobuf:"bytes,1,opt,name=name"`
	// Path is the path to the receiver's webhook endpoint.
	Path string `json:"path,omitempty" protobuf:"bytes,3,opt,name=path"`
	// URL includes the full address of the receiver's webhook endpoint.
	URL string `json:"url,omitempty" protobuf:"bytes,4,opt,name=url"`
}

// PromotionPolicySelector is a selector that matches the resource to which
// this policy applies. It can be used to match a specific resource by name or
// to match a set of resources by label.
type PromotionPolicySelector struct {
	// Name is the name of the resource to which this policy applies.
	//
	// It can be an exact name, a regex pattern (with prefix "regex:"), or a
	// glob pattern (with prefix "glob:").
	//
	// When both Name and LabelSelector are specified, the Name is ANDed with
	// the LabelSelector. I.e., the resource must match both the Name and
	// LabelSelector to be selected by this policy.
	//
	// NOTE: Using a specific exact name is the most secure option. Pattern
	// matching via regex or glob can be exploited by users with permissions to
	// match promotion policies that weren't intended to apply to their
	// resources. For example, a user could create a resource with a name
	// deliberately crafted to match the pattern, potentially bypassing intended
	// promotion controls.
	//
	// +optional
	Name string `json:"name,omitempty" protobuf:"bytes,1,opt,name=name"`

	// LabelSelector is a selector that matches the resource to which this policy
	// applies.
	//
	// When both Name and LabelSelector are specified, the Name is ANDed with
	// the LabelSelector. I.e., the resource must match both the Name and
	// LabelSelector to be selected by this policy.
	//
	// NOTE: Using label selectors introduces security risks as users with
	// appropriate permissions could create new resources with labels that match
	// the selector, potentially enabling unauthorized auto-promotion.
	// For sensitive environments, exact Name matching provides tighter control.
	*metav1.LabelSelector `json:",inline" protobuf:"bytes,2,opt,name=labelSelector"`
}

// +kubebuilder:object:root=true

// ProjectConfigList is a list of ProjectConfig resources.
type ProjectConfigList struct {
	metav1.TypeMeta `json:",inline"`
	metav1.ListMeta `json:"metadata,omitempty" protobuf:"bytes,1,opt,name=metadata"`
	Items           []ProjectConfig `json:"items" protobuf:"bytes,2,rep,name=items"`
}<|MERGE_RESOLUTION|>--- conflicted
+++ resolved
@@ -97,20 +97,16 @@
 	// with GitHub payloads.
 	//
 	GitHub *GitHubWebhookReceiverConfig `json:"github,omitempty" protobuf:"bytes,2,opt,name=github"`
-<<<<<<< HEAD
-
+	// GitLab contains the configuration for a webhook receiver that is compatible
+	// with GitLab payloads.
+	//
+	GitLab *GitLabWebhookReceiverConfig `json:"gitlab,omitempty" protobuf:"bytes,3,opt,name=gitlab"`
 	// Quay contains the configuration for a webhook receiver that is compatible
 	// with Quay payloads.
 	//
 	// TODO(fuskovic): Make this mutually exclusive with configs for other platforms.
 	//
-	Quay *QuayWebhookReceiverConfig `json:"quay,omitempty" protobuf:"bytes,3,opt,name=quay"`
-=======
-	// GitLab contains the configuration for a webhook receiver that is compatible
-	// with GitLab payloads.
-	//
-	GitLab *GitLabWebhookReceiverConfig `json:"gitlab,omitempty" protobuf:"bytes,3,opt,name=gitlab"`
->>>>>>> 51e748ee
+	Quay *QuayWebhookReceiverConfig `json:"quay,omitempty" protobuf:"bytes,4,opt,name=quay"`
 }
 
 // GitHubWebhookReceiverConfig describes a webhook receiver that is compatible
