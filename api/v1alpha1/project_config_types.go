package v1alpha1

import (
	corev1 "k8s.io/api/core/v1"
	metav1 "k8s.io/apimachinery/pkg/apis/meta/v1"
)

// +kubebuilder:object:root=true
// +kubebuilder:resource:scope=Namespaced
// +kubebuilder:subresource:status
// +kubebuilder:printcolumn:name="Ready",type="string",JSONPath=".status.conditions[?(@.type==\"Ready\")].status"
// +kubebuilder:printcolumn:name="Status",type="string",JSONPath=".status.conditions[?(@.type==\"Ready\")].message"
// +kubebuilder:printcolumn:name=Age,type=date,JSONPath=`.metadata.creationTimestamp`

// ProjectConfig is a resource type that describes the configuration of a
// Project.
type ProjectConfig struct {
	metav1.TypeMeta   `json:",inline"`
	metav1.ObjectMeta `json:"metadata,omitempty" protobuf:"bytes,1,opt,name=metadata"`
	// Spec describes the configuration of a Project.
	Spec ProjectConfigSpec `json:"spec,omitempty" protobuf:"bytes,2,opt,name=spec"`
	// Status describes the current status of a ProjectConfig.
	Status ProjectConfigStatus `json:"status,omitempty" protobuf:"bytes,3,opt,name=status"`
}

func (p *ProjectConfig) GetStatus() *ProjectConfigStatus {
	return &p.Status
}

// ProjectConfigSpec describes the configuration of a Project.
type ProjectConfigSpec struct {
	// PromotionPolicies defines policies governing the promotion of Freight to
	// specific Stages within the Project.
	PromotionPolicies []PromotionPolicy `json:"promotionPolicies,omitempty" protobuf:"bytes,1,rep,name=promotionPolicies"`
	// WebhookReceivers describes Project-specific webhook receivers used for
	// processing events from various external platforms
	WebhookReceivers []WebhookReceiverConfig `json:"webhookReceivers,omitempty" protobuf:"bytes,2,rep,name=webhookReceivers"`
}

// ProjectConfigStatus describes the current status of a ProjectConfig.
type ProjectConfigStatus struct {
	// Conditions contains the last observations of the Project Config's current
	// state.
	//
	// +patchMergeKey=type
	// +patchStrategy=merge
	// +listType=map
	// +listMapKey=type
	Conditions []metav1.Condition `json:"conditions,omitempty" patchMergeKey:"type" patchStrategy:"merge" protobuf:"bytes,1,rep,name=conditions"`
	// ObservedGeneration represents the .metadata.generation that this
	// ProjectConfig was reconciled against.
	ObservedGeneration int64 `json:"observedGeneration,omitempty" protobuf:"varint,3,opt,name=observedGeneration"`
	// LastHandledRefresh holds the value of the most recent AnnotationKeyRefresh
	// annotation that was handled by the controller. This field can be used to
	// determine whether the request to refresh the resource has been handled.
	// +optional
	LastHandledRefresh string `json:"lastHandledRefresh,omitempty" protobuf:"bytes,4,opt,name=lastHandledRefresh"`
	// WebhookReceivers describes the status of Project-specific webhook
	// receivers.
	WebhookReceivers []WebhookReceiverDetails `json:"webhookReceivers,omitempty" protobuf:"bytes,2,rep,name=webhookReceivers"`
}

// GetConditions implements the conditions.Getter interface.
func (p *ProjectConfigStatus) GetConditions() []metav1.Condition {
	return p.Conditions
}

// SetConditions implements the conditions.Setter interface.
func (p *ProjectConfigStatus) SetConditions(conditions []metav1.Condition) {
	p.Conditions = conditions
}

// PromotionPolicy defines policies governing the promotion of Freight to a
// specific Stage.
//
// +kubebuilder:validation:XValidation:message="PromotionPolicy must have exactly one of stage or stageSelector set",rule="has(self.stage) ? !has(self.stageSelector) : has(self.stageSelector)"
type PromotionPolicy struct {
	// Stage is the name of the Stage to which this policy applies.
	//
	// Deprecated: Use StageSelector instead.
	//
	// +kubebuilder:validation:Pattern=^[a-z0-9]([-a-z0-9]*[a-z0-9])?(\.[a-z0-9]([-a-z0-9]*[a-z0-9])?)*$
	Stage string `json:"stage,omitempty" protobuf:"bytes,1,opt,name=stage"`
	// StageSelector is a selector that matches the Stage resource to which
	// this policy applies.
	StageSelector *PromotionPolicySelector `json:"stageSelector,omitempty" protobuf:"bytes,3,opt,name=stageSelector"`
	// AutoPromotionEnabled indicates whether new Freight can automatically be
	// promoted into the Stage referenced by the Stage field. Note: There are may
	// be other conditions also required for an auto-promotion to occur. This
	// field defaults to false, but is commonly set to true for Stages that
	// subscribe to Warehouses instead of other, upstream Stages. This allows
	// users to define Stages that are automatically updated as soon as new
	// artifacts are detected.
	AutoPromotionEnabled bool `json:"autoPromotionEnabled,omitempty" protobuf:"varint,2,opt,name=autoPromotionEnabled"`
}

// WebhookReceiverConfig describes the configuration for a single webhook
// receiver.
type WebhookReceiverConfig struct {
	// Name is the name of the webhook receiver.
	//
	// +kubebuilder:validation:Required
	// +kubebuilder:validation:MinLength=1
	// +kubebuilder:validation:MaxLength=253
	// +kubebuilder:validation:Pattern=`^[a-z0-9]([-a-z0-9]*[a-z0-9])?(\.[a-z0-9]([-a-z0-9]*[a-z0-9])?)*$`
	// +akuity:test-kubebuilder-pattern=KubernetesName
	Name string `json:"name" protobuf:"bytes,1,opt,name=name"`
	// Bitbucket contains the configuration for a webhook receiver that is
	// compatible with Bitbucket payloads.
	Bitbucket *BitbucketWebhookReceiverConfig `json:"bitbucket,omitempty" protobuf:"bytes,5,opt,name=bitbucket"`
	// DockerHub contains the configuration for a webhook receiver that is
	// compatible with DockerHub payloads.
	DockerHub *DockerHubWebhookReceiverConfig `json:"dockerhub,omitempty" protobuf:"bytes,6,opt,name=dockerhub"`
	// GitHub contains the configuration for a webhook receiver that is compatible
	// with GitHub payloads.
	GitHub *GitHubWebhookReceiverConfig `json:"github,omitempty" protobuf:"bytes,2,opt,name=github"`
	// GitLab contains the configuration for a webhook receiver that is compatible
	// with GitLab payloads.
	GitLab *GitLabWebhookReceiverConfig `json:"gitlab,omitempty" protobuf:"bytes,3,opt,name=gitlab"`
	// Quay contains the configuration for a webhook receiver that is compatible
	// with Quay payloads.
	Quay *QuayWebhookReceiverConfig `json:"quay,omitempty" protobuf:"bytes,4,opt,name=quay"`
<<<<<<< HEAD
	// Artifactory contains the configuration for a webhook receiver that is
	// compatible with JFrog Artifactory payloads.
	Artifactory *ArtifactoryWebhookReceiverConfig `json:"artifactory,omitempty" protobuf:"bytes,7,opt,name=artifactory"`
	// Path is the path to the
=======
	// Azure contains the configuration for a webhook receiver that is compatible
	// with Azure Container Registry (ACR) and Azure DevOps payloads.
	Azure *AzureWebhookReceiverConfig `json:"azure,omitempty" protobuf:"bytes,8,opt,name=azure"`
	// Gitea contains the configuration for a webhook receiver that is compatible
	// with Gitea payloads.
	Gitea *GiteaWebhookReceiverConfig `json:"gitea,omitempty" protobuf:"bytes,7,opt,name=gitea"`
}

// GiteaWebhookReceiverConfig describes a webhook receiver that is compatible
// with Gitea payloads.
type GiteaWebhookReceiverConfig struct {
	// SecretRef contains a reference to a Secret. For Project-scoped webhook
	// receivers, the referenced Secret must be in the same namespace as the
	// ProjectConfig.
	//
	// For cluster-scoped webhook receivers, the referenced Secret must be in the
	// designated "cluster Secrets" namespace.
	//
	// The Secret's data map is expected to contain a `secret` key whose value is
	// the shared secret used to authenticate the webhook requests sent by Gitea.
	// For more information please refer to the Gitea documentation:
	//   https://docs.gitea.io/en-us/webhooks/
	//
	// +kubebuilder:validation:Required
	SecretRef corev1.LocalObjectReference `json:"secretRef" protobuf:"bytes,1,opt,name=secretRef"`
>>>>>>> 62eac456
}

// BitbucketWebhookReceiverConfig describes a webhook receiver that is
// compatible with Bitbucket payloads.
type BitbucketWebhookReceiverConfig struct {
	// SecretRef contains a reference to a Secret. For Project-scoped webhook
	// receivers, the referenced Secret must be in the same namespace as the
	// ProjectConfig.
	//
	// For cluster-scoped webhook receivers, the referenced Secret must be in the
	// designated "cluster Secrets" namespace.
	//
	// The Secret's data map is expected to contain a `secret` key whose
	// value is the shared secret used to authenticate the webhook requests sent
	// by Bitbucket. For more information please refer to the Bitbucket
	// documentation:
	//   https://support.atlassian.com/bitbucket-cloud/docs/manage-webhooks/
	//
	// +kubebuilder:validation:Required
	SecretRef corev1.LocalObjectReference `json:"secretRef" protobuf:"bytes,1,opt,name=secretRef"`
}

// DockerHubWebhookReceiverConfig describes a webhook receiver that is
// compatible with Docker Hub payloads.
type DockerHubWebhookReceiverConfig struct {
	// SecretRef contains a reference to a Secret. For Project-scoped webhook
	// receivers, the referenced Secret must be in the same namespace as the
	// ProjectConfig.
	//
	// The Secret's data map is expected to contain a `secret` key whose value
	// does NOT need to be shared directly with Docker Hub when registering a
	// webhook. It is used only by Kargo to create a complex, hard-to-guess URL,
	// which implicitly serves as a shared secret. For more information about
	// Docker Hub webhooks, please refer to the Docker documentation:
	//   https://docs.docker.com/docker-hub/webhooks/
	//
	// +kubebuilder:validation:Required
	SecretRef corev1.LocalObjectReference `json:"secretRef" protobuf:"bytes,1,opt,name=secretRef"`
}

// GitHubWebhookReceiverConfig describes a webhook receiver that is compatible
// with GitHub payloads.
type GitHubWebhookReceiverConfig struct {
	// SecretRef contains a reference to a Secret. For Project-scoped webhook
	// receivers, the referenced Secret must be in the same namespace as the
	// ProjectConfig.
	//
	// For cluster-scoped webhook receivers, the referenced Secret must be in the
	// designated "cluster Secrets" namespace.
	//
	// The Secret's data map is expected to contain a `secret` key whose value is
	// the shared secret used to authenticate the webhook requests sent by GitHub.
	// For more information please refer to GitHub documentation:
	//   https://docs.github.com/en/webhooks/using-webhooks/validating-webhook-deliveries
	//
	// +kubebuilder:validation:Required
	SecretRef corev1.LocalObjectReference `json:"secretRef" protobuf:"bytes,1,opt,name=secretRef"`
}

// GitLabWebhookReceiverConfig describes a webhook receiver that is compatible
// with GitLab payloads.
type GitLabWebhookReceiverConfig struct {
	// SecretRef contains a reference to a Secret. For Project-scoped webhook
	// receivers, the referenced Secret must be in the same namespace as the
	// ProjectConfig.
	//
	// For cluster-scoped webhook receivers, the referenced Secret must be in the
	// designated "cluster Secrets" namespace.
	//
	// The secret is expected to contain a `secret-token` key containing the
	// shared secret specified when registering the webhook in GitLab. For more
	// information about this token, please refer to the GitLab documentation:
	//   https://docs.gitlab.com/user/project/integrations/webhooks/
	//
	// +kubebuilder:validation:Required
	SecretRef corev1.LocalObjectReference `json:"secretRef" protobuf:"bytes,1,opt,name=secretRef"`
}

// QuayWebhookReceiverConfig describes a webhook receiver that is compatible
// with Quay.io payloads.
type QuayWebhookReceiverConfig struct {
	// SecretRef contains a reference to a Secret. For Project-scoped webhook
	// receivers, the referenced Secret must be in the same namespace as the
	// ProjectConfig.
	//
	// For cluster-scoped webhook receivers, the referenced Secret must be in the
	// designated "cluster Secrets" namespace.
	//
	// The Secret's data map is expected to contain a `secret` key whose value
	// does NOT need to be shared directly with Quay when registering a
	// webhook. It is used only by Kargo to create a complex, hard-to-guess URL,
	// which implicitly serves as a shared secret. For more information about
	// Quay webhooks, please refer to the Quay documentation:
	//   https://docs.quay.io/guides/notifications.html
	//
	// +kubebuilder:validation:Required
	SecretRef corev1.LocalObjectReference `json:"secretRef" protobuf:"bytes,1,opt,name=secretRef"`
}

<<<<<<< HEAD
// ArtifactoryWebhookReceiverConfig describes a webhook receiver that is
// compatible with JFrog Artifactory payloads.
type ArtifactoryWebhookReceiverConfig struct {
=======
// AzureWebhookReceiverConfig describes a webhook receiver that is compatible
// with Azure Container Registry (ACR) and Azure DevOps payloads.
type AzureWebhookReceiverConfig struct {
>>>>>>> 62eac456
	// SecretRef contains a reference to a Secret. For Project-scoped webhook
	// receivers, the referenced Secret must be in the same namespace as the
	// ProjectConfig.
	//
	// For cluster-scoped webhook receivers, the referenced Secret must be in the
	// designated "cluster Secrets" namespace.
	//
<<<<<<< HEAD
	// The Secret's data map is expected to contain a `secret-token` key whose
	// value is the shared secret used to authenticate the webhook requests sent
	// by JFrog Artifactory. For more information please refer to the JFrog
	// Artifactory documentation:
	//   https://jfrog.com/help/r/jfrog-platform-administration-documentation/webhooks
=======
	// The Secret's data map is expected to contain a `secret` key whose value
	// does NOT need to be shared directly with Azure when registering a webhook.
	// It is used only by Kargo to create a complex, hard-to-guess URL,
	// which implicitly serves as a shared secret. For more information about
	// Azure webhooks, please refer to the Azure documentation:
	//
	//  Azure Container Registry:
	//	https://learn.microsoft.com/en-us/azure/container-registry/container-registry-repositories
	//
	//  Azure DevOps:
	//	http://learn.microsoft.com/en-us/azure/devops/service-hooks/services/webhooks?view=azure-devops
>>>>>>> 62eac456
	//
	// +kubebuilder:validation:Required
	SecretRef corev1.LocalObjectReference `json:"secretRef" protobuf:"bytes,1,opt,name=secretRef"`
}

// WebhookReceiverDetails encapsulates the details of a webhook receiver.
type WebhookReceiverDetails struct {
	// Name is the name of the webhook receiver.
	Name string `json:"name,omitempty" protobuf:"bytes,1,opt,name=name"`
	// Path is the path to the receiver's webhook endpoint.
	Path string `json:"path,omitempty" protobuf:"bytes,3,opt,name=path"`
	// URL includes the full address of the receiver's webhook endpoint.
	URL string `json:"url,omitempty" protobuf:"bytes,4,opt,name=url"`
}

// PromotionPolicySelector is a selector that matches the resource to which
// this policy applies. It can be used to match a specific resource by name or
// to match a set of resources by label.
type PromotionPolicySelector struct {
	// Name is the name of the resource to which this policy applies.
	//
	// It can be an exact name, a regex pattern (with prefix "regex:"), or a
	// glob pattern (with prefix "glob:").
	//
	// When both Name and LabelSelector are specified, the Name is ANDed with
	// the LabelSelector. I.e., the resource must match both the Name and
	// LabelSelector to be selected by this policy.
	//
	// NOTE: Using a specific exact name is the most secure option. Pattern
	// matching via regex or glob can be exploited by users with permissions to
	// match promotion policies that weren't intended to apply to their
	// resources. For example, a user could create a resource with a name
	// deliberately crafted to match the pattern, potentially bypassing intended
	// promotion controls.
	//
	// +optional
	Name string `json:"name,omitempty" protobuf:"bytes,1,opt,name=name"`

	// LabelSelector is a selector that matches the resource to which this policy
	// applies.
	//
	// When both Name and LabelSelector are specified, the Name is ANDed with
	// the LabelSelector. I.e., the resource must match both the Name and
	// LabelSelector to be selected by this policy.
	//
	// NOTE: Using label selectors introduces security risks as users with
	// appropriate permissions could create new resources with labels that match
	// the selector, potentially enabling unauthorized auto-promotion.
	// For sensitive environments, exact Name matching provides tighter control.
	*metav1.LabelSelector `json:",inline" protobuf:"bytes,2,opt,name=labelSelector"`
}

// +kubebuilder:object:root=true

// ProjectConfigList is a list of ProjectConfig resources.
type ProjectConfigList struct {
	metav1.TypeMeta `json:",inline"`
	metav1.ListMeta `json:"metadata,omitempty" protobuf:"bytes,1,opt,name=metadata"`
	Items           []ProjectConfig `json:"items" protobuf:"bytes,2,rep,name=items"`
}<|MERGE_RESOLUTION|>--- conflicted
+++ resolved
@@ -120,12 +120,10 @@
 	// Quay contains the configuration for a webhook receiver that is compatible
 	// with Quay payloads.
 	Quay *QuayWebhookReceiverConfig `json:"quay,omitempty" protobuf:"bytes,4,opt,name=quay"`
-<<<<<<< HEAD
 	// Artifactory contains the configuration for a webhook receiver that is
 	// compatible with JFrog Artifactory payloads.
-	Artifactory *ArtifactoryWebhookReceiverConfig `json:"artifactory,omitempty" protobuf:"bytes,7,opt,name=artifactory"`
+	Artifactory *ArtifactoryWebhookReceiverConfig `json:"artifactory,omitempty" protobuf:"bytes,9,opt,name=artifactory"`
 	// Path is the path to the
-=======
 	// Azure contains the configuration for a webhook receiver that is compatible
 	// with Azure Container Registry (ACR) and Azure DevOps payloads.
 	Azure *AzureWebhookReceiverConfig `json:"azure,omitempty" protobuf:"bytes,8,opt,name=azure"`
@@ -151,7 +149,6 @@
 	//
 	// +kubebuilder:validation:Required
 	SecretRef corev1.LocalObjectReference `json:"secretRef" protobuf:"bytes,1,opt,name=secretRef"`
->>>>>>> 62eac456
 }
 
 // BitbucketWebhookReceiverConfig describes a webhook receiver that is
@@ -251,29 +248,36 @@
 	SecretRef corev1.LocalObjectReference `json:"secretRef" protobuf:"bytes,1,opt,name=secretRef"`
 }
 
-<<<<<<< HEAD
 // ArtifactoryWebhookReceiverConfig describes a webhook receiver that is
 // compatible with JFrog Artifactory payloads.
 type ArtifactoryWebhookReceiverConfig struct {
-=======
-// AzureWebhookReceiverConfig describes a webhook receiver that is compatible
-// with Azure Container Registry (ACR) and Azure DevOps payloads.
-type AzureWebhookReceiverConfig struct {
->>>>>>> 62eac456
-	// SecretRef contains a reference to a Secret. For Project-scoped webhook
-	// receivers, the referenced Secret must be in the same namespace as the
-	// ProjectConfig.
-	//
-	// For cluster-scoped webhook receivers, the referenced Secret must be in the
-	// designated "cluster Secrets" namespace.
-	//
-<<<<<<< HEAD
+	// SecretRef contains a reference to a Secret. For Project-scoped webhook
+	// receivers, the referenced Secret must be in the same namespace as the
+	// ProjectConfig.
+	//
+	// For cluster-scoped webhook receivers, the referenced Secret must be in the
+	// designated "cluster Secrets" namespace.
+	//
 	// The Secret's data map is expected to contain a `secret-token` key whose
 	// value is the shared secret used to authenticate the webhook requests sent
 	// by JFrog Artifactory. For more information please refer to the JFrog
 	// Artifactory documentation:
 	//   https://jfrog.com/help/r/jfrog-platform-administration-documentation/webhooks
-=======
+	//
+	// +kubebuilder:validation:Required
+	SecretRef corev1.LocalObjectReference `json:"secretRef" protobuf:"bytes,1,opt,name=secretRef"`
+}
+
+// AzureWebhookReceiverConfig describes a webhook receiver that is compatible
+// with Azure Container Registry (ACR) and Azure DevOps payloads.
+type AzureWebhookReceiverConfig struct {
+	// SecretRef contains a reference to a Secret. For Project-scoped webhook
+	// receivers, the referenced Secret must be in the same namespace as the
+	// ProjectConfig.
+	//
+	// For cluster-scoped webhook receivers, the referenced Secret must be in the
+	// designated "cluster Secrets" namespace.
+	//
 	// The Secret's data map is expected to contain a `secret` key whose value
 	// does NOT need to be shared directly with Azure when registering a webhook.
 	// It is used only by Kargo to create a complex, hard-to-guess URL,
@@ -285,7 +289,6 @@
 	//
 	//  Azure DevOps:
 	//	http://learn.microsoft.com/en-us/azure/devops/service-hooks/services/webhooks?view=azure-devops
->>>>>>> 62eac456
 	//
 	// +kubebuilder:validation:Required
 	SecretRef corev1.LocalObjectReference `json:"secretRef" protobuf:"bytes,1,opt,name=secretRef"`
