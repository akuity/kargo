package main

import (
	"context"
	"fmt"

	log "github.com/sirupsen/logrus"
	"github.com/spf13/cobra"
	authzv1 "k8s.io/api/authorization/v1"
	corev1 "k8s.io/api/core/v1"
	rbacv1 "k8s.io/api/rbac/v1"
	"k8s.io/apimachinery/pkg/runtime"
	ctrl "sigs.k8s.io/controller-runtime"
	"sigs.k8s.io/controller-runtime/pkg/metrics/server"
	"sigs.k8s.io/controller-runtime/pkg/webhook"

	kargoapi "github.com/akuity/kargo/api/v1alpha1"
	"github.com/akuity/kargo/internal/api/kubernetes"
	"github.com/akuity/kargo/internal/kubeclient"
	"github.com/akuity/kargo/internal/os"
	versionpkg "github.com/akuity/kargo/internal/version"
	libWebhook "github.com/akuity/kargo/internal/webhook"
	"github.com/akuity/kargo/internal/webhook/freight"
	"github.com/akuity/kargo/internal/webhook/project"
	"github.com/akuity/kargo/internal/webhook/promotion"
	"github.com/akuity/kargo/internal/webhook/stage"
	"github.com/akuity/kargo/internal/webhook/warehouse"
)

type webhooksServerOptions struct {
	KubeConfig string

	Logger *log.Logger
}

func newWebhooksServerCommand() *cobra.Command {
	cmdOpts := &webhooksServerOptions{
		Logger: log.StandardLogger(),
	}

	cmd := &cobra.Command{
		Use:               "webhooks-server",
		DisableAutoGenTag: true,
		SilenceErrors:     true,
		SilenceUsage:      true,
		RunE: func(cmd *cobra.Command, _ []string) error {
<<<<<<< HEAD
			ctx := cmd.Context()

			version := versionpkg.GetVersion()
			log.WithFields(log.Fields{
				"version": version.Version,
				"commit":  version.GitCommit,
			}).Info("Starting Kargo Webhooks Server")

			cfg := libWebhook.ConfigFromEnv()

			restCfg, err := kubernetes.GetRestConfig(ctx, os.GetEnv("KUBECONFIG", ""))
			if err != nil {
				return fmt.Errorf("error getting REST config: %w", err)
			}

			scheme := runtime.NewScheme()
			if err = corev1.AddToScheme(scheme); err != nil {
				return fmt.Errorf("add corev1 to scheme: %w", err)
			}
			if err = rbacv1.AddToScheme(scheme); err != nil {
				return fmt.Errorf("add rbacv1 to scheme: %w", err)
			}
			if err = authzv1.AddToScheme(scheme); err != nil {
				return fmt.Errorf("add authzv1 to scheme: %w", err)
			}
			if err = kargoapi.AddToScheme(scheme); err != nil {
				return fmt.Errorf("add kargo api to scheme: %w", err)
			}

			mgr, err := ctrl.NewManager(
				restCfg,
				ctrl.Options{
					Scheme: scheme,
					WebhookServer: webhook.NewServer(
						webhook.Options{
							Port: 9443,
						},
					),
					Metrics: server.Options{
						BindAddress: "0",
					},
				},
			)
			if err != nil {
				return fmt.Errorf("new manager: %w", err)
			}

			// Index Stages by Freight
			if err = kubeclient.IndexStagesByFreight(ctx, mgr); err != nil {
				return fmt.Errorf("index Stages by Freight: %w", err)
			}

			if err = freight.SetupWebhookWithManager(cfg, mgr); err != nil {
				return fmt.Errorf("setup Freight webhook: %w", err)
			}
			if err = project.SetupWebhookWithManager(
				mgr,
				project.WebhookConfigFromEnv(),
			); err != nil {
				return fmt.Errorf("setup Project webhook: %w", err)
			}
			if err = promotion.SetupWebhookWithManager(cfg, mgr); err != nil {
				return fmt.Errorf("setup Promotion webhook: %w", err)
			}
			if err = stage.SetupWebhookWithManager(mgr); err != nil {
				return fmt.Errorf("setup Stage webhook: %w", err)
			}
			if err = warehouse.SetupWebhookWithManager(mgr); err != nil {
				return fmt.Errorf("setup Warehouse webhook: %w", err)
			}

			if err := mgr.Start(ctx); err != nil {
				return fmt.Errorf("start Kargo webhook manager: %w", err)
			}
			return nil
=======
			cmdOpts.complete()

			return cmdOpts.run(cmd.Context())
		},
	}

	return cmd
}

func (o *webhooksServerOptions) complete() {
	o.KubeConfig = os.GetEnv("KUBECONFIG", "")
}

func (o *webhooksServerOptions) run(ctx context.Context) error {
	version := versionpkg.GetVersion()
	o.Logger.WithFields(log.Fields{
		"version": version.Version,
		"commit":  version.GitCommit,
	}).Info("Starting Kargo Webhooks Server")

	restCfg, err := kubernetes.GetRestConfig(ctx, o.KubeConfig)
	if err != nil {
		return fmt.Errorf("error getting REST config: %w", err)
	}

	scheme := runtime.NewScheme()
	if err = corev1.AddToScheme(scheme); err != nil {
		return fmt.Errorf("add corev1 to scheme: %w", err)
	}
	if err = rbacv1.AddToScheme(scheme); err != nil {
		return fmt.Errorf("add rbacv1 to scheme: %w", err)
	}
	if err = authzv1.AddToScheme(scheme); err != nil {
		return fmt.Errorf("add authzv1 to scheme: %w", err)
	}
	if err = kargoapi.AddToScheme(scheme); err != nil {
		return fmt.Errorf("add kargo api to scheme: %w", err)
	}

	mgr, err := ctrl.NewManager(
		restCfg,
		ctrl.Options{
			Scheme: scheme,
			WebhookServer: webhook.NewServer(
				webhook.Options{
					Port: 9443,
				},
			),
			Metrics: server.Options{
				BindAddress: "0",
			},
>>>>>>> 0c5b3b7c
		},
	)
	if err != nil {
		return fmt.Errorf("new manager: %w", err)
	}

	// Index Stages by Freight
	if err = kubeclient.IndexStagesByFreight(ctx, mgr); err != nil {
		return fmt.Errorf("index Stages by Freight: %w", err)
	}

	if err = freight.SetupWebhookWithManager(mgr); err != nil {
		return fmt.Errorf("setup Freight webhook: %w", err)
	}
	if err = project.SetupWebhookWithManager(
		mgr,
		project.WebhookConfigFromEnv(),
	); err != nil {
		return fmt.Errorf("setup Project webhook: %w", err)
	}
	if err = promotion.SetupWebhookWithManager(mgr); err != nil {
		return fmt.Errorf("setup Promotion webhook: %w", err)
	}
	if err = stage.SetupWebhookWithManager(mgr); err != nil {
		return fmt.Errorf("setup Stage webhook: %w", err)
	}
	if err = warehouse.SetupWebhookWithManager(mgr); err != nil {
		return fmt.Errorf("setup Warehouse webhook: %w", err)
	}

	if err := mgr.Start(ctx); err != nil {
		return fmt.Errorf("start Kargo webhook manager: %w", err)
	}
	return nil
}<|MERGE_RESOLUTION|>--- conflicted
+++ resolved
@@ -44,83 +44,6 @@
 		SilenceErrors:     true,
 		SilenceUsage:      true,
 		RunE: func(cmd *cobra.Command, _ []string) error {
-<<<<<<< HEAD
-			ctx := cmd.Context()
-
-			version := versionpkg.GetVersion()
-			log.WithFields(log.Fields{
-				"version": version.Version,
-				"commit":  version.GitCommit,
-			}).Info("Starting Kargo Webhooks Server")
-
-			cfg := libWebhook.ConfigFromEnv()
-
-			restCfg, err := kubernetes.GetRestConfig(ctx, os.GetEnv("KUBECONFIG", ""))
-			if err != nil {
-				return fmt.Errorf("error getting REST config: %w", err)
-			}
-
-			scheme := runtime.NewScheme()
-			if err = corev1.AddToScheme(scheme); err != nil {
-				return fmt.Errorf("add corev1 to scheme: %w", err)
-			}
-			if err = rbacv1.AddToScheme(scheme); err != nil {
-				return fmt.Errorf("add rbacv1 to scheme: %w", err)
-			}
-			if err = authzv1.AddToScheme(scheme); err != nil {
-				return fmt.Errorf("add authzv1 to scheme: %w", err)
-			}
-			if err = kargoapi.AddToScheme(scheme); err != nil {
-				return fmt.Errorf("add kargo api to scheme: %w", err)
-			}
-
-			mgr, err := ctrl.NewManager(
-				restCfg,
-				ctrl.Options{
-					Scheme: scheme,
-					WebhookServer: webhook.NewServer(
-						webhook.Options{
-							Port: 9443,
-						},
-					),
-					Metrics: server.Options{
-						BindAddress: "0",
-					},
-				},
-			)
-			if err != nil {
-				return fmt.Errorf("new manager: %w", err)
-			}
-
-			// Index Stages by Freight
-			if err = kubeclient.IndexStagesByFreight(ctx, mgr); err != nil {
-				return fmt.Errorf("index Stages by Freight: %w", err)
-			}
-
-			if err = freight.SetupWebhookWithManager(cfg, mgr); err != nil {
-				return fmt.Errorf("setup Freight webhook: %w", err)
-			}
-			if err = project.SetupWebhookWithManager(
-				mgr,
-				project.WebhookConfigFromEnv(),
-			); err != nil {
-				return fmt.Errorf("setup Project webhook: %w", err)
-			}
-			if err = promotion.SetupWebhookWithManager(cfg, mgr); err != nil {
-				return fmt.Errorf("setup Promotion webhook: %w", err)
-			}
-			if err = stage.SetupWebhookWithManager(mgr); err != nil {
-				return fmt.Errorf("setup Stage webhook: %w", err)
-			}
-			if err = warehouse.SetupWebhookWithManager(mgr); err != nil {
-				return fmt.Errorf("setup Warehouse webhook: %w", err)
-			}
-
-			if err := mgr.Start(ctx); err != nil {
-				return fmt.Errorf("start Kargo webhook manager: %w", err)
-			}
-			return nil
-=======
 			cmdOpts.complete()
 
 			return cmdOpts.run(cmd.Context())
@@ -140,6 +63,8 @@
 		"version": version.Version,
 		"commit":  version.GitCommit,
 	}).Info("Starting Kargo Webhooks Server")
+
+	webhookCfg := libWebhook.ConfigFromEnv()
 
 	restCfg, err := kubernetes.GetRestConfig(ctx, o.KubeConfig)
 	if err != nil {
@@ -172,7 +97,6 @@
 			Metrics: server.Options{
 				BindAddress: "0",
 			},
->>>>>>> 0c5b3b7c
 		},
 	)
 	if err != nil {
@@ -184,7 +108,7 @@
 		return fmt.Errorf("index Stages by Freight: %w", err)
 	}
 
-	if err = freight.SetupWebhookWithManager(mgr); err != nil {
+	if err = freight.SetupWebhookWithManager(webhookCfg, mgr); err != nil {
 		return fmt.Errorf("setup Freight webhook: %w", err)
 	}
 	if err = project.SetupWebhookWithManager(
@@ -193,7 +117,7 @@
 	); err != nil {
 		return fmt.Errorf("setup Project webhook: %w", err)
 	}
-	if err = promotion.SetupWebhookWithManager(mgr); err != nil {
+	if err = promotion.SetupWebhookWithManager(webhookCfg, mgr); err != nil {
 		return fmt.Errorf("setup Promotion webhook: %w", err)
 	}
 	if err = stage.SetupWebhookWithManager(mgr); err != nil {
