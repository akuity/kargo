package main

import (
	"strings"
	"sync"

	argocd "github.com/argoproj/argo-cd/v2/pkg/apis/application/v1alpha1"
	"github.com/pkg/errors"
	log "github.com/sirupsen/logrus"
	"github.com/spf13/cobra"
	corev1 "k8s.io/api/core/v1"
	rbacv1 "k8s.io/api/rbac/v1"
	"k8s.io/apimachinery/pkg/runtime"
	"k8s.io/client-go/rest"
	ctrl "sigs.k8s.io/controller-runtime"
	"sigs.k8s.io/controller-runtime/pkg/client/config"
	"sigs.k8s.io/controller-runtime/pkg/manager"

	"github.com/akuity/bookkeeper"
	api "github.com/akuity/kargo/api/v1alpha1"
	libConfig "github.com/akuity/kargo/internal/config"
	"github.com/akuity/kargo/internal/controller/applications"
	"github.com/akuity/kargo/internal/controller/environments"
	"github.com/akuity/kargo/internal/controller/promotions"
	"github.com/akuity/kargo/internal/credentials"
	versionpkg "github.com/akuity/kargo/internal/version"
)

func newControllerCommand() *cobra.Command {
	return &cobra.Command{
		Use:               "controller",
		DisableAutoGenTag: true,
		SilenceErrors:     true,
		SilenceUsage:      true,
		RunE: func(cmd *cobra.Command, args []string) error {
			ctx := cmd.Context()

			version := versionpkg.GetVersion()
			log.WithFields(log.Fields{
				"version": version.Version,
				"commit":  version.GitCommit,
			}).Info("Starting Kargo Controller")

			cfg := libConfig.NewControllerConfig()

			var kargoMgr manager.Manager
			{
				restCfg, err := getRestConfig("kargo", false)
				if err != nil {
					return errors.Wrap(
						err,
						"error loading REST config for Kargo controller manager",
					)
				}
				scheme := runtime.NewScheme()
				if err = corev1.AddToScheme(scheme); err != nil {
					return errors.Wrap(
						err,
						"error adding Kubernetes core API to Kargo controller manager "+
							"scheme",
					)
				}
				if err = rbacv1.AddToScheme(scheme); err != nil {
					return errors.Wrap(
						err,
						"error adding Kubernetes RBAC API to Kargo controller manager "+
							"scheme",
					)
				}
				if err = api.AddToScheme(scheme); err != nil {
					return errors.Wrap(
						err,
						"error adding Kargo API to Kargo controller manager scheme",
					)
				}
				if kargoMgr, err = ctrl.NewManager(
					restCfg,
					ctrl.Options{
						Scheme:             scheme,
						MetricsBindAddress: "0",
					},
				); err != nil {
					return errors.Wrap(err, "error initializing Kargo controller manager")
				}
			}

			var appMgr manager.Manager
			{
				restCfg, err :=
					getRestConfig("argo", cfg.ArgoCDPreferInClusterRestConfig)
				if err != nil {
					return errors.Wrap(
						err,
						"error loading REST config for Argo CD Application controller "+
							"manager",
					)
				}
				scheme := runtime.NewScheme()
				if err = corev1.AddToScheme(scheme); err != nil {
					return errors.Wrap(
						err,
						"error adding Kubernetes core API to Argo CD Application "+
							"controller manager scheme",
					)
				}
				if err = argocd.AddToScheme(scheme); err != nil {
					return errors.Wrap(
						err,
						"error adding Kargo API to Argo CD Application controller manager "+
							"scheme",
					)
				}
				if appMgr, err = ctrl.NewManager(
					restCfg,
					ctrl.Options{
						Scheme:             scheme,
						MetricsBindAddress: "0",
					},
				); err != nil {
					return errors.Wrap(
						err,
						"error initializing Argo CD Application controller manager",
					)
				}
			}

			argoMgrForCreds := argoMgr
			if !cfg.ArgoCDCredentialBorrowingEnabled {
				argoMgrForCreds = nil
			}
			credentialsDB, err := credentials.NewKubernetesDatabase(
				ctx,
				cfg.ArgoCDNamespace,
				kargoMgr,
<<<<<<< HEAD
				appMgr,
=======
				argoMgrForCreds,
>>>>>>> b80a4361
			)
			if err != nil {
				return errors.Wrap(err, "error initializing credentials DB")
			}

			if err := environments.SetupReconcilerWithManager(
				ctx,
				kargoMgr,
				appMgr,
				credentialsDB,
			); err != nil {
				return errors.Wrap(err, "error setting up Environments reconciler")
			}

			if err := promotions.SetupReconcilerWithManager(
				kargoMgr,
				appMgr,
				credentialsDB,
				bookkeeper.NewService(
					&bookkeeper.ServiceOptions{
						LogLevel: bookkeeper.LogLevel(cfg.LogLevel),
					},
				),
			); err != nil {
				return errors.Wrap(err, "error setting up Promotions reconciler")
			}

			if err :=
				applications.SetupReconcilerWithManager(kargoMgr, appMgr); err != nil {
				return errors.Wrap(err, "error setting up Applications reconciler")
			}

			var errChan = make(chan error)

			wg := sync.WaitGroup{}

			wg.Add(1)
			go func() {
				defer wg.Done()
				if err := kargoMgr.Start(ctx); err != nil {
					errChan <- errors.Wrap(err, "error starting kargo manager")
				}
			}()

			wg.Add(1)
			go func() {
				defer wg.Done()
				if err := appMgr.Start(ctx); err != nil {
					errChan <- errors.Wrap(err, "error starting argo manager")
				}
			}()

			// Adapt wg to a channel that can be used in a select
			doneCh := make(chan struct{})
			go func() {
				wg.Wait()
				close(doneCh)
			}()

			select {
			case err := <-errChan:
				return err
			case <-doneCh:
				return nil
			}
		},
	}
}

func getRestConfig(
	cfgCtx string,
	preferInClusterCfg bool,
) (*rest.Config, error) {
	var cfg *rest.Config
	var err error
	if preferInClusterCfg {
		if cfg, err = rest.InClusterConfig(); err != nil {
			return nil, errors.Wrapf(err, "error loading in-cluster rest config")
		}
		return cfg, nil
	}
	if cfg, err = config.GetConfigWithContext(cfgCtx); err != nil {
		if strings.Contains(err.Error(), "does not exist") {
			if cfg, err = rest.InClusterConfig(); err != nil {
				return nil, errors.Wrapf(err, "error loading default rest config")
			}
			return cfg, nil
		}
		return nil,
			errors.Wrapf(err, "error loading rest config for context %q", cfgCtx)
	}
	return cfg, nil
}<|MERGE_RESOLUTION|>--- conflicted
+++ resolved
@@ -132,11 +132,7 @@
 				ctx,
 				cfg.ArgoCDNamespace,
 				kargoMgr,
-<<<<<<< HEAD
-				appMgr,
-=======
 				argoMgrForCreds,
->>>>>>> b80a4361
 			)
 			if err != nil {
 				return errors.Wrap(err, "error initializing credentials DB")
