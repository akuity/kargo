--- conflicted
+++ resolved
@@ -124,114 +124,4 @@
 		return fmt.Errorf("error serving API: %w", err)
 	}
 	return nil
-<<<<<<< HEAD
-}
-
-func (o *apiOptions) setupAPIClient(ctx context.Context) (*rest.Config, client.Client, record.EventRecorder, error) {
-	restCfg, err := kubernetes.GetRestConfig(ctx, o.KubeConfig)
-	if err != nil {
-		return nil, nil, nil, fmt.Errorf("get REST config: %w", err)
-	}
-
-	scheme := runtime.NewScheme()
-	if err = kubescheme.AddToScheme(scheme); err != nil {
-		return nil, nil, nil, fmt.Errorf("error adding Kubernetes API to Kargo API manager scheme: %w", err)
-	}
-
-	if err = rbacv1.AddToScheme(scheme); err != nil {
-		return nil, nil, nil, fmt.Errorf(
-			"error adding Kubernetes RBAC API to Kargo controller manager scheme: %w",
-			err,
-		)
-	}
-
-	if err = rollouts.AddToScheme(scheme); err != nil {
-		return nil, nil, nil, fmt.Errorf("error adding Argo Rollouts API to Kargo API manager scheme: %w", err)
-	}
-
-	if err = kargoapi.AddToScheme(scheme); err != nil {
-		return nil, nil, nil, fmt.Errorf("error adding Kargo API to Kargo API manager scheme: %w", err)
-	}
-
-	mgr, err := ctrl.NewManager(restCfg, ctrl.Options{
-		Scheme: scheme,
-		Metrics: server.Options{
-			BindAddress: "0",
-		},
-		Client: client.Options{
-			Cache: &client.CacheOptions{
-				DisableFor: []client.Object{
-					&corev1.Secret{},
-				},
-			},
-		},
-	})
-	if err != nil {
-		return nil, nil, nil, fmt.Errorf("error initializing Kargo API manager: %w", err)
-	}
-
-	if err = registerKargoIndexers(ctx, mgr); err != nil {
-		return nil, nil, nil, fmt.Errorf("failed to register Kargo indexers: %w", err)
-	}
-
-	go func() {
-		if err := mgr.Start(ctx); err != nil {
-			panic(fmt.Errorf("error starting Kargo API manager: %w", err))
-		}
-	}()
-
-	return restCfg, mgr.GetClient(), libEvent.NewRecorder(ctx, scheme, mgr.GetClient(), "api"), nil
-}
-
-func registerKargoIndexers(ctx context.Context, mgr ctrl.Manager) error {
-	// Index Promotions by Stage
-	if err := kubeclient.IndexPromotionsByStage(ctx, mgr); err != nil {
-		return fmt.Errorf("index Promotions by Stage: %w", err)
-	}
-
-	// Index Freight by Warehouse
-	if err := kubeclient.IndexFreightByWarehouse(ctx, mgr); err != nil {
-		return fmt.Errorf("index Freight by Warehouse: %w", err)
-	}
-
-	// Index Freight by Stages in which it has been verified
-	if err := kubeclient.IndexFreightByVerifiedStages(ctx, mgr); err != nil {
-		return fmt.Errorf("index Freight by Stages in which it has been verified: %w", err)
-	}
-
-	// Index Freight by Stages for which it is approved
-	if err := kubeclient.IndexFreightByApprovedStages(ctx, mgr); err != nil {
-		return fmt.Errorf("index Freight by Stages for which it has been approved: %w", err)
-	}
-
-	// Index ServiceAccounts by OIDC Claim
-	if err := kubeclient.IndexServiceAccountsByOIDCClaim(ctx, mgr); err != nil {
-		return fmt.Errorf("index ServiceAccounts by OIDC claim: %w", err)
-	}
-
-	// Index Events by InvolvedObject's API Group
-	if err := kubeclient.IndexEventsByInvolvedObjectAPIGroup(ctx, mgr); err != nil {
-		return fmt.Errorf("index Events by InvolvedObject's API group: %w", err)
-	}
-
-	return nil
-}
-
-func newWrappedKubernetesClient(
-	ctx context.Context,
-	restCfg *rest.Config,
-	internalClient client.Client,
-	serverCfg config.ServerConfig,
-) (kubernetes.Client, error) {
-	kubeClientOptions := kubernetes.ClientOptions{
-		NewInternalClient: func(context.Context, *rest.Config, *runtime.Scheme) (client.Client, error) {
-			return internalClient, nil
-		},
-	}
-	if serverCfg.OIDCConfig != nil {
-		kubeClientOptions.GlobalServiceAccountNamespaces = serverCfg.OIDCConfig.GlobalServiceAccountNamespaces
-	}
-	return kubernetes.NewClient(ctx, restCfg, kubeClientOptions)
-=======
->>>>>>> bab3322a
 }