package external

import (
	"context"
	"errors"
	"net/http"
	"net/http/httptest"
	"testing"

	"github.com/stretchr/testify/require"
	metav1 "k8s.io/apimachinery/pkg/apis/meta/v1"
	"k8s.io/apimachinery/pkg/runtime"
	"sigs.k8s.io/controller-runtime/pkg/client"
	"sigs.k8s.io/controller-runtime/pkg/client/fake"
	"sigs.k8s.io/controller-runtime/pkg/client/interceptor"

	kargoapi "github.com/akuity/kargo/api/v1alpha1"
	"github.com/akuity/kargo/internal/git"
	"github.com/akuity/kargo/internal/indexer"
)

func TestRefreshWarehouses(t *testing.T) {
	// Callers are responsible for normalizing the repository URL.
	testRepoURL := git.NormalizeURL("https://github.com/example/repo.git")
	testRepoURLs := []string{testRepoURL}

	const testProject = "fake-project"

	testScheme := runtime.NewScheme()
	require.NoError(t, kargoapi.AddToScheme(testScheme))

	testCases := []struct {
		name       string
		client     client.Client
		project    string
		assertions func(*testing.T, *httptest.ResponseRecorder)
	}{
		{
			name: "error listing Warehouses",
			client: fake.NewClientBuilder().WithScheme(testScheme).WithInterceptorFuncs(
				interceptor.Funcs{
					List: func(
						context.Context,
						client.WithWatch,
						client.ObjectList,
						...client.ListOption,
					) error {
						return errors.New("something went wrong")
					},
				},
			).Build(),
			assertions: func(t *testing.T, rr *httptest.ResponseRecorder) {
				require.Equal(t, http.StatusInternalServerError, rr.Code)
				require.JSONEq(t, "{}", rr.Body.String())
			},
		},
		{
			name: "partial success -- Project not specified",
			client: fake.NewClientBuilder().WithScheme(testScheme).WithObjects(
				&kargoapi.Warehouse{
					ObjectMeta: metav1.ObjectMeta{
						Namespace: "some-namespace",
						Name:      "some-warehouse",
					},
					Spec: kargoapi.WarehouseSpec{
						Subscriptions: []kargoapi.RepoSubscription{{
							Git: &kargoapi.GitSubscription{RepoURL: testRepoURL},
						}},
					},
				},
				&kargoapi.Warehouse{
					ObjectMeta: metav1.ObjectMeta{
						Namespace: "some-other-namespace",
						Name:      "some-warehouse",
					},
					Spec: kargoapi.WarehouseSpec{
						Subscriptions: []kargoapi.RepoSubscription{{
							Git: &kargoapi.GitSubscription{RepoURL: testRepoURL},
						}},
					},
				},
			).WithInterceptorFuncs(interceptor.Funcs{
				Patch: func(
					_ context.Context,
					_ client.WithWatch,
					obj client.Object,
					_ client.Patch,
					_ ...client.PatchOption,
				) error {
					if obj.GetNamespace() == "some-namespace" {
						return nil
					}
					return errors.New("something went wrong")
				},
			}).WithIndex(
				&kargoapi.Warehouse{},
				indexer.WarehousesBySubscribedURLsField,
				indexer.WarehousesBySubscribedURLs,
			).Build(),
			assertions: func(t *testing.T, rr *httptest.ResponseRecorder) {
				require.Equal(t, http.StatusInternalServerError, rr.Code)
				require.JSONEq(t, `{"error":"failed to refresh 1 of 2 warehouses"}`, rr.Body.String())
			},
		},
		{
			name: "complete success -- Project not specified",
			client: fake.NewClientBuilder().WithScheme(testScheme).WithObjects(
				&kargoapi.Warehouse{
					ObjectMeta: metav1.ObjectMeta{
						Namespace: "some-namespace",
						Name:      "some-warehouse",
					},
					Spec: kargoapi.WarehouseSpec{
						Subscriptions: []kargoapi.RepoSubscription{{
							Git: &kargoapi.GitSubscription{RepoURL: testRepoURL},
						}},
					},
				},
			).WithIndex(
				&kargoapi.Warehouse{},
				indexer.WarehousesBySubscribedURLsField,
				indexer.WarehousesBySubscribedURLs,
			).Build(),
			assertions: func(t *testing.T, rr *httptest.ResponseRecorder) {
				require.Equal(t, http.StatusOK, rr.Code)
				require.JSONEq(t, `{"msg":"refreshed 1 warehouse(s)"}`, rr.Body.String())
			},
		},
		{
			name:    "partial success -- Project specified",
			project: testProject,
			client: fake.NewClientBuilder().WithScheme(testScheme).WithObjects(
				&kargoapi.Warehouse{
					ObjectMeta: metav1.ObjectMeta{
						Namespace: testProject,
						Name:      "some-warehouse",
					},
					Spec: kargoapi.WarehouseSpec{
						Subscriptions: []kargoapi.RepoSubscription{{
							Git: &kargoapi.GitSubscription{RepoURL: testRepoURL},
						}},
					},
				},
				&kargoapi.Warehouse{
					ObjectMeta: metav1.ObjectMeta{
						Namespace: testProject,
						Name:      "some-other-warehouse",
					},
					Spec: kargoapi.WarehouseSpec{
						Subscriptions: []kargoapi.RepoSubscription{{
							Git: &kargoapi.GitSubscription{RepoURL: testRepoURL},
						}},
					},
				},
			).WithInterceptorFuncs(interceptor.Funcs{
				Patch: func(
					_ context.Context,
					_ client.WithWatch,
					obj client.Object,
					_ client.Patch,
					_ ...client.PatchOption,
				) error {
					if obj.GetName() == "some-warehouse" {
						return nil
					}
					return errors.New("something went wrong")
				},
			}).WithIndex(
				&kargoapi.Warehouse{},
				indexer.WarehousesBySubscribedURLsField,
				indexer.WarehousesBySubscribedURLs,
			).Build(),
			assertions: func(t *testing.T, rr *httptest.ResponseRecorder) {
				require.Equal(t, http.StatusInternalServerError, rr.Code)
				require.JSONEq(t, `{"error":"failed to refresh 1 of 2 warehouses"}`, rr.Body.String())
			},
		},
		{
			name:    "complete success -- Project specified",
			project: testProject,
			client: fake.NewClientBuilder().WithScheme(testScheme).WithObjects(
				&kargoapi.Warehouse{
					ObjectMeta: metav1.ObjectMeta{
						Namespace: testProject,
						Name:      "some-warehouse",
					},
					Spec: kargoapi.WarehouseSpec{
						Subscriptions: []kargoapi.RepoSubscription{{
							Git: &kargoapi.GitSubscription{RepoURL: testRepoURL},
						}},
					},
				},
			).WithIndex(
				&kargoapi.Warehouse{},
				indexer.WarehousesBySubscribedURLsField,
				indexer.WarehousesBySubscribedURLs,
			).Build(),
			assertions: func(t *testing.T, rr *httptest.ResponseRecorder) {
				require.Equal(t, http.StatusOK, rr.Code)
				require.JSONEq(t, `{"msg":"refreshed 1 warehouse(s)"}`, rr.Body.String())
			},
		},
	}
	for _, tt := range testCases {
		t.Run(tt.name, func(t *testing.T) {
			w := httptest.NewRecorder()
<<<<<<< HEAD
			refreshWarehouses(
				t.Context(),
				w,
				testCase.client,
				testCase.project,
				// qualifier match based testing is tested exhaustively in TestShouldRefresh
				[]string{},
				testRepoURL,
			)
			testCase.assertions(t, w)
=======
			refreshWarehouses(t.Context(), w, tt.client, tt.project, testRepoURLs)
			tt.assertions(t, w)
		})
	}
}

func TestShouldRefresh(t *testing.T) {
	testCases := []struct {
		name       string
		wh         kargoapi.Warehouse
		qualifiers []string
		repoURL    string
		expect     bool
	}{
		{
			name: "Git subscription with matching qualifier",
			wh: kargoapi.Warehouse{
				Spec: kargoapi.WarehouseSpec{
					Subscriptions: []kargoapi.RepoSubscription{
						{Git: &kargoapi.GitSubscription{
							CommitSelectionStrategy: kargoapi.CommitSelectionStrategyNewestFromBranch,
							RepoURL:                 "https://github.com/username/repo",
							Branch:                  "main",
						}},
					},
				},
			},
			repoURL:    "https://github.com/username/repo",
			qualifiers: []string{"refs/heads/main"},
			expect:     true,
		},
		{
			name: "Git subscription with non-matching qualifier",
			wh: kargoapi.Warehouse{
				Spec: kargoapi.WarehouseSpec{
					Subscriptions: []kargoapi.RepoSubscription{
						{Git: &kargoapi.GitSubscription{
							CommitSelectionStrategy: kargoapi.CommitSelectionStrategyNewestFromBranch,
							RepoURL:                 "https://github.com/username/repo.git",
							Branch:                  "main",
						}},
					},
				},
			},
			repoURL:    "https://github.com/username/repo",
			qualifiers: []string{"release"},
			expect:     false,
		},
		{
			name: "Image subscription with matching qualifier",
			wh: kargoapi.Warehouse{
				Spec: kargoapi.WarehouseSpec{
					Subscriptions: []kargoapi.RepoSubscription{
						{Image: &kargoapi.ImageSubscription{
							RepoURL:                "docker.io/example/repo",
							ImageSelectionStrategy: kargoapi.ImageSelectionStrategySemVer,
							SemverConstraint:       "^1.0.0",
							StrictSemvers:          true,
						}},
					},
				},
			},
			repoURL:    "example/repo",
			qualifiers: []string{"v1.0.0"},
			expect:     true,
		},
		{
			name: "Image subscription with non-matching qualifier",
			wh: kargoapi.Warehouse{
				Spec: kargoapi.WarehouseSpec{
					Subscriptions: []kargoapi.RepoSubscription{
						{Image: &kargoapi.ImageSubscription{
							RepoURL:                "docker.io/example/repo",
							ImageSelectionStrategy: kargoapi.ImageSelectionStrategySemVer,
							SemverConstraint:       "^1.0.0",
							StrictSemvers:          true,
						}},
					},
				},
			},
			repoURL:    "docker.io/example/repo",
			qualifiers: []string{"invalid-tag"},
			expect:     false,
		},
		{
			name: "Chart subscription with matching qualifier",
			wh: kargoapi.Warehouse{
				Spec: kargoapi.WarehouseSpec{
					Subscriptions: []kargoapi.RepoSubscription{
						{Chart: &kargoapi.ChartSubscription{
							RepoURL:          "oci://example.com/charts",
							SemverConstraint: "^1.0.0",
						}},
					},
				},
			},
			repoURL:    "example.com/charts",
			qualifiers: []string{"v1.0.0"},
			expect:     true,
		},
		{
			name: "Chart subscription with non-matching qualifier",
			wh: kargoapi.Warehouse{
				Spec: kargoapi.WarehouseSpec{
					Subscriptions: []kargoapi.RepoSubscription{
						{Chart: &kargoapi.ChartSubscription{
							RepoURL:          "oci://example.com/charts",
							SemverConstraint: "^2.0.0",
						}},
					},
				},
			},
			repoURL:    "example.com/charts",
			qualifiers: []string{"1.0.0"},
			expect:     false,
		},
		{
			name:       "No subscriptions",
			wh:         kargoapi.Warehouse{},
			qualifiers: []string{"main"},
			expect:     false,
		},
	}
	for _, tc := range testCases {
		t.Run(tc.name, func(t *testing.T) {
			result, err := shouldRefresh(tc.wh, tc.repoURL, tc.qualifiers...)
			require.NoError(t, err)
			require.Equal(t, tc.expect, result)
>>>>>>> f6e230c8
		})
	}
}

func TestShouldRefresh(t *testing.T) {
	testCases := []struct {
		name       string
		wh         kargoapi.Warehouse
		qualifiers []string
		repoURL    string
		expect     bool
	}{
		{
			name: "Git subscription with matching qualifier",
			wh: kargoapi.Warehouse{
				Spec: kargoapi.WarehouseSpec{
					Subscriptions: []kargoapi.RepoSubscription{
						{Git: &kargoapi.GitSubscription{
							CommitSelectionStrategy: kargoapi.CommitSelectionStrategyNewestFromBranch,
							RepoURL:                 "https://github.com/username/repo",
							Branch:                  "main",
						}},
					},
				},
			},
			repoURL:    "https://github.com/username/repo",
			qualifiers: []string{"refs/heads/main"},
			expect:     true,
		},
		{
			name: "Git subscription with non-matching qualifier",
			wh: kargoapi.Warehouse{
				Spec: kargoapi.WarehouseSpec{
					Subscriptions: []kargoapi.RepoSubscription{
						{Git: &kargoapi.GitSubscription{
							CommitSelectionStrategy: kargoapi.CommitSelectionStrategyNewestFromBranch,
							RepoURL:                 "https://github.com/username/repo.git",
							Branch:                  "main",
						}},
					},
				},
			},
			repoURL:    "https://github.com/username/repo",
			qualifiers: []string{"release"},
			expect:     false,
		},
		{
			name: "Image subscription with matching qualifier",
			wh: kargoapi.Warehouse{
				Spec: kargoapi.WarehouseSpec{
					Subscriptions: []kargoapi.RepoSubscription{
						{Image: &kargoapi.ImageSubscription{
							RepoURL:                "docker.io/example/repo",
							ImageSelectionStrategy: kargoapi.ImageSelectionStrategySemVer,
							SemverConstraint:       "^1.0.0",
							StrictSemvers:          true,
						}},
					},
				},
			},
			repoURL:    "example/repo",
			qualifiers: []string{"v1.0.0"},
			expect:     true,
		},
		{
			name: "Image subscription with non-matching qualifier",
			wh: kargoapi.Warehouse{
				Spec: kargoapi.WarehouseSpec{
					Subscriptions: []kargoapi.RepoSubscription{
						{Image: &kargoapi.ImageSubscription{
							RepoURL:                "docker.io/example/repo",
							ImageSelectionStrategy: kargoapi.ImageSelectionStrategySemVer,
							SemverConstraint:       "^1.0.0",
							StrictSemvers:          true,
						}},
					},
				},
			},
			repoURL:    "docker.io/example/repo",
			qualifiers: []string{"invalid-tag"},
			expect:     false,
		},
		{
			name: "Chart subscription with matching qualifier",
			wh: kargoapi.Warehouse{
				Spec: kargoapi.WarehouseSpec{
					Subscriptions: []kargoapi.RepoSubscription{
						{Chart: &kargoapi.ChartSubscription{
							RepoURL:          "oci://example.com/charts",
							SemverConstraint: "^1.0.0",
						}},
					},
				},
			},
			repoURL:    "example.com/charts",
			qualifiers: []string{"v1.0.0"},
			expect:     true,
		},
		{
			name: "Chart subscription with non-matching qualifier",
			wh: kargoapi.Warehouse{
				Spec: kargoapi.WarehouseSpec{
					Subscriptions: []kargoapi.RepoSubscription{
						{Chart: &kargoapi.ChartSubscription{
							RepoURL:          "oci://example.com/charts",
							SemverConstraint: "^2.0.0",
						}},
					},
				},
			},
			repoURL:    "example.com/charts",
			qualifiers: []string{"1.0.0"},
			expect:     false,
		},
		{
			name:       "No subscriptions",
			wh:         kargoapi.Warehouse{},
			qualifiers: []string{"main"},
			expect:     false,
		},
	}
	for _, tc := range testCases {
		t.Run(tc.name, func(t *testing.T) {
			result, err := shouldRefresh(tc.wh, tc.repoURL, tc.qualifiers)
			require.NoError(t, err)
			require.Equal(t, tc.expect, result)
		})
	}
}<|MERGE_RESOLUTION|>--- conflicted
+++ resolved
@@ -204,19 +204,13 @@
 	for _, tt := range testCases {
 		t.Run(tt.name, func(t *testing.T) {
 			w := httptest.NewRecorder()
-<<<<<<< HEAD
 			refreshWarehouses(
 				t.Context(),
 				w,
-				testCase.client,
-				testCase.project,
-				// qualifier match based testing is tested exhaustively in TestShouldRefresh
-				[]string{},
-				testRepoURL,
+				tt.client,
+				tt.project,
+				testRepoURLs,
 			)
-			testCase.assertions(t, w)
-=======
-			refreshWarehouses(t.Context(), w, tt.client, tt.project, testRepoURLs)
 			tt.assertions(t, w)
 		})
 	}
@@ -344,133 +338,6 @@
 			result, err := shouldRefresh(tc.wh, tc.repoURL, tc.qualifiers...)
 			require.NoError(t, err)
 			require.Equal(t, tc.expect, result)
->>>>>>> f6e230c8
-		})
-	}
-}
-
-func TestShouldRefresh(t *testing.T) {
-	testCases := []struct {
-		name       string
-		wh         kargoapi.Warehouse
-		qualifiers []string
-		repoURL    string
-		expect     bool
-	}{
-		{
-			name: "Git subscription with matching qualifier",
-			wh: kargoapi.Warehouse{
-				Spec: kargoapi.WarehouseSpec{
-					Subscriptions: []kargoapi.RepoSubscription{
-						{Git: &kargoapi.GitSubscription{
-							CommitSelectionStrategy: kargoapi.CommitSelectionStrategyNewestFromBranch,
-							RepoURL:                 "https://github.com/username/repo",
-							Branch:                  "main",
-						}},
-					},
-				},
-			},
-			repoURL:    "https://github.com/username/repo",
-			qualifiers: []string{"refs/heads/main"},
-			expect:     true,
-		},
-		{
-			name: "Git subscription with non-matching qualifier",
-			wh: kargoapi.Warehouse{
-				Spec: kargoapi.WarehouseSpec{
-					Subscriptions: []kargoapi.RepoSubscription{
-						{Git: &kargoapi.GitSubscription{
-							CommitSelectionStrategy: kargoapi.CommitSelectionStrategyNewestFromBranch,
-							RepoURL:                 "https://github.com/username/repo.git",
-							Branch:                  "main",
-						}},
-					},
-				},
-			},
-			repoURL:    "https://github.com/username/repo",
-			qualifiers: []string{"release"},
-			expect:     false,
-		},
-		{
-			name: "Image subscription with matching qualifier",
-			wh: kargoapi.Warehouse{
-				Spec: kargoapi.WarehouseSpec{
-					Subscriptions: []kargoapi.RepoSubscription{
-						{Image: &kargoapi.ImageSubscription{
-							RepoURL:                "docker.io/example/repo",
-							ImageSelectionStrategy: kargoapi.ImageSelectionStrategySemVer,
-							SemverConstraint:       "^1.0.0",
-							StrictSemvers:          true,
-						}},
-					},
-				},
-			},
-			repoURL:    "example/repo",
-			qualifiers: []string{"v1.0.0"},
-			expect:     true,
-		},
-		{
-			name: "Image subscription with non-matching qualifier",
-			wh: kargoapi.Warehouse{
-				Spec: kargoapi.WarehouseSpec{
-					Subscriptions: []kargoapi.RepoSubscription{
-						{Image: &kargoapi.ImageSubscription{
-							RepoURL:                "docker.io/example/repo",
-							ImageSelectionStrategy: kargoapi.ImageSelectionStrategySemVer,
-							SemverConstraint:       "^1.0.0",
-							StrictSemvers:          true,
-						}},
-					},
-				},
-			},
-			repoURL:    "docker.io/example/repo",
-			qualifiers: []string{"invalid-tag"},
-			expect:     false,
-		},
-		{
-			name: "Chart subscription with matching qualifier",
-			wh: kargoapi.Warehouse{
-				Spec: kargoapi.WarehouseSpec{
-					Subscriptions: []kargoapi.RepoSubscription{
-						{Chart: &kargoapi.ChartSubscription{
-							RepoURL:          "oci://example.com/charts",
-							SemverConstraint: "^1.0.0",
-						}},
-					},
-				},
-			},
-			repoURL:    "example.com/charts",
-			qualifiers: []string{"v1.0.0"},
-			expect:     true,
-		},
-		{
-			name: "Chart subscription with non-matching qualifier",
-			wh: kargoapi.Warehouse{
-				Spec: kargoapi.WarehouseSpec{
-					Subscriptions: []kargoapi.RepoSubscription{
-						{Chart: &kargoapi.ChartSubscription{
-							RepoURL:          "oci://example.com/charts",
-							SemverConstraint: "^2.0.0",
-						}},
-					},
-				},
-			},
-			repoURL:    "example.com/charts",
-			qualifiers: []string{"1.0.0"},
-			expect:     false,
-		},
-		{
-			name:       "No subscriptions",
-			wh:         kargoapi.Warehouse{},
-			qualifiers: []string{"main"},
-			expect:     false,
-		},
-	}
-	for _, tc := range testCases {
-		t.Run(tc.name, func(t *testing.T) {
-			result, err := shouldRefresh(tc.wh, tc.repoURL, tc.qualifiers)
-			require.NoError(t, err)
-			require.Equal(t, tc.expect, result)
 		})
 	}
 }