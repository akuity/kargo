--- conflicted
+++ resolved
@@ -12,173 +12,6 @@
 	testClient := fake.NewFakeClient()
 	s, ok := NewServer(ServerConfig{}, testClient).(*server)
 	require.True(t, ok)
-<<<<<<< HEAD
-	require.NotNil(t, s)
-}
-
-func TestRouteHandler(t *testing.T) {
-	for _, test := range []struct {
-		name  string
-		setup func(t *testing.T) *server
-		path  string
-		code  int
-		body  string
-	}{
-		{
-			name: "failed to list project configs",
-			setup: func(t *testing.T) *server {
-				scheme := runtime.NewScheme()
-				require.NoError(t, kargoapi.AddToScheme(scheme))
-				kClient := fake.NewClientBuilder().WithScheme(scheme).Build()
-				s, ok := NewServer(ServerConfig{}, kClient).(*server)
-				require.True(t, ok)
-				return s
-			},
-			path: "/doesntmatter",
-			code: http.StatusInternalServerError,
-			body: "no index with name receiverPaths has been registered",
-		},
-		{
-			name: "no project configs for the given URL",
-			setup: func(t *testing.T) *server {
-				scheme := runtime.NewScheme()
-				require.NoError(t, kargoapi.AddToScheme(scheme))
-				kClient := fake.NewClientBuilder().
-					WithScheme(scheme).
-					WithIndex(
-						&kargoapi.Warehouse{},
-						indexer.WarehousesBySubscribedURLsField,
-						indexer.WarehousesBySubscribedURLs,
-					).
-					WithIndex(
-						&kargoapi.ProjectConfig{},
-						indexer.ProjectConfigsByWebhookReceiverPathsField,
-						indexer.ProjectConfigsByWebhookReceiverPaths,
-					).
-					Build()
-				s, ok := NewServer(ServerConfig{}, kClient).(*server)
-				require.True(t, ok)
-				return s
-			},
-			path: "/doesntmatter",
-			code: http.StatusNotFound,
-			body: "no project configs found for the request",
-		},
-		{
-			name: "success",
-			setup: func(t *testing.T) *server {
-				scheme := runtime.NewScheme()
-				require.NoError(t, corev1.AddToScheme(scheme))
-				require.NoError(t, kargoapi.AddToScheme(scheme))
-				kClient := fake.NewClientBuilder().
-					WithScheme(scheme).
-					WithObjects(
-						&corev1.Secret{
-							ObjectMeta: metav1.ObjectMeta{
-								Name:      "fakesecret",
-								Namespace: "fakenamespace",
-							},
-							Data: map[string][]byte{
-								"token": []byte("mysupersecrettoken"),
-							},
-						},
-						&kargoapi.ProjectConfig{
-							ObjectMeta: metav1.ObjectMeta{
-								Namespace: "fakenamespace",
-								Name:      "fakename",
-							},
-							Spec: kargoapi.ProjectConfigSpec{
-								WebhookReceivers: []kargoapi.WebhookReceiverConfig{
-									{
-										GitHub: &kargoapi.GitHubWebhookReceiver{
-											SecretRef: corev1.LocalObjectReference{
-												Name: "fakesecret",
-											},
-										},
-									},
-								},
-							},
-							Status: kargoapi.ProjectConfigStatus{
-								WebhookReceivers: []kargoapi.WebhookReceiver{
-									{
-										Path: GenerateWebhookPath(
-											"fake-webhook-receiver-name",
-											"fakename",
-											kargoapi.WebhookReceiverTypeGitHub,
-											"mysupersecrettoken",
-										),
-									},
-								},
-							},
-						},
-						&kargoapi.Warehouse{
-							ObjectMeta: metav1.ObjectMeta{
-								Namespace: "fakenamespace",
-								Name:      "fakename",
-							},
-							Spec: kargoapi.WarehouseSpec{
-								Subscriptions: []kargoapi.RepoSubscription{
-									{
-										Git: &kargoapi.GitSubscription{
-											RepoURL: "https://github.com/username/repo",
-										},
-									},
-								},
-							},
-						},
-					).
-					WithIndex(
-						&kargoapi.Warehouse{},
-						indexer.WarehousesBySubscribedURLsField,
-						indexer.WarehousesBySubscribedURLs,
-					).
-					WithIndex(
-						&kargoapi.ProjectConfig{},
-						indexer.ProjectConfigsByWebhookReceiverPathsField,
-						indexer.ProjectConfigsByWebhookReceiverPaths,
-					).
-					Build()
-				s, ok := NewServer(ServerConfig{}, kClient).(*server)
-				require.True(t, ok)
-				return s
-			},
-			path: GenerateWebhookPath(
-				"fake-webhook-receiver-name",
-				"fakename",
-				kargoapi.WebhookReceiverTypeGitHub,
-				"mysupersecrettoken",
-			),
-			code: http.StatusOK,
-			body: "{\"msg\":\"refreshed 1 warehouse(s)\"}\n",
-		},
-	} {
-		t.Run(test.name, func(t *testing.T) {
-			logger := logging.NewLogger(logging.DebugLevel)
-			ctx := logging.ContextWithLogger(t.Context(), logger)
-			testServer := test.setup(t)
-			w := httptest.NewRecorder()
-			var body io.Reader
-			if test.code == http.StatusOK {
-				body = newGithubPayload()
-			}
-			req, err := http.NewRequestWithContext(
-				ctx,
-				http.MethodPost,
-				test.path,
-				body,
-			)
-			require.NoError(t, err)
-			if test.code == http.StatusOK {
-				req.Header.Set("X-GitHub-Event", "push")
-				req.Header.Set("X-Hub-Signature-256", sign(t, "mysupersecrettoken", newGithubPayload().Bytes()))
-			}
-			testServer.route(w, req)
-			require.Equal(t, test.code, w.Result().StatusCode)
-			require.Contains(t, w.Body.String(), test.body)
-		})
-	}
-=======
 	require.Equal(t, testCfg, s.cfg)
 	require.Same(t, testClient, s.client)
->>>>>>> 783120f9
 }