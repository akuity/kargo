package external

import (
	"crypto/hmac"
	"crypto/sha256"
	"encoding/hex"
	"encoding/json"
	"errors"
	"fmt"
	"net/http"
	"net/url"
	"strings"

	"sigs.k8s.io/controller-runtime/pkg/client"

	kargoapi "github.com/akuity/kargo/api/v1alpha1"
	"github.com/akuity/kargo/internal/helm"
	xhttp "github.com/akuity/kargo/internal/http"
	"github.com/akuity/kargo/internal/image"
	"github.com/akuity/kargo/internal/logging"
)

const (
	artifactoryDockerDomain    = "docker"
	artifactoryPushedEventType = "pushed"
	artifactoryChartImageType  = "oci"
	artifactoryAuthHeader      = "X-Jfrog-Event-Auth"
	artifactorySecretDataKey   = "secret-token"
	artifactory                = "artifactory"
)

func init() {
	registry.register(
		artifactory,
		webhookReceiverRegistration{
			predicate: func(cfg kargoapi.WebhookReceiverConfig) bool {
				return cfg.Artifactory != nil
			},
			factory: newArtifactoryWebhookReceiver,
		},
	)
}

// artifactoryWebhookReceiver is an implementation of WebhookReceiver that
// handles inbound webhooks from Jfrog Artifactory.
type artifactoryWebhookReceiver struct {
	*baseWebhookReceiver
}

// newArtifactoryWebhookReceiver returns a new instance of
// artifactoryWebhookReceiver.
func newArtifactoryWebhookReceiver(
	c client.Client,
	project string,
	cfg kargoapi.WebhookReceiverConfig,
) WebhookReceiver {
	return &artifactoryWebhookReceiver{
		baseWebhookReceiver: &baseWebhookReceiver{
			client:     c,
			project:    project,
			secretName: cfg.Artifactory.SecretRef.Name,
		},
	}
}

// getReceiverType implements WebhookReceiver.
func (a *artifactoryWebhookReceiver) getReceiverType() string {
	return artifactory
}

// getSecretValues implements WebhookReceiver.
func (a *artifactoryWebhookReceiver) getSecretValues(
	secretData map[string][]byte,
) ([]string, error) {
	secretValue, ok := secretData[artifactorySecretDataKey]
	if !ok {
		return nil,
			errors.New("secret data is not valid for a Artifactory WebhookReceiver")
	}
	return []string{string(secretValue)}, nil
}

// getHandler implements WebhookReceiver.
func (a *artifactoryWebhookReceiver) getHandler(requestBody []byte) http.HandlerFunc {
	return http.HandlerFunc(func(w http.ResponseWriter, r *http.Request) {
		ctx := r.Context()
		logger := logging.LoggerFromContext(ctx)

		token, ok := a.secretData[artifactorySecretDataKey]
		if !ok {
			xhttp.WriteErrorJSON(w, nil)
			return
		}

		sig := r.Header.Get(artifactoryAuthHeader)
		if sig == "" {
			xhttp.WriteErrorJSON(
				w,
				xhttp.Error(errors.New("missing signature"), http.StatusUnauthorized),
			)
			return
		}

		mac := hmac.New(sha256.New, token)
		mac.Write(requestBody)
		computedSig := hex.EncodeToString(mac.Sum(nil))

		if !hmac.Equal([]byte(sig), []byte(computedSig)) {
			xhttp.WriteErrorJSON(
				w,
				xhttp.Error(
					errors.New("unauthorized"),
					http.StatusUnauthorized,
				),
			)
			return
		}

		var payload artifactoryEvent
		if err := json.Unmarshal(requestBody, &payload); err != nil {
			xhttp.WriteErrorJSON(
				w,
				xhttp.Error(errors.New("invalid request body"), http.StatusBadRequest),
			)
			return
		}

		logger = logger.WithValues(
			"path", payload.Data.Path,
			"eventType", payload.EventType,
			"domain", payload.Domain,
			"repoKey", payload.Data.RepoKey,
			"imageName", payload.Data.ImageName,
			"imageType", payload.Data.ImageType,
			"origin", payload.Origin,
			"tag", payload.Data.Tag,
		)

		logger.Info("unmarshalled Artifactory webhook payload")

		if payload.EventType != artifactoryPushedEventType || payload.Domain != artifactoryDockerDomain {
			xhttp.WriteErrorJSON(
				w,
				xhttp.Error(
					errors.New("event type must be 'pushed' and domain must be 'docker'"),
					http.StatusNotImplemented,
				),
			)
			return
		}

		originURL, err := url.Parse(payload.Origin)
		if err != nil {
			xhttp.WriteErrorJSON(
				w,
				xhttp.Error(errors.New("invalid request body"), http.StatusBadRequest),
			)
			return
		}

		pathSections := strings.Split(payload.Data.Path, "/")
		repoURL := strings.Join(
			append(
				[]string{originURL.Host, payload.Data.RepoKey},
				pathSections[:len(pathSections)-2]...,
			),
			"/",
		)

		var repoURLs []string
		switch payload.Data.ImageType {
		case artifactoryDockerDomain:
			repoURLs = append(repoURLs, image.NormalizeURL(repoURL))
		case artifactoryChartImageType:
			repoURLs = append(repoURLs, helm.NormalizeChartRepositoryURL(repoURL))
		default:
			xhttp.WriteErrorJSON(
				w,
				xhttp.Error(
					fmt.Errorf("unsupported image type %q", payload.Data.ImageType),
					http.StatusNotImplemented,
				),
			)
			return
		}
		logger = logger.WithValues("repoURL", repoURL)
		ctx = logging.ContextWithLogger(ctx, logger)
<<<<<<< HEAD
		refreshWarehouses(ctx, w, a.client, a.project, []string{payload.Data.Tag}, repoURL)
=======
		refreshWarehouses(ctx, w, a.client, a.project, repoURLs, payload.Data.Tag)
>>>>>>> f6e230c8
	})
}

type artifactoryEvent struct {
	Domain    string               `json:"domain"`
	EventType string               `json:"event_type"`
	Data      artifactoryEventData `json:"data"`
	Origin    string               `json:"jpd_origin"`
}

type artifactoryEventData struct {
	Path      string `json:"path"`
	RepoKey   string `json:"repo_key"`
	ImageName string `json:"image_name"`
	ImageType string `json:"image_type"`
	Tag       string `json:"tag"`
}<|MERGE_RESOLUTION|>--- conflicted
+++ resolved
@@ -185,11 +185,7 @@
 		}
 		logger = logger.WithValues("repoURL", repoURL)
 		ctx = logging.ContextWithLogger(ctx, logger)
-<<<<<<< HEAD
-		refreshWarehouses(ctx, w, a.client, a.project, []string{payload.Data.Tag}, repoURL)
-=======
 		refreshWarehouses(ctx, w, a.client, a.project, repoURLs, payload.Data.Tag)
->>>>>>> f6e230c8
 	})
 }
 
