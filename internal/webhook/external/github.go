package external

import (
	"errors"
	"fmt"
	"net/http"

	"github.com/google/go-containerregistry/pkg/name"
	gh "github.com/google/go-github/v71/github"
	"sigs.k8s.io/controller-runtime/pkg/client"

	kargoapi "github.com/akuity/kargo/api/v1alpha1"
	"github.com/akuity/kargo/internal/git"
	xhttp "github.com/akuity/kargo/internal/http"
	"github.com/akuity/kargo/internal/image"
	"github.com/akuity/kargo/internal/logging"
)

const (
	GithubSecretDataKey = "secret"

	github = "github"

	githubEventTypePackage = "package"
	githubEventTypePing    = "ping"
	githubEventTypePush    = "push"

	ghcrPackageTypeContainer = "CONTAINER"
	ghcrPackageTypeDocker    = "docker"
)

func init() {
	registry.register(
		github,
		webhookReceiverRegistration{
			predicate: func(cfg kargoapi.WebhookReceiverConfig) bool {
				return cfg.GitHub != nil
			},
			factory: newGitHubWebhookReceiver,
		},
	)
}

// githubWebhookReceiver is an implementation of WebhookReceiver that handles
// inbound webhooks from GitHub.
type githubWebhookReceiver struct {
	*baseWebhookReceiver
}

// newGitHubWebhookReceiver returns a new instance of githubWebhookReceiver.
func newGitHubWebhookReceiver(
	c client.Client,
	project string,
	cfg kargoapi.WebhookReceiverConfig,
) WebhookReceiver {
	return &githubWebhookReceiver{
		baseWebhookReceiver: &baseWebhookReceiver{
			client:     c,
			project:    project,
			secretName: cfg.GitHub.SecretRef.Name,
		},
	}
}

// getReceiverType implements WebhookReceiver.
func (g *githubWebhookReceiver) getReceiverType() string {
	return github
}

// getSecretValues implements WebhookReceiver.
func (g *githubWebhookReceiver) getSecretValues(
	secretData map[string][]byte,
) ([]string, error) {
	secretValue, ok := secretData[GithubSecretDataKey]
	if !ok {
		return nil, fmt.Errorf("missing %q data key for GitHub WebhookReceiver", GithubSecretDataKey)
	}
	return []string{string(secretValue)}, nil
}

// getHandler implements WebhookReceiver.
func (g *githubWebhookReceiver) getHandler(requestBody []byte) http.HandlerFunc {
	return http.HandlerFunc(func(w http.ResponseWriter, r *http.Request) {
		ctx := r.Context()

		logger := logging.LoggerFromContext(ctx)

		signingKey, ok := g.secretData[GithubSecretDataKey] // a.k.a. shared secret
		if !ok {
			xhttp.WriteErrorJSON(w, nil)
			return
		}

		eventType := r.Header.Get(gh.EventTypeHeader)
		switch eventType {
		case githubEventTypePackage, githubEventTypePing, githubEventTypePush:
		default:
			xhttp.WriteErrorJSON(
				w,
				xhttp.Error(
					fmt.Errorf("event type %s is not supported", eventType),
					http.StatusBadRequest,
				),
			)
			return
		}

		logger = logger.WithValues("eventType", eventType)
		ctx = logging.ContextWithLogger(ctx, logger)

		sig := r.Header.Get(gh.SHA256SignatureHeader)
		if sig == "" {
			xhttp.WriteErrorJSON(
				w,
				xhttp.Error(errors.New("missing signature"), http.StatusUnauthorized),
			)
			return
		}

		if err := gh.ValidateSignature(sig, requestBody, signingKey); err != nil {
			xhttp.WriteErrorJSON(
				w,
				xhttp.Error(errors.New("unauthorized"), http.StatusUnauthorized),
			)
			return
		}

		event, err := gh.ParseWebHook(eventType, requestBody)
		if err != nil {
			xhttp.WriteErrorJSON(
				w,
				xhttp.Error(errors.New("invalid request body"), http.StatusBadRequest),
			)
			return
		}

<<<<<<< HEAD
		var repoURL string
		var qualifiers []string
=======
		var qualifiers []string
		var repoURLs []string
		var mediaType string

>>>>>>> f6e230c8
		switch e := event.(type) {
		case *gh.PackageEvent:
			switch e.GetAction() {
			// These are the only actions that should refresh Warehouses.
			case "published", "updated":
			default:
				xhttp.WriteResponseJSON(w, http.StatusOK, nil)
				return
			}
			pkg := e.GetPackage()
			if pkg == nil || pkg.GetPackageVersion() == nil {
				xhttp.WriteErrorJSON(
					w,
					xhttp.Error(errors.New("invalid request body"), http.StatusBadRequest),
				)
				return
			}
			switch pkg.GetPackageType() {
			// These are the only types of packages we care about.
			case ghcrPackageTypeContainer, ghcrPackageTypeDocker:
			default:
				xhttp.WriteResponseJSON(w, http.StatusOK, nil)
				return
			}
			var ref name.Reference
			if ref, err = name.ParseReference(
				pkg.GetPackageVersion().GetPackageURL(),
			); err != nil {
				xhttp.WriteErrorJSON(w, err)
				return
			}
			v := pkg.GetPackageVersion()
			manifest := v.GetContainerMetadata().GetManifest()
			// Determine if the package is a Helm chart
			if cfg, ok := manifest["config"].(map[string]any); ok {
<<<<<<< HEAD
				if mediaType, ok := cfg["media_type"].(string); ok {
					repoURL = normalizeOCIRepoURL(ref.Context().Name(), mediaType)
				}
			} else {
				repoURL = image.NormalizeURL(ref.Context().Name())
			}
=======
				mediaType, _ = cfg["media_type"].(string)
			}
			repoURLs = getNormalizedImageRepoURLs(ref.Context().Name(), mediaType)
>>>>>>> f6e230c8
			tag := v.GetContainerMetadata().GetTag().GetName()
			qualifiers = []string{tag}
			logger = logger.WithValues("tag", tag)
		case *gh.PingEvent:
			xhttp.WriteResponseJSON(
				w,
				http.StatusOK,
				map[string]string{
					"msg": "ping event received, webhook is configured correctly",
				},
			)
			return

		case *gh.PushEvent:
			ref := e.GetRef()
			qualifiers = []string{ref}
			logger = logger.WithValues("ref", ref)
			// TODO(krancour): GetHTMLURL() gives us a repo URL starting with
			// https://. By refreshing Warehouses using a normalized representation of
			// that URL, we will miss any Warehouses that are subscribed to the same
			// repository using a different URL format.
			repoURLs = []string{git.NormalizeURL(e.GetRepo().GetCloneURL())}
		}

		logger = logger.WithValues(
			"repoURLs", repoURLs,
			"mediaType", mediaType,
		)
		ctx = logging.ContextWithLogger(ctx, logger)

<<<<<<< HEAD
		refreshWarehouses(ctx, w, g.client, g.project, qualifiers, repoURL)
=======
		refreshWarehouses(ctx, w, g.client, g.project, repoURLs, qualifiers...)
>>>>>>> f6e230c8
	})
}<|MERGE_RESOLUTION|>--- conflicted
+++ resolved
@@ -12,7 +12,6 @@
 	kargoapi "github.com/akuity/kargo/api/v1alpha1"
 	"github.com/akuity/kargo/internal/git"
 	xhttp "github.com/akuity/kargo/internal/http"
-	"github.com/akuity/kargo/internal/image"
 	"github.com/akuity/kargo/internal/logging"
 )
 
@@ -134,15 +133,10 @@
 			return
 		}
 
-<<<<<<< HEAD
-		var repoURL string
-		var qualifiers []string
-=======
 		var qualifiers []string
 		var repoURLs []string
 		var mediaType string
 
->>>>>>> f6e230c8
 		switch e := event.(type) {
 		case *gh.PackageEvent:
 			switch e.GetAction() {
@@ -178,18 +172,9 @@
 			manifest := v.GetContainerMetadata().GetManifest()
 			// Determine if the package is a Helm chart
 			if cfg, ok := manifest["config"].(map[string]any); ok {
-<<<<<<< HEAD
-				if mediaType, ok := cfg["media_type"].(string); ok {
-					repoURL = normalizeOCIRepoURL(ref.Context().Name(), mediaType)
-				}
-			} else {
-				repoURL = image.NormalizeURL(ref.Context().Name())
-			}
-=======
 				mediaType, _ = cfg["media_type"].(string)
 			}
 			repoURLs = getNormalizedImageRepoURLs(ref.Context().Name(), mediaType)
->>>>>>> f6e230c8
 			tag := v.GetContainerMetadata().GetTag().GetName()
 			qualifiers = []string{tag}
 			logger = logger.WithValues("tag", tag)
@@ -220,10 +205,6 @@
 		)
 		ctx = logging.ContextWithLogger(ctx, logger)
 
-<<<<<<< HEAD
-		refreshWarehouses(ctx, w, g.client, g.project, qualifiers, repoURL)
-=======
 		refreshWarehouses(ctx, w, g.client, g.project, repoURLs, qualifiers...)
->>>>>>> f6e230c8
 	})
 }