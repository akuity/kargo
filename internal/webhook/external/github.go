--- conflicted
+++ resolved
@@ -192,6 +192,10 @@
 				return
 			}
 			repoURL = ref.Context().Name()
+			// Only normalize if the registry is ghcr.io
+			if ref.Context().Registry.Name() == "ghcr.io" {
+				repoURL = image.NormalizeURL(repoURL)
+			}
 
 		case *gh.PingEvent:
 			xhttp.WriteResponseJSON(
@@ -204,44 +208,10 @@
 			return
 
 		case *gh.PushEvent:
-			// TODO(krancour): GetHTMLURL() gives us a repo URL starting with
+			// TODO(krancour): GetHTMLURL() gives use a repo URL starting with
 			// https://. By refreshing Warehouses using a normalized representation of
 			// that URL, we will miss any Warehouses that are subscribed to the same
 			// repository using a different URL format.
-<<<<<<< HEAD
-
-			repoWebURL := e.GetRepo().GetHTMLURL()
-			repoFullName := e.GetRepo().GetFullName()
-
-			// Default: treat as a Git repo
-			repoURL := git.NormalizeURL(repoWebURL)
-
-			// Special case: ghcr.io package event
-			if repoWebURL == "https://ghcr.io/"+repoFullName {
-				repoURL = image.NormalizeURL("ghcr.io/" + repoFullName)
-			}
-
-			logger = logger.WithValues("repoWebURL", repoWebURL, "repoURL", repoURL)
-			ctx = logging.ContextWithLogger(ctx, logger)
-			result, err := refreshWarehouses(ctx, g.client, g.project, repoURL)
-			if err != nil {
-				xhttp.WriteErrorJSON(w, err)
-				return
-			}
-			if result.failures > 0 {
-				xhttp.WriteResponseJSON(
-					w,
-					http.StatusInternalServerError,
-					map[string]string{
-						"error": fmt.Sprintf("failed to refresh %d of %d warehouses",
-							result.failures,
-							result.successes+result.failures,
-						),
-					},
-				)
-				return
-			}
-=======
 			repoURL = git.NormalizeURL(e.GetRepo().GetCloneURL())
 		}
 
@@ -254,7 +224,6 @@
 			return
 		}
 		if result.failures > 0 {
->>>>>>> 71b4fae0
 			xhttp.WriteResponseJSON(
 				w,
 				http.StatusInternalServerError,
