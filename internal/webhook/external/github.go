package external

import (
	"errors"
	"fmt"
	"net/http"

	"github.com/google/go-containerregistry/pkg/name"
	gh "github.com/google/go-github/v71/github"
	"sigs.k8s.io/controller-runtime/pkg/client"

	kargoapi "github.com/akuity/kargo/api/v1alpha1"
	"github.com/akuity/kargo/internal/git"
	xhttp "github.com/akuity/kargo/internal/http"
	"github.com/akuity/kargo/internal/image"
	"github.com/akuity/kargo/internal/logging"
)

const (
	GithubSecretDataKey = "secret"

	github = "github"

	githubEventTypePackage = "package"
	githubEventTypePing    = "ping"
	githubEventTypePush    = "push"

	ghcrPackageTypeContainer = "CONTAINER"
	ghcrPackageTypeDocker    = "docker"
)

func init() {
	registry.register(
		github,
		webhookReceiverRegistration{
			predicate: func(cfg kargoapi.WebhookReceiverConfig) bool {
				return cfg.GitHub != nil
			},
			factory: newGitHubWebhookReceiver,
		},
	)
}

// githubWebhookReceiver is an implementation of WebhookReceiver that handles
// inbound webhooks from GitHub.
type githubWebhookReceiver struct {
	*baseWebhookReceiver
}

// newGitHubWebhookReceiver returns a new instance of githubWebhookReceiver.
func newGitHubWebhookReceiver(
	c client.Client,
	project string,
	cfg kargoapi.WebhookReceiverConfig,
) WebhookReceiver {
	return &githubWebhookReceiver{
		baseWebhookReceiver: &baseWebhookReceiver{
			client:     c,
			project:    project,
			secretName: cfg.GitHub.SecretRef.Name,
		},
	}
}

// getReceiverType implements WebhookReceiver.
func (g *githubWebhookReceiver) getReceiverType() string {
	return github
}

// getSecretValues implements WebhookReceiver.
func (g *githubWebhookReceiver) getSecretValues(
	secretData map[string][]byte,
) ([]string, error) {
	secretValue, ok := secretData[GithubSecretDataKey]
	if !ok {
		return nil, fmt.Errorf("missing %q data key for GitHub WebhookReceiver", GithubSecretDataKey)
	}
	return []string{string(secretValue)}, nil
}

// getHandler implements WebhookReceiver.
func (g *githubWebhookReceiver) getHandler(requestBody []byte) http.HandlerFunc {
	return http.HandlerFunc(func(w http.ResponseWriter, r *http.Request) {
		ctx := r.Context()

		logger := logging.LoggerFromContext(ctx)

		signingKey, ok := g.secretData[GithubSecretDataKey] // a.k.a. shared secret
		if !ok {
			xhttp.WriteErrorJSON(w, nil)
			return
		}

		eventType := r.Header.Get(gh.EventTypeHeader)
		switch eventType {
		case githubEventTypePackage, githubEventTypePing, githubEventTypePush:
		default:
			xhttp.WriteErrorJSON(
				w,
				xhttp.Error(
					fmt.Errorf("event type %s is not supported", eventType),
					http.StatusBadRequest,
				),
			)
			return
		}

		logger = logger.WithValues("eventType", eventType)
		ctx = logging.ContextWithLogger(ctx, logger)

		sig := r.Header.Get(gh.SHA256SignatureHeader)
		if sig == "" {
			xhttp.WriteErrorJSON(
				w,
				xhttp.Error(errors.New("missing signature"), http.StatusUnauthorized),
			)
			return
		}

		if err := gh.ValidateSignature(sig, requestBody, signingKey); err != nil {
			xhttp.WriteErrorJSON(
				w,
				xhttp.Error(errors.New("unauthorized"), http.StatusUnauthorized),
			)
			return
		}

		event, err := gh.ParseWebHook(eventType, requestBody)
		if err != nil {
			xhttp.WriteErrorJSON(
				w,
				xhttp.Error(errors.New("invalid request body"), http.StatusBadRequest),
			)
			return
		}

<<<<<<< HEAD
		var repoURL string
		var qualifiers []string
=======
		var repoURLs []string
		var mediaType string

>>>>>>> 3ce2fb9d
		switch e := event.(type) {
		case *gh.PackageEvent:
			switch e.GetAction() {
			// These are the only actions that should refresh Warehouses.
			case "published", "updated":
			default:
				xhttp.WriteResponseJSON(w, http.StatusOK, nil)
				return
			}
			pkg := e.GetPackage()
			if pkg == nil || pkg.GetPackageVersion() == nil {
				xhttp.WriteErrorJSON(
					w,
					xhttp.Error(errors.New("invalid request body"), http.StatusBadRequest),
				)
				return
			}
			switch pkg.GetPackageType() {
			// These are the only types of packages we care about.
			case ghcrPackageTypeContainer, ghcrPackageTypeDocker:
			default:
				xhttp.WriteResponseJSON(w, http.StatusOK, nil)
				return
			}
			var ref name.Reference
			if ref, err = name.ParseReference(
				pkg.GetPackageVersion().GetPackageURL(),
			); err != nil {
				xhttp.WriteErrorJSON(w, err)
				return
			}
			v := pkg.GetPackageVersion()
			manifest := v.GetContainerMetadata().GetManifest()
			// Determine if the package is a Helm chart
			if cfg, ok := manifest["config"].(map[string]any); ok {
				if mediaType, ok = cfg["media_type"].(string); ok {
					repoURLs = getNormalizedImageRepoURLs(ref.Context().Name(), mediaType)
				}
			} else {
				repoURL = image.NormalizeURL(ref.Context().Name())
			}
			tag := v.GetContainerMetadata().GetTag().GetName()
			qualifiers = []string{tag}
			logger = logger.WithValues("tag", tag)
		case *gh.PingEvent:
			xhttp.WriteResponseJSON(
				w,
				http.StatusOK,
				map[string]string{
					"msg": "ping event received, webhook is configured correctly",
				},
			)
			return

		case *gh.PushEvent:
			ref := e.GetRef()
			qualifiers = []string{ref}
			logger = logger.WithValues("ref", ref)
			// TODO(krancour): GetHTMLURL() gives us a repo URL starting with
			// https://. By refreshing Warehouses using a normalized representation of
			// that URL, we will miss any Warehouses that are subscribed to the same
			// repository using a different URL format.
			repoURLs = []string{git.NormalizeURL(e.GetRepo().GetCloneURL())}
		}

		logger = logger.WithValues(
			"repoURLs", repoURLs,
			"mediaType", mediaType,
		)
		ctx = logging.ContextWithLogger(ctx, logger)

<<<<<<< HEAD
		refreshWarehouses(ctx, w, g.client, g.project, qualifiers, repoURL)
=======
		refreshWarehouses(ctx, w, g.client, g.project, repoURLs...)
>>>>>>> 3ce2fb9d
	})
}<|MERGE_RESOLUTION|>--- conflicted
+++ resolved
@@ -134,14 +134,10 @@
 			return
 		}
 
-<<<<<<< HEAD
-		var repoURL string
 		var qualifiers []string
-=======
 		var repoURLs []string
 		var mediaType string
 
->>>>>>> 3ce2fb9d
 		switch e := event.(type) {
 		case *gh.PackageEvent:
 			switch e.GetAction() {
@@ -181,7 +177,7 @@
 					repoURLs = getNormalizedImageRepoURLs(ref.Context().Name(), mediaType)
 				}
 			} else {
-				repoURL = image.NormalizeURL(ref.Context().Name())
+				repoURLs = append(repoURLs, image.NormalizeURL(ref.Context().Name()))
 			}
 			tag := v.GetContainerMetadata().GetTag().GetName()
 			qualifiers = []string{tag}
@@ -213,10 +209,6 @@
 		)
 		ctx = logging.ContextWithLogger(ctx, logger)
 
-<<<<<<< HEAD
-		refreshWarehouses(ctx, w, g.client, g.project, qualifiers, repoURL)
-=======
-		refreshWarehouses(ctx, w, g.client, g.project, repoURLs...)
->>>>>>> 3ce2fb9d
+		refreshWarehouses(ctx, w, g.client, g.project, qualifiers, repoURLs...)
 	})
 }