package external

import (
	"bytes"
	"crypto/hmac"
	"crypto/sha256"
	"encoding/hex"
	"encoding/json"
	"fmt"
	"io"
	"net/http"
	"net/http/httptest"
	"testing"

	"github.com/stretchr/testify/require"
	metav1 "k8s.io/apimachinery/pkg/apis/meta/v1"
	"k8s.io/apimachinery/pkg/runtime"
	"sigs.k8s.io/controller-runtime/pkg/client"
	"sigs.k8s.io/controller-runtime/pkg/client/fake"

	kargoapi "github.com/akuity/kargo/api/v1alpha1"
	"github.com/akuity/kargo/internal/indexer"
)

func TestGithubHandler(t *testing.T) {
	const testURL = "https://webhooks.kargo.example.com/nonsense"

	const testProjectName = "fake-project"

	testScheme := runtime.NewScheme()
	require.NoError(t, kargoapi.AddToScheme(testScheme))

	const testToken = "mysupersecrettoken"
	testSecretData := map[string][]byte{
		GithubSecretDataKey: []byte(testToken),
	}

	testCases := []struct {
		name       string
		client     client.Client
		secretData map[string][]byte
		req        func() *http.Request
		assertions func(*testing.T, *httptest.ResponseRecorder)
	}{
		{
			name: "token missing from Secret data",
			req: func() *http.Request {
<<<<<<< HEAD
				b := newGithubPayload()
				req := httptest.NewRequest(http.MethodPost, url, b)
				req.Header.Set("Content-Type", "application/json")
				req.Header.Set("X-Hub-Signature-256", sign(t, testSecret, b.Bytes()))
				req.Header.Set("X-GitHub-Event", "push")
				return req
=======
				return httptest.NewRequest(http.MethodPost, testURL, nil)
>>>>>>> 783120f9
			},
			assertions: func(t *testing.T, rr *httptest.ResponseRecorder) {
				require.Equal(t, http.StatusInternalServerError, rr.Code)
				require.JSONEq(t, "{}", rr.Body.String())
			},
<<<<<<< HEAD
			req: func() *http.Request {
				b := newGithubPayload()
				req := httptest.NewRequest(http.MethodPost, url, b)
				req.Header.Set("Content-Type", "application/json")
				req.Header.Set("X-Hub-Signature-256", sign(t, "fakesecret", b.Bytes()))
				req.Header.Set("X-GitHub-Event", "push")
				return req
			},
			secret: "fakesecret",
			code:   http.StatusInternalServerError,
			msg:    "{}\n", // 500s get obfuscated
=======
>>>>>>> 783120f9
		},
		{
			name:       "unsupported event type",
			secretData: testSecretData,
			req: func() *http.Request {
<<<<<<< HEAD
				b := newGithubPayload()
				req := httptest.NewRequest(http.MethodPost, url, b)
				req.Header.Set("Content-Type", "application/json")
				req.Header.Set("X-Hub-Signature-256", sign(t, testSecret, b.Bytes()))
				req.Header.Set("X-GitHub-Event", "deployment")
=======
				req := httptest.NewRequest(http.MethodPost, testURL, nil)
				req.Header.Set("X-GitHub-Event", "nonsense")
>>>>>>> 783120f9
				return req
			},
			assertions: func(t *testing.T, rr *httptest.ResponseRecorder) {
				require.Equal(t, http.StatusNotImplemented, rr.Code)
				require.JSONEq(
					t,
					`{"error":"event type nonsense is not supported"}`,
					rr.Body.String(),
				)
			},
		},
		{
			name:       "request body too large",
			secretData: testSecretData,
			req: func() *http.Request {
				body := make([]byte, 2<<20+1)
				req := httptest.NewRequest(
					http.MethodPost,
					testURL,
					io.NopCloser(bytes.NewBuffer(body)),
				)
				req.Header.Set("X-GitHub-Event", "push")
				return req
			},
			assertions: func(t *testing.T, rr *httptest.ResponseRecorder) {
				require.Equal(t, http.StatusRequestEntityTooLarge, rr.Code)
				res := map[string]string{}
				err := json.Unmarshal(rr.Body.Bytes(), &res)
				require.NoError(t, err)
				require.Contains(t, res["error"], "content exceeds limit")
			},
		},
		{
			name:       "missing signature",
			secretData: testSecretData,
			req: func() *http.Request {
<<<<<<< HEAD
				b := newGithubPayload()
				req := httptest.NewRequest(http.MethodPost, url, b)
=======
				req := httptest.NewRequest(http.MethodPost, testURL, nil)
>>>>>>> 783120f9
				req.Header.Set("X-GitHub-Event", "push")
				return req
			},
			assertions: func(t *testing.T, rr *httptest.ResponseRecorder) {
				require.Equal(t, http.StatusUnauthorized, rr.Code)
				require.JSONEq(t, `{"error":"missing signature"}`, rr.Body.String())
			},
		},
		{
			name:       "invalid signature",
			secretData: testSecretData,
			req: func() *http.Request {
<<<<<<< HEAD
				b := newGithubPayload()
				req := httptest.NewRequest(http.MethodPost, url, b)
				req.Header.Set("X-Hub-Signature-256", sign(t, "invalid-sig", b.Bytes()))
=======
				req := httptest.NewRequest(http.MethodPost, testURL, nil)
>>>>>>> 783120f9
				req.Header.Set("X-GitHub-Event", "push")
				req.Header.Set("X-Hub-Signature-256", "totally-invalid-signature")
				return req
			},
			assertions: func(t *testing.T, rr *httptest.ResponseRecorder) {
				require.Equal(t, http.StatusUnauthorized, rr.Code)
				require.JSONEq(t, `{"error":"unauthorized"}`, rr.Body.String())
			},
		},
		{
			name:       "malformed request body",
			secretData: testSecretData,
			req: func() *http.Request {
				bodyBuf := bytes.NewBuffer([]byte("invalid json"))
				req := httptest.NewRequest(http.MethodPost, testURL, bodyBuf)
				req.Header.Set("X-Hub-Signature-256", sign(testToken, bodyBuf.Bytes()))
				req.Header.Set("X-GitHub-Event", "push")
				return req
			},
			assertions: func(t *testing.T, rr *httptest.ResponseRecorder) {
				require.Equal(t, http.StatusBadRequest, rr.Code)
				require.JSONEq(t, `{"error":"invalid request body"}`, rr.Body.String())
			},
		},
		{
			name:       "success -- ping event",
			secretData: testSecretData,
			req: func() *http.Request {
<<<<<<< HEAD
				b := newGithubPayload()
				req := httptest.NewRequest(http.MethodPost, url, b)
				req.Header.Set("Content-Type", "application/json")
				req.Header.Set("X-Hub-Signature-256", sign(t, "mysupersecrettoken", b.Bytes()))
				req.Header.Set("X-GitHub-Event", "push")
=======
				bodyBuf := bytes.NewBuffer([]byte("{}"))
				req := httptest.NewRequest(http.MethodPost, testURL, bodyBuf)
				req.Header.Set(
					"X-Hub-Signature-256",
					sign("mysupersecrettoken", bodyBuf.Bytes()),
				)
				req.Header.Set("X-GitHub-Event", "ping")
>>>>>>> 783120f9
				return req
			},
			assertions: func(t *testing.T, rr *httptest.ResponseRecorder) {
				require.Equal(t, http.StatusOK, rr.Code)
				require.JSONEq(
					t,
					`{"msg":"ping event received, webhook is configured correctly"}`,
					rr.Body.String(),
				)
			},
		},
		{
			name:       "success -- push event",
			secretData: testSecretData,
			client: fake.NewClientBuilder().WithScheme(testScheme).WithObjects(
				&kargoapi.Warehouse{
					ObjectMeta: metav1.ObjectMeta{
						Namespace: testProjectName,
						Name:      "fake-warehouse",
					},
					Spec: kargoapi.WarehouseSpec{
						Subscriptions: []kargoapi.RepoSubscription{{
							Git: &kargoapi.GitSubscription{
								RepoURL: "https://github.com/example/repo",
							},
						}},
					},
				},
			).WithIndex(
				&kargoapi.Warehouse{},
				indexer.WarehousesBySubscribedURLsField,
				indexer.WarehousesBySubscribedURLs,
			).Build(),
			req: func() *http.Request {
<<<<<<< HEAD
				b := newGithubPayload()
				req := httptest.NewRequest(http.MethodPost, url, b)
				req.Header.Set("Content-Type", "application/json")
				req.Header.Set("X-Hub-Signature-256", sign(t, "mysupersecrettoken", b.Bytes()))
				req.Header.Set("X-GitHub-Event", "ping")
=======
				bodyBuf := bytes.NewBuffer(
					[]byte(`{
		"ref": "refs/heads/main",
		"before": "1fe030abc48d0d0ee7b3d650d6e9449775990318",
		"after": "f12cd167152d80c0a2e28cb45e827c6311bba910",
		"repository": {
		  "html_url": "https://github.com/example/repo"
		},
		"pusher": {
		  "name": "username",
		  "email": "email@inbox.com"
		},
		"head_commit": {
		  "id": "f12cd167152d80c0a2e28cb45e827c6311bba910"
		}
		}`),
				)
				req := httptest.NewRequest(
					http.MethodPost,
					testURL,
					bodyBuf,
				)
				req.Header.Set(
					"X-Hub-Signature-256",
					sign("mysupersecrettoken", bodyBuf.Bytes()),
				)
				req.Header.Set("X-GitHub-Event", "push")
>>>>>>> 783120f9
				return req
			},
			assertions: func(t *testing.T, rr *httptest.ResponseRecorder) {
				require.Equal(t, http.StatusOK, rr.Code)
				require.JSONEq(
					t,
					`{"msg":"refreshed 1 warehouse(s)"}`,
					rr.Body.String(),
				)
			},
		},
	}
	for _, testCase := range testCases {
		t.Run(testCase.name, func(t *testing.T) {
			w := httptest.NewRecorder()
			(&githubWebhookReceiver{
				baseWebhookReceiver: &baseWebhookReceiver{
					client:     testCase.client,
					project:    testProjectName,
					secretData: testCase.secretData,
				},
			}).GetHandler()(w, testCase.req())
			testCase.assertions(t, w)
		})
	}
}

func sign(s string, b []byte) string {
	mac := hmac.New(sha256.New, []byte(s))
	_, _ = mac.Write(b)
	return fmt.Sprintf("sha256=%s",
		hex.EncodeToString(mac.Sum(nil)),
	)
<<<<<<< HEAD
}

func newGithubPayload() *bytes.Buffer {
	return bytes.NewBufferString(`
{
	"repository": {
	  "html_url": "https://github.com/username/repo"
	}
  }	
`)
=======
>>>>>>> 783120f9
}<|MERGE_RESOLUTION|>--- conflicted
+++ resolved
@@ -45,50 +45,19 @@
 		{
 			name: "token missing from Secret data",
 			req: func() *http.Request {
-<<<<<<< HEAD
-				b := newGithubPayload()
-				req := httptest.NewRequest(http.MethodPost, url, b)
-				req.Header.Set("Content-Type", "application/json")
-				req.Header.Set("X-Hub-Signature-256", sign(t, testSecret, b.Bytes()))
-				req.Header.Set("X-GitHub-Event", "push")
-				return req
-=======
 				return httptest.NewRequest(http.MethodPost, testURL, nil)
->>>>>>> 783120f9
 			},
 			assertions: func(t *testing.T, rr *httptest.ResponseRecorder) {
 				require.Equal(t, http.StatusInternalServerError, rr.Code)
 				require.JSONEq(t, "{}", rr.Body.String())
 			},
-<<<<<<< HEAD
-			req: func() *http.Request {
-				b := newGithubPayload()
-				req := httptest.NewRequest(http.MethodPost, url, b)
-				req.Header.Set("Content-Type", "application/json")
-				req.Header.Set("X-Hub-Signature-256", sign(t, "fakesecret", b.Bytes()))
-				req.Header.Set("X-GitHub-Event", "push")
-				return req
-			},
-			secret: "fakesecret",
-			code:   http.StatusInternalServerError,
-			msg:    "{}\n", // 500s get obfuscated
-=======
->>>>>>> 783120f9
 		},
 		{
 			name:       "unsupported event type",
 			secretData: testSecretData,
 			req: func() *http.Request {
-<<<<<<< HEAD
-				b := newGithubPayload()
-				req := httptest.NewRequest(http.MethodPost, url, b)
-				req.Header.Set("Content-Type", "application/json")
-				req.Header.Set("X-Hub-Signature-256", sign(t, testSecret, b.Bytes()))
-				req.Header.Set("X-GitHub-Event", "deployment")
-=======
 				req := httptest.NewRequest(http.MethodPost, testURL, nil)
 				req.Header.Set("X-GitHub-Event", "nonsense")
->>>>>>> 783120f9
 				return req
 			},
 			assertions: func(t *testing.T, rr *httptest.ResponseRecorder) {
@@ -125,12 +94,7 @@
 			name:       "missing signature",
 			secretData: testSecretData,
 			req: func() *http.Request {
-<<<<<<< HEAD
-				b := newGithubPayload()
-				req := httptest.NewRequest(http.MethodPost, url, b)
-=======
 				req := httptest.NewRequest(http.MethodPost, testURL, nil)
->>>>>>> 783120f9
 				req.Header.Set("X-GitHub-Event", "push")
 				return req
 			},
@@ -143,13 +107,7 @@
 			name:       "invalid signature",
 			secretData: testSecretData,
 			req: func() *http.Request {
-<<<<<<< HEAD
-				b := newGithubPayload()
-				req := httptest.NewRequest(http.MethodPost, url, b)
-				req.Header.Set("X-Hub-Signature-256", sign(t, "invalid-sig", b.Bytes()))
-=======
 				req := httptest.NewRequest(http.MethodPost, testURL, nil)
->>>>>>> 783120f9
 				req.Header.Set("X-GitHub-Event", "push")
 				req.Header.Set("X-Hub-Signature-256", "totally-invalid-signature")
 				return req
@@ -178,13 +136,6 @@
 			name:       "success -- ping event",
 			secretData: testSecretData,
 			req: func() *http.Request {
-<<<<<<< HEAD
-				b := newGithubPayload()
-				req := httptest.NewRequest(http.MethodPost, url, b)
-				req.Header.Set("Content-Type", "application/json")
-				req.Header.Set("X-Hub-Signature-256", sign(t, "mysupersecrettoken", b.Bytes()))
-				req.Header.Set("X-GitHub-Event", "push")
-=======
 				bodyBuf := bytes.NewBuffer([]byte("{}"))
 				req := httptest.NewRequest(http.MethodPost, testURL, bodyBuf)
 				req.Header.Set(
@@ -192,7 +143,6 @@
 					sign("mysupersecrettoken", bodyBuf.Bytes()),
 				)
 				req.Header.Set("X-GitHub-Event", "ping")
->>>>>>> 783120f9
 				return req
 			},
 			assertions: func(t *testing.T, rr *httptest.ResponseRecorder) {
@@ -227,13 +177,6 @@
 				indexer.WarehousesBySubscribedURLs,
 			).Build(),
 			req: func() *http.Request {
-<<<<<<< HEAD
-				b := newGithubPayload()
-				req := httptest.NewRequest(http.MethodPost, url, b)
-				req.Header.Set("Content-Type", "application/json")
-				req.Header.Set("X-Hub-Signature-256", sign(t, "mysupersecrettoken", b.Bytes()))
-				req.Header.Set("X-GitHub-Event", "ping")
-=======
 				bodyBuf := bytes.NewBuffer(
 					[]byte(`{
 		"ref": "refs/heads/main",
@@ -261,7 +204,6 @@
 					sign("mysupersecrettoken", bodyBuf.Bytes()),
 				)
 				req.Header.Set("X-GitHub-Event", "push")
->>>>>>> 783120f9
 				return req
 			},
 			assertions: func(t *testing.T, rr *httptest.ResponseRecorder) {
@@ -295,17 +237,4 @@
 	return fmt.Sprintf("sha256=%s",
 		hex.EncodeToString(mac.Sum(nil)),
 	)
-<<<<<<< HEAD
-}
-
-func newGithubPayload() *bytes.Buffer {
-	return bytes.NewBufferString(`
-{
-	"repository": {
-	  "html_url": "https://github.com/username/repo"
-	}
-  }	
-`)
-=======
->>>>>>> 783120f9
 }