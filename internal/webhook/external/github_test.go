--- conflicted
+++ resolved
@@ -2,17 +2,9 @@
 
 import (
 	"bytes"
-<<<<<<< HEAD
 	"context"
-	"crypto/hmac"
-	"crypto/sha256"
-	"encoding/hex"
 	"encoding/json"
 	"errors"
-	"fmt"
-=======
-	"encoding/json"
->>>>>>> 1e89bbaf
 	"io"
 	"net/http"
 	"net/http/httptest"
@@ -404,15 +396,9 @@
 				req := httptest.NewRequest(
 					http.MethodPost,
 					testURL,
-<<<<<<< HEAD
-					bytes.NewBuffer(bodyBytes),
-				)
-				req.Header.Set("X-Hub-Signature-256", sign(bodyBytes))
-=======
-					bodyBuf,
-				)
-				req.Header.Set("X-Hub-Signature-256", sign(bodyBuf.Bytes()))
->>>>>>> 1e89bbaf
+					bytes.NewBuffer(bodyBytes),
+				)
+				req.Header.Set("X-Hub-Signature-256", sign(bodyBytes))
 				req.Header.Set("X-GitHub-Event", "push")
 				return req
 			},
@@ -478,15 +464,4 @@
 			testCase.assertions(t, w)
 		})
 	}
-<<<<<<< HEAD
-}
-
-func sign(content []byte) string {
-	mac := hmac.New(sha256.New, []byte(githubSigningKey))
-	_, _ = mac.Write(content)
-	return fmt.Sprintf("sha256=%s",
-		hex.EncodeToString(mac.Sum(nil)),
-	)
-=======
->>>>>>> 1e89bbaf
 }