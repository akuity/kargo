--- conflicted
+++ resolved
@@ -147,13 +147,6 @@
 		//
 		// TODO(krancour): There are very likely some yet-to-be-identified edge
 		// cases where this choice does not hold up.
-<<<<<<< HEAD
-		repoURL := payload.Repository.Links.HTML.Href
-		refs := payload.getRefs()
-		logger = logger.WithValues("repoURL", repoURL, "refs", refs)
-		ctx = logging.ContextWithLogger(ctx, logger)
-		refreshWarehouses(ctx, w, b.client, b.project, refs, repoURL)
-=======
 		repoURLs := []string{payload.Repository.Links.HTML.Href}
 		refs := payload.getRefs()
 		logger = logger.WithValues(
@@ -162,7 +155,6 @@
 		)
 		ctx = logging.ContextWithLogger(ctx, logger)
 		refreshWarehouses(ctx, w, b.client, b.project, repoURLs, refs...)
->>>>>>> f6e230c8
 	})
 }
 
