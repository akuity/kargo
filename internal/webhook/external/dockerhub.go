--- conflicted
+++ resolved
@@ -93,24 +93,22 @@
 			return
 		}
 
-<<<<<<< HEAD
-		var repoURL string
-		newestTag := strPtr(payload.PushData.Tag)
-		var rc *refreshEligibilityChecker
-		switch payload.PushData.MediaType {
-		case helmChartMediaType:
-			repoURL = helm.NormalizeChartRepositoryURL(payload.Repository.RepoName)
-			rc = &refreshEligibilityChecker{newChartTag: newestTag}
-		default:
-			repoURL = image.NormalizeURL(payload.Repository.RepoName)
-			rc = &refreshEligibilityChecker{newImageTag: newestTag}
-		}
-=======
 		repoURL := normalizeOCIRepoURL(
 			payload.Repository.RepoName,
 			payload.PushData.MediaType,
 		)
->>>>>>> 62eac456
+
+		var rc *refreshEligibilityChecker
+		switch {
+		case isContainerImageMediaType(payload.PushData.MediaType):
+			rc = &refreshEligibilityChecker{newImageTag: &payload.PushData.Tag}
+		case isHelmChartMediaType(payload.PushData.MediaType):
+			rc = &refreshEligibilityChecker{newChartTag: &payload.PushData.Tag}
+		default:
+			logger.Debug("refresh eligibility checker initialization skipped due to unsupported media type",
+				"mediaType", payload.PushData.MediaType,
+			)
+		}
 
 		logger = logger.WithValues("repoURL", repoURL)
 		ctx = logging.ContextWithLogger(ctx, logger)
