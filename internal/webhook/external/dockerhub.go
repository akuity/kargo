--- conflicted
+++ resolved
@@ -97,22 +97,12 @@
 			payload.Repository.RepoName,
 			payload.PushData.MediaType,
 		)
-<<<<<<< HEAD
-		logger = logger.WithValues(
-			"repoURL", repoURL,
-			"tag", payload.PushData.Tag,
-		)
-		ctx = logging.ContextWithLogger(ctx, logger)
-		refreshWarehouses(ctx, w, d.client, d.project, []string{payload.PushData.Tag}, repoURL)
-=======
-
 		logger = logger.WithValues(
 			"repoURLs", repoURLs,
+			"tag", payload.PushData.Tag,
 			"mediaType", payload.PushData.MediaType,
 		)
 		ctx = logging.ContextWithLogger(ctx, logger)
-
-		refreshWarehouses(ctx, w, d.client, d.project, repoURLs...)
->>>>>>> 3ce2fb9d
+		refreshWarehouses(ctx, w, d.client, d.project, []string{payload.PushData.Tag}, repoURLs...)
 	})
 }