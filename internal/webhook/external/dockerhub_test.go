package external

import (
	"bytes"
	"io"
	"net/http"
	"net/http/httptest"
	"testing"

	"github.com/stretchr/testify/require"
	metav1 "k8s.io/apimachinery/pkg/apis/meta/v1"
	"k8s.io/apimachinery/pkg/runtime"
	"sigs.k8s.io/controller-runtime/pkg/client"
	"sigs.k8s.io/controller-runtime/pkg/client/fake"

	kargoapi "github.com/akuity/kargo/api/v1alpha1"
	"github.com/akuity/kargo/internal/indexer"
)

const dockerhubWebhookRequestBodyImage = `
{
	"push_data": {
<<<<<<< HEAD
		"tag": "v1.0.0",
		"media_type": "` + ociImageIndexMediaType + `"
=======
		"media_type": "` + dockerImageConfigBlobMediaType + `"
>>>>>>> 3ce2fb9d
	},
	"repository": {
		"repo_name": "example/repo"
	}
}`

const dockerhubWebhookRequestBodyChart = `
{
	"push_data": {
<<<<<<< HEAD
		"tag": "v1.0.0",
		"media_type": "application/vnd.cncf.helm.config.v1+json"
=======
		"media_type": "` + helmChartConfigBlobMediaType + `"
>>>>>>> 3ce2fb9d
	},
	"repository": {
		"repo_name": "example/repo"
	}
}`

func TestDockerHubHandler(t *testing.T) {
	const testURL = "https://webhooks.kargo.example.com/nonsense"

	const testProjectName = "fake-project"

	testScheme := runtime.NewScheme()
	require.NoError(t, kargoapi.AddToScheme(testScheme))

	const testToken = "mysupersecrettoken"
	testSecretData := map[string][]byte{
		dockerhubSecretDataKey: []byte(testToken),
	}

	testCases := []struct {
		name       string
		client     client.Client
		secretData map[string][]byte
		req        func() *http.Request
		assertions func(*testing.T, *httptest.ResponseRecorder)
	}{
		{
			name:       "malformed request body",
			secretData: testSecretData,
			req: func() *http.Request {
				bodyBuf := bytes.NewBuffer([]byte("invalid json"))
				return httptest.NewRequest(http.MethodPost, testURL, bodyBuf)
			},
			assertions: func(t *testing.T, rr *httptest.ResponseRecorder) {
				require.Equal(t, http.StatusBadRequest, rr.Code)
				require.JSONEq(t, `{"error":"invalid request body"}`, rr.Body.String())
			},
		},
		{
			name: "success -- image",
			client: fake.NewClientBuilder().WithScheme(testScheme).WithObjects(
				&kargoapi.Warehouse{
					ObjectMeta: metav1.ObjectMeta{
						Namespace: testProjectName,
						Name:      "fake-warehouse",
					},
					Spec: kargoapi.WarehouseSpec{
						Subscriptions: []kargoapi.RepoSubscription{{
							Image: &kargoapi.ImageSubscription{
								RepoURL:                "example/repo",
								ImageSelectionStrategy: kargoapi.ImageSelectionStrategySemVer,
								SemverConstraint:       "^v1.0.0",
							},
						}},
					},
				},
			).WithIndex(
				&kargoapi.Warehouse{},
				indexer.WarehousesBySubscribedURLsField,
				indexer.WarehousesBySubscribedURLs,
			).Build(),
			req: func() *http.Request {
				bodyBuf := bytes.NewBuffer([]byte(dockerhubWebhookRequestBodyImage))
				return httptest.NewRequest(http.MethodPost, testURL, bodyBuf)
			},
			assertions: func(t *testing.T, rr *httptest.ResponseRecorder) {
				require.Equal(t, http.StatusOK, rr.Code)
				require.JSONEq(
					t,
					`{"msg":"refreshed 1 warehouse(s)"}`,
					rr.Body.String(),
				)
			},
		},
		{
			name: "success -- chart",
			client: fake.NewClientBuilder().WithScheme(testScheme).WithObjects(
				&kargoapi.Warehouse{
					ObjectMeta: metav1.ObjectMeta{
						Namespace: testProjectName,
						Name:      "fake-warehouse",
					},
					Spec: kargoapi.WarehouseSpec{
						Subscriptions: []kargoapi.RepoSubscription{{
							Chart: &kargoapi.ChartSubscription{
								RepoURL: "oci://docker.io/example/repo",
							},
						}},
					},
				},
			).WithIndex(
				&kargoapi.Warehouse{},
				indexer.WarehousesBySubscribedURLsField,
				indexer.WarehousesBySubscribedURLs,
			).Build(),
			req: func() *http.Request {
				bodyBuf := bytes.NewBuffer([]byte(dockerhubWebhookRequestBodyChart))
				return httptest.NewRequest(http.MethodPost, testURL, bodyBuf)
			},
			assertions: func(t *testing.T, rr *httptest.ResponseRecorder) {
				require.Equal(t, http.StatusOK, rr.Code)
				require.JSONEq(
					t,
					`{"msg":"refreshed 1 warehouse(s)"}`,
					rr.Body.String(),
				)
			},
		},
	}
	for _, testCase := range testCases {
		t.Run(testCase.name, func(t *testing.T) {
			requestBody, err := io.ReadAll(testCase.req().Body)
			require.NoError(t, err)
			t.Cleanup(func() {
				_ = testCase.req().Body.Close()
			})

			w := httptest.NewRecorder()
			(&dockerhubWebhookReceiver{
				baseWebhookReceiver: &baseWebhookReceiver{
					client:     testCase.client,
					project:    testProjectName,
					secretData: testCase.secretData,
				},
			}).getHandler(requestBody)(w, testCase.req())

			testCase.assertions(t, w)
		})
	}
}<|MERGE_RESOLUTION|>--- conflicted
+++ resolved
@@ -20,12 +20,8 @@
 const dockerhubWebhookRequestBodyImage = `
 {
 	"push_data": {
-<<<<<<< HEAD
 		"tag": "v1.0.0",
-		"media_type": "` + ociImageIndexMediaType + `"
-=======
 		"media_type": "` + dockerImageConfigBlobMediaType + `"
->>>>>>> 3ce2fb9d
 	},
 	"repository": {
 		"repo_name": "example/repo"
@@ -35,12 +31,8 @@
 const dockerhubWebhookRequestBodyChart = `
 {
 	"push_data": {
-<<<<<<< HEAD
 		"tag": "v1.0.0",
-		"media_type": "application/vnd.cncf.helm.config.v1+json"
-=======
 		"media_type": "` + helmChartConfigBlobMediaType + `"
->>>>>>> 3ce2fb9d
 	},
 	"repository": {
 		"repo_name": "example/repo"
