--- conflicted
+++ resolved
@@ -21,11 +21,7 @@
 {
 	"push_data": {
 		"tag": "v1.0.0",
-<<<<<<< HEAD
-		"media_type": "` + ociImageIndexMediaType + `"
-=======
 		"media_type": "` + dockerImageConfigBlobMediaType + `"
->>>>>>> f6e230c8
 	},
 	"repository": {
 		"repo_name": "example/repo"
@@ -36,11 +32,7 @@
 {
 	"push_data": {
 		"tag": "v1.0.0",
-<<<<<<< HEAD
-		"media_type": "application/vnd.cncf.helm.config.v1+json"
-=======
 		"media_type": "` + helmChartConfigBlobMediaType + `"
->>>>>>> f6e230c8
 	},
 	"repository": {
 		"repo_name": "example/repo"
