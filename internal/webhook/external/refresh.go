--- conflicted
+++ resolved
@@ -30,13 +30,8 @@
 	w http.ResponseWriter,
 	c client.Client,
 	project string,
-<<<<<<< HEAD
-	qualifiers []string,
-	repoURLs ...string,
-=======
 	repoURLs []string,
 	qualifiers ...string,
->>>>>>> f6e230c8
 ) {
 	logger := logging.LoggerFromContext(ctx)
 
@@ -76,11 +71,7 @@
 				continue
 			}
 			if len(qualifiers) > 0 {
-<<<<<<< HEAD
-				shouldRefresh, err := shouldRefresh(wh, repoURL, qualifiers)
-=======
 				shouldRefresh, err := shouldRefresh(wh, repoURL, qualifiers...)
->>>>>>> f6e230c8
 				if err != nil {
 					logger.Error(
 						err,
@@ -137,11 +128,7 @@
 	)
 }
 
-<<<<<<< HEAD
-func shouldRefresh(wh kargoapi.Warehouse, repoURL string, qualifiers []string) (bool, error) {
-=======
 func shouldRefresh(wh kargoapi.Warehouse, repoURL string, qualifiers ...string) (bool, error) {
->>>>>>> f6e230c8
 	var shouldRefresh bool
 	for _, s := range wh.Spec.Subscriptions {
 		switch {
