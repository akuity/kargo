--- conflicted
+++ resolved
@@ -64,91 +64,4 @@
 		}
 		return err
 	}
-<<<<<<< HEAD
-}
-
-// route retrieves the project configurations that match the request path and
-// determines the appropriate project + webhook receiver configuration to use.
-// If a matching project configuration is found, it calls the appropriate
-// handler based on the type of webhook receiver configured (e.g., GitHub).
-// If no matching project configuration or webhook receiver is found, it returns
-// a 404 Not Found error.
-func (s *server) route(w http.ResponseWriter, r *http.Request) {
-	ctx := (r.Context())
-	logger := logging.LoggerFromContext(ctx)
-	logger.Debug("refresh route handler called", "path", r.URL.Path)
-	var projectConfigs kargoapi.ProjectConfigList
-	err := s.client.List(
-		ctx,
-		&projectConfigs,
-		client.MatchingFields{
-			indexer.ProjectConfigsByWebhookReceiverPathsField: r.URL.Path,
-		},
-	)
-	if err != nil {
-		logger.Error(err, "failed to list project configs")
-		http.Error(w, err.Error(), http.StatusInternalServerError)
-		return
-	}
-
-	if len(projectConfigs.Items) == 0 {
-		logger.Info("no project configs found")
-		http.Error(w, "no project configs found for the request", http.StatusNotFound)
-		return
-	}
-
-	// Projects are allowed to have, at most, a single ProjectConfig
-	pc := projectConfigs.Items[0]
-	logger.Info("found project config", "project-config", pc)
-	wrc, err := s.getWebhookReceiverConfig(pc, r.URL.Path)
-	if err != nil {
-		logger.Error(err, "failed to find webhook receiver config")
-		http.Error(w, err.Error(), http.StatusNotFound)
-		return
-	}
-
-	logger.Debug("webhook receiver config found", "webhook-receiver-config", wrc)
-	switch {
-	case wrc.GitHub != nil:
-		githubHandler(
-			s.client,
-			pc.Namespace,
-			wrc.GitHub.SecretRef.Name,
-		)(w, r)
-	case wrc.Quay != nil:
-		quayHandler(
-			s.client,
-			pc.Namespace,
-		)(w, r)
-	default:
-		http.Error(w, "not found", http.StatusNotFound)
-	}
-}
-
-func (s *server) getWebhookReceiverConfig(
-	pc kargoapi.ProjectConfig,
-	receiverPath string,
-) (*kargoapi.WebhookReceiverConfig, error) {
-	var whrc *kargoapi.WebhookReceiverConfig
-	for _, r := range pc.Status.WebhookReceivers {
-		if receiverPath == r.Path {
-			for _, cfg := range pc.Spec.WebhookReceivers {
-				if cfg.Name == r.Name {
-					whrc = &cfg
-					break
-				}
-			}
-			break
-		}
-	}
-	if whrc == nil {
-		return nil, fmt.Errorf(
-			"failed to find webhook receiver config with path %q in project config %q",
-			receiverPath,
-			pc.Name,
-		)
-	}
-	return whrc, nil
-=======
->>>>>>> 783120f9
 }