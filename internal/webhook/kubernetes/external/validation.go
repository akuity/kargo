--- conflicted
+++ resolved
@@ -42,16 +42,14 @@
 		if r.Quay != nil {
 			receivers = append(receivers, "Quay")
 		}
-<<<<<<< HEAD
 		if r.Artifactory != nil {
 			receivers = append(receivers, "Artifactory")
-=======
+		}
 		if r.Azure != nil {
 			receivers = append(receivers, "Azure")
 		}
 		if r.Gitea != nil {
 			receivers = append(receivers, "Gitea")
->>>>>>> 62eac456
 		}
 		if len(receivers) > 1 {
 			errs = append(errs, field.Forbidden(
