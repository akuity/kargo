--- conflicted
+++ resolved
@@ -36,11 +36,7 @@
 	defaultRandStringCharSet = "abcdefghijklmnopqrstuvwxyzABCDEFGHIJKLMNOPQRSTUVWXYZ"
 )
 
-<<<<<<< HEAD
-func NewCommand(_ *option.Option) *cobra.Command {
-=======
 func NewCommand() *cobra.Command {
->>>>>>> ba4bd6f1
 	cmd := &cobra.Command{
 		Use:     "login server-address",
 		Args:    cobra.ExactArgs(1),
