--- conflicted
+++ resolved
@@ -102,46 +102,21 @@
 		return errors.Wrap(err, "list stages")
 	}
 
-<<<<<<< HEAD
-			names := slices.Compact(args)
-			res := make([]*kargoapi.Stage, 0, len(resp.Msg.GetStages()))
-			var resErr error
-			if len(names) == 0 {
-				res = append(res, resp.Msg.GetStages()...)
-			} else {
-				stagesByName := make(map[string]*kargoapi.Stage, len(resp.Msg.GetStages()))
-				for i := range resp.Msg.GetStages() {
-					s := resp.Msg.GetStages()[i]
-					stagesByName[s.Name] = s
-				}
-				for _, name := range names {
-					if stage, ok := stagesByName[name]; ok {
-						res = append(res, stage)
-					} else {
-						resErr = goerrors.Join(err, errors.Errorf("stage %q not found", name))
-					}
-				}
-			}
-			if err := printObjects(opt, res); err != nil {
-				return err
-=======
 	res := make([]*kargoapi.Stage, 0, len(resp.Msg.GetStages()))
 	var resErr error
 	if len(o.Names) == 0 {
-		for _, s := range resp.Msg.GetStages() {
-			res = append(res, typesv1alpha1.FromStageProto(s))
-		}
+		res = append(res, resp.Msg.GetStages()...)
 	} else {
 		stagesByName := make(map[string]*kargoapi.Stage, len(resp.Msg.GetStages()))
-		for _, s := range resp.Msg.GetStages() {
-			stagesByName[s.GetMetadata().GetName()] = typesv1alpha1.FromStageProto(s)
+		for idx := range resp.Msg.GetStages() {
+			s := resp.Msg.GetStages()[idx]
+			stagesByName[s.GetName()] = s
 		}
 		for _, name := range o.Names {
 			if stage, ok := stagesByName[name]; ok {
 				res = append(res, stage)
 			} else {
 				resErr = goerrors.Join(err, errors.Errorf("stage %q not found", name))
->>>>>>> 6fb3ea2c
 			}
 		}
 	}
