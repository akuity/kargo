package get

import (
	"context"
	goerrors "errors"
	"slices"
	"time"

	"connectrpc.com/connect"
	"github.com/pkg/errors"
	"github.com/spf13/cobra"
	metav1 "k8s.io/apimachinery/pkg/apis/meta/v1"
	"k8s.io/apimachinery/pkg/util/duration"

	kargoapi "github.com/akuity/kargo/api/v1alpha1"
	"github.com/akuity/kargo/internal/cli/client"
	"github.com/akuity/kargo/internal/cli/config"
	"github.com/akuity/kargo/internal/cli/option"
	v1alpha1 "github.com/akuity/kargo/pkg/api/service/v1alpha1"
)

type getProjectsOptions struct {
	*option.Option
	Config config.CLIConfig

	Names []string
}

func newGetProjectsCommand(cfg config.CLIConfig, opt *option.Option) *cobra.Command {
	cmdOpts := &getProjectsOptions{
		Option: opt,
		Config: cfg,
	}

	cmd := &cobra.Command{
		Use:     "projects [NAME ...]",
		Aliases: []string{"project"},
		Short:   "Display one or many projects",
		Example: `
# List all projects
kargo get projects

# List all projects in JSON output format
kargo get projects -o json
`,
		RunE: func(cmd *cobra.Command, args []string) error {
			cmdOpts.complete(args)

			return cmdOpts.run(cmd.Context())
		},
	}

<<<<<<< HEAD
			names := slices.Compact(args)
			res := make([]*kargoapi.Project, 0, len(resp.Msg.GetProjects()))
			var resErr error
			if len(names) == 0 {
				res = append(res, resp.Msg.GetProjects()...)
			} else {
				projectsByName := make(map[string]*kargoapi.Project, len(resp.Msg.GetProjects()))
				for i := range resp.Msg.GetProjects() {
					p := resp.Msg.GetProjects()[i]
					projectsByName[p.Name] = p
				}
				for _, name := range names {
					if promo, ok := projectsByName[name]; ok {
						res = append(res, promo)
					} else {
						resErr = goerrors.Join(err, errors.Errorf("project %q not found", name))
					}
				}
			}
			if err := printObjects(opt, res); err != nil {
				return err
=======
	// Register the option flags on the command.
	cmdOpts.addFlags(cmd)

	return cmd
}

// addFlags adds the flags for the get projects options to the provided command.
func (o *getProjectsOptions) addFlags(cmd *cobra.Command) {
	o.PrintFlags.AddFlags(cmd)
}

// complete sets the options from the command arguments.
func (o *getProjectsOptions) complete(args []string) {
	o.Names = slices.Compact(args)
}

// run gets the projects from the server and prints them to the console.
func (o *getProjectsOptions) run(ctx context.Context) error {
	kargoSvcCli, err := client.GetClientFromConfig(ctx, o.Config, o.Option)
	if err != nil {
		return errors.Wrap(err, "get client from config")
	}
	resp, err := kargoSvcCli.ListProjects(ctx, connect.NewRequest(&v1alpha1.ListProjectsRequest{}))
	if err != nil {
		return errors.Wrap(err, "list projects")
	}

	res := make([]*kargoapi.Project, 0, len(resp.Msg.GetProjects()))
	var resErr error
	if len(o.Names) == 0 {
		for _, p := range resp.Msg.GetProjects() {
			res = append(res, typesv1alpha1.FromProjectProto(p))
		}
	} else {
		projectsByName := make(map[string]*kargoapi.Project, len(resp.Msg.GetProjects()))
		for _, p := range resp.Msg.GetProjects() {
			projectsByName[p.Metadata.GetName()] = typesv1alpha1.FromProjectProto(p)
		}
		for _, name := range o.Names {
			if promo, ok := projectsByName[name]; ok {
				res = append(res, promo)
			} else {
				resErr = goerrors.Join(err, errors.Errorf("project %q not found", name))
>>>>>>> 6fb3ea2c
			}
		}
	}
	if err := printObjects(o.Option, res); err != nil {
		return err
	}
	return resErr
}

func newProjectTable(list *metav1.List) *metav1.Table {
	rows := make([]metav1.TableRow, len(list.Items))
	for i, item := range list.Items {
		project := item.Object.(*kargoapi.Project) // nolint: forcetypeassert
		rows[i] = metav1.TableRow{
			Cells: []any{
				project.Name,
				project.Status.Phase,
				duration.HumanDuration(time.Since(project.CreationTimestamp.Time)),
			},
			Object: list.Items[i],
		}
	}
	return &metav1.Table{
		ColumnDefinitions: []metav1.TableColumnDefinition{
			{Name: "Name", Type: "string"},
			{Name: "Phase", Type: "string"},
			{Name: "Age", Type: "string"},
		},
		Rows: rows,
	}
}<|MERGE_RESOLUTION|>--- conflicted
+++ resolved
@@ -50,29 +50,6 @@
 		},
 	}
 
-<<<<<<< HEAD
-			names := slices.Compact(args)
-			res := make([]*kargoapi.Project, 0, len(resp.Msg.GetProjects()))
-			var resErr error
-			if len(names) == 0 {
-				res = append(res, resp.Msg.GetProjects()...)
-			} else {
-				projectsByName := make(map[string]*kargoapi.Project, len(resp.Msg.GetProjects()))
-				for i := range resp.Msg.GetProjects() {
-					p := resp.Msg.GetProjects()[i]
-					projectsByName[p.Name] = p
-				}
-				for _, name := range names {
-					if promo, ok := projectsByName[name]; ok {
-						res = append(res, promo)
-					} else {
-						resErr = goerrors.Join(err, errors.Errorf("project %q not found", name))
-					}
-				}
-			}
-			if err := printObjects(opt, res); err != nil {
-				return err
-=======
 	// Register the option flags on the command.
 	cmdOpts.addFlags(cmd)
 
@@ -103,20 +80,18 @@
 	res := make([]*kargoapi.Project, 0, len(resp.Msg.GetProjects()))
 	var resErr error
 	if len(o.Names) == 0 {
-		for _, p := range resp.Msg.GetProjects() {
-			res = append(res, typesv1alpha1.FromProjectProto(p))
-		}
+		res = append(res, resp.Msg.GetProjects()...)
 	} else {
 		projectsByName := make(map[string]*kargoapi.Project, len(resp.Msg.GetProjects()))
-		for _, p := range resp.Msg.GetProjects() {
-			projectsByName[p.Metadata.GetName()] = typesv1alpha1.FromProjectProto(p)
+		for idx := range resp.Msg.GetProjects() {
+			p := resp.Msg.GetProjects()[idx]
+			projectsByName[p.GetName()] = p
 		}
 		for _, name := range o.Names {
 			if promo, ok := projectsByName[name]; ok {
 				res = append(res, promo)
 			} else {
 				resErr = goerrors.Join(err, errors.Errorf("project %q not found", name))
->>>>>>> 6fb3ea2c
 			}
 		}
 	}
