--- conflicted
+++ resolved
@@ -20,22 +20,11 @@
 	v1alpha1 "github.com/akuity/kargo/pkg/api/service/v1alpha1"
 )
 
-<<<<<<< HEAD
-type PromotionsFlags struct {
-	Stage option.Optional[string]
-}
-
 func newGetPromotionsCommand(
 	cfg config.CLIConfig,
 	opt *option.Option,
 ) *cobra.Command {
-	flag := PromotionsFlags{
-		Stage: option.OptionalString(),
-	}
-=======
-func newGetPromotionsCommand(opt *option.Option) *cobra.Command {
 	var stage string
->>>>>>> 237b90b3
 	cmd := &cobra.Command{
 		Use:     "promotions --project=project [--stage=stage] [NAME...]",
 		Aliases: []string{"promotion", "promos", "promo"},
