package get

import (
	"context"
	goerrors "errors"
	"slices"
	"time"

	"connectrpc.com/connect"
	"github.com/pkg/errors"
	"github.com/spf13/cobra"
	metav1 "k8s.io/apimachinery/pkg/apis/meta/v1"
	"k8s.io/apimachinery/pkg/util/duration"
	"k8s.io/cli-runtime/pkg/genericclioptions"
	"k8s.io/cli-runtime/pkg/genericiooptions"

	kargoapi "github.com/akuity/kargo/api/v1alpha1"
	"github.com/akuity/kargo/internal/cli/client"
	"github.com/akuity/kargo/internal/cli/config"
	"github.com/akuity/kargo/internal/cli/io"
	"github.com/akuity/kargo/internal/cli/kubernetes"
	"github.com/akuity/kargo/internal/cli/option"
	v1alpha1 "github.com/akuity/kargo/pkg/api/service/v1alpha1"
)

type getPromotionsOptions struct {
	genericiooptions.IOStreams
	*genericclioptions.PrintFlags

	Config        config.CLIConfig
	ClientOptions client.Options

	Project string
	Stage   string
	Names   []string
}

func newGetPromotionsCommand(cfg config.CLIConfig, streams genericiooptions.IOStreams) *cobra.Command {
	cmdOpts := &getPromotionsOptions{
		Config:     cfg,
		IOStreams:  streams,
		PrintFlags: genericclioptions.NewPrintFlags("").WithTypeSetter(kubernetes.GetScheme()),
	}

	cmd := &cobra.Command{
		Use:     "promotions [--project=project] [--stage=stage] [NAME ...]",
		Aliases: []string{"promotion", "promos", "promo"},
		Short:   "Display one or many promotions",
		Example: `
# List all promotions in my-project
kargo get promotions --project=my-project

# List all promotions in my-project in JSON output format
kargo get promotions --project=my-project -o json

# List all promotions for the QA stage in my-project
kargo get promotions --project=my-project --stage=qa

# Get a specific promotion in my-project
kargo get promotion --project=my-project abc1234

# List all promotions in the default project
kargo config set-project my-project
kargo get promotions

# List all promotions for the QA stage in the default project
kargo config set-project my-project
kargo get promotions --stage=qa

# Get a specific promotion in the default project
kargo config set-project my-project
kargo get promotion abc1234
`,
		RunE: func(cmd *cobra.Command, args []string) error {
			cmdOpts.complete(args)

			if err := cmdOpts.validate(); err != nil {
				return err
			}

			return cmdOpts.run(cmd.Context())
		},
	}

	// Register the option flags on the command.
	cmdOpts.addFlags(cmd)

	// Set the input/output streams for the command.
	io.SetIOStreams(cmd, cmdOpts.IOStreams)

	return cmd
}

// addFlags adds the flags for the get promotions options to the provided command.
func (o *getPromotionsOptions) addFlags(cmd *cobra.Command) {
	o.ClientOptions.AddFlags(cmd.PersistentFlags())
	o.PrintFlags.AddFlags(cmd)

	option.Project(
		cmd.Flags(), &o.Project, o.Config.Project,
		"The project for which to list promotions. If not set, the default project will be used.",
	)
	option.Stage(
		cmd.Flags(), &o.Stage,
		"The stage for which to list promotions. If not set, all stages will be listed.",
	)
}

// complete sets the options from the command arguments.
func (o *getPromotionsOptions) complete(args []string) {
	o.Names = slices.Compact(args)
}

// validate performs validation of the options. If the options are invalid, an
// error is returned.
func (o *getPromotionsOptions) validate() error {
	if o.Project == "" {
		return errors.New("project is required")
	}
	return nil
}

// run gets the promotions from the server and prints them to the console.
func (o *getPromotionsOptions) run(ctx context.Context) error {
	kargoSvcCli, err := client.GetClientFromConfig(ctx, o.Config, o.ClientOptions)
	if err != nil {
		return errors.Wrap(err, "get client from config")
	}

	if len(o.Names) == 0 {
<<<<<<< HEAD
		res = append(res, resp.Msg.GetPromotions()...)
	} else {
		promotionsByName := make(map[string]*kargoapi.Promotion, len(resp.Msg.GetPromotions()))
		for idx := range resp.Msg.GetPromotions() {
			p := resp.Msg.GetPromotions()[idx]
			promotionsByName[p.GetName()] = p
=======
		var resp *connect.Response[v1alpha1.ListPromotionsResponse]
		if resp, err = kargoSvcCli.ListPromotions(
			ctx,
			connect.NewRequest(
				&v1alpha1.ListPromotionsRequest{
					Project: o.Project,
					Stage:   &o.Stage,
				},
			),
		); err != nil {
			return errors.Wrap(err, "list promotions")
		}

		res := make([]*kargoapi.Promotion, 0, len(resp.Msg.GetPromotions()))
		for _, promotion := range resp.Msg.GetPromotions() {
			res = append(res, typesv1alpha1.FromPromotionProto(promotion))
>>>>>>> 74bb7506
		}
		return printObjects(res, o.PrintFlags, o.IOStreams)
	}

	res := make([]*kargoapi.Promotion, 0, len(o.Names))
	errs := make([]error, 0, len(o.Names))
	for _, name := range o.Names {
		var resp *connect.Response[v1alpha1.GetPromotionResponse]
		if resp, err = kargoSvcCli.GetPromotion(
			ctx,
			connect.NewRequest(
				&v1alpha1.GetPromotionRequest{
					Project: o.Project,
					Name:    name,
				},
			),
		); err != nil {
			errs = append(errs, err)
			continue
		}
		res = append(res, typesv1alpha1.FromPromotionProto(resp.Msg.GetPromotion()))
	}

	if err = printObjects(res, o.PrintFlags, o.IOStreams); err != nil {
		return errors.Wrap(err, "print promotions")
	}
	return goerrors.Join(errs...)
}

func newPromotionTable(list *metav1.List) *metav1.Table {
	rows := make([]metav1.TableRow, len(list.Items))
	for i, item := range list.Items {
		promo := item.Object.(*kargoapi.Promotion) // nolint: forcetypeassert
		rows[i] = metav1.TableRow{
			Cells: []any{
				promo.GetName(),
				promo.Spec.Stage,
				promo.Spec.Freight,
				promo.GetStatus().Phase,
				duration.HumanDuration(time.Since(promo.CreationTimestamp.Time)),
			},
			Object: list.Items[i],
		}
	}
	return &metav1.Table{
		ColumnDefinitions: []metav1.TableColumnDefinition{
			{Name: "Name", Type: "string"},
			{Name: "Stage", Type: "string"},
			{Name: "Freight", Type: "string"},
			{Name: "Phase", Type: "string"},
			{Name: "Age", Type: "string"},
		},
		Rows: rows,
	}
}<|MERGE_RESOLUTION|>--- conflicted
+++ resolved
@@ -128,14 +128,6 @@
 	}
 
 	if len(o.Names) == 0 {
-<<<<<<< HEAD
-		res = append(res, resp.Msg.GetPromotions()...)
-	} else {
-		promotionsByName := make(map[string]*kargoapi.Promotion, len(resp.Msg.GetPromotions()))
-		for idx := range resp.Msg.GetPromotions() {
-			p := resp.Msg.GetPromotions()[idx]
-			promotionsByName[p.GetName()] = p
-=======
 		var resp *connect.Response[v1alpha1.ListPromotionsResponse]
 		if resp, err = kargoSvcCli.ListPromotions(
 			ctx,
@@ -148,13 +140,7 @@
 		); err != nil {
 			return errors.Wrap(err, "list promotions")
 		}
-
-		res := make([]*kargoapi.Promotion, 0, len(resp.Msg.GetPromotions()))
-		for _, promotion := range resp.Msg.GetPromotions() {
-			res = append(res, typesv1alpha1.FromPromotionProto(promotion))
->>>>>>> 74bb7506
-		}
-		return printObjects(res, o.PrintFlags, o.IOStreams)
+		return printObjects(resp.Msg.GetPromotions(), o.PrintFlags, o.IOStreams)
 	}
 
 	res := make([]*kargoapi.Promotion, 0, len(o.Names))
@@ -173,7 +159,7 @@
 			errs = append(errs, err)
 			continue
 		}
-		res = append(res, typesv1alpha1.FromPromotionProto(resp.Msg.GetPromotion()))
+		res = append(res, resp.Msg.GetPromotion())
 	}
 
 	if err = printObjects(res, o.PrintFlags, o.IOStreams); err != nil {
