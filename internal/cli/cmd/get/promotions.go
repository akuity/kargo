package get

import (
	"context"
	goerrors "errors"
	"slices"
	"time"

	"connectrpc.com/connect"
	"github.com/pkg/errors"
	"github.com/spf13/cobra"
	"google.golang.org/protobuf/proto"
	metav1 "k8s.io/apimachinery/pkg/apis/meta/v1"
	"k8s.io/apimachinery/pkg/util/duration"

	kargoapi "github.com/akuity/kargo/api/v1alpha1"
	"github.com/akuity/kargo/internal/cli/client"
	"github.com/akuity/kargo/internal/cli/config"
	"github.com/akuity/kargo/internal/cli/option"
	v1alpha1 "github.com/akuity/kargo/pkg/api/service/v1alpha1"
)

type getPromotionsOptions struct {
	*option.Option
	Config config.CLIConfig

	Stage string
	Names []string
}

func newGetPromotionsCommand(cfg config.CLIConfig, opt *option.Option) *cobra.Command {
	cmdOpts := &getPromotionsOptions{
		Option: opt,
		Config: cfg,
	}

	cmd := &cobra.Command{
		Use:     "promotions [--project=project] [--stage=stage] [NAME ...]",
		Aliases: []string{"promotion", "promos", "promo"},
		Short:   "Display one or many promotions",
		Example: `
# List all promotions in the project
kargo get promotions --project=my-project

# List all promotions in JSON output format
kargo get promotions --project=my-project -o json

# List all promotions for the stage
kargo get promotions --project=my-project --stage=my-stage

# Get a promotion in the project
kargo get promotions --project=my-project some-promotion

# List all promotions in the default project
kargo config set-project my-project
kargo get promotions
`,
		RunE: func(cmd *cobra.Command, args []string) error {
			cmdOpts.complete(args)

			if err := cmdOpts.validate(); err != nil {
				return err
			}

			return cmdOpts.run(cmd.Context())
		},
	}

	// Register the option flags on the command.
	cmdOpts.addFlags(cmd)

	return cmd
}

// addFlags adds the flags for the get promotions options to the provided command.
func (o *getPromotionsOptions) addFlags(cmd *cobra.Command) {
	o.PrintFlags.AddFlags(cmd)

	option.Project(cmd.Flags(), &o.Project, o.Project,
		"The Project for which to list Promotions. If not set, the default project will be used.")
	option.Stage(cmd.Flags(), &o.Stage,
		"The Stage for which to list Promotions. If not set, all stages will be listed.")
}

<<<<<<< HEAD
			names := slices.Compact(args)
			res := make([]*kargoapi.Promotion, 0, len(resp.Msg.GetPromotions()))
			var resErr error
			if len(names) == 0 {
				res = append(res, resp.Msg.GetPromotions()...)
			} else {
				promotionsByName := make(map[string]*kargoapi.Promotion, len(resp.Msg.GetPromotions()))
				for i := range resp.Msg.GetPromotions() {
					p := resp.Msg.GetPromotions()[i]
					promotionsByName[p.GetName()] = p
				}
				for _, name := range names {
					if promo, ok := promotionsByName[name]; ok {
						res = append(res, promo)
					} else {
						resErr = goerrors.Join(err, errors.Errorf("promotion %q not found", name))
					}
				}
			}
			if err := printObjects(opt, res); err != nil {
				return err
=======
// complete sets the options from the command arguments.
func (o *getPromotionsOptions) complete(args []string) {
	o.Names = slices.Compact(args)
}

// validate performs validation of the options. If the options are invalid, an
// error is returned.
func (o *getPromotionsOptions) validate() error {
	if o.Project == "" {
		return errors.New("project is required")
	}
	return nil
}

// run gets the promotions from the server and prints them to the console.
func (o *getPromotionsOptions) run(ctx context.Context) error {
	req := &v1alpha1.ListPromotionsRequest{
		Project: o.Project,
	}
	if o.Stage != "" {
		req.Stage = proto.String(o.Stage)
	}

	kargoSvcCli, err := client.GetClientFromConfig(ctx, o.Config, o.Option)
	if err != nil {
		return errors.Wrap(err, "get client from config")
	}
	resp, err := kargoSvcCli.ListPromotions(ctx, connect.NewRequest(req))
	if err != nil {
		return errors.Wrap(err, "list promotions")
	}

	res := make([]*kargoapi.Promotion, 0, len(resp.Msg.GetPromotions()))
	var resErr error
	if len(o.Names) == 0 {
		for _, p := range resp.Msg.GetPromotions() {
			res = append(res, typesv1alpha1.FromPromotionProto(p))
		}
	} else {
		promotionsByName := make(map[string]*kargoapi.Promotion, len(resp.Msg.GetPromotions()))
		for _, p := range resp.Msg.GetPromotions() {
			promotionsByName[p.GetMetadata().GetName()] = typesv1alpha1.FromPromotionProto(p)
		}
		for _, name := range o.Names {
			if promo, ok := promotionsByName[name]; ok {
				res = append(res, promo)
			} else {
				resErr = goerrors.Join(err, errors.Errorf("promotion %q not found", name))
>>>>>>> 6fb3ea2c
			}
		}
	}
	if err := printObjects(o.Option, res); err != nil {
		return err
	}
	return resErr
}

func newPromotionTable(list *metav1.List) *metav1.Table {
	rows := make([]metav1.TableRow, len(list.Items))
	for i, item := range list.Items {
		promo := item.Object.(*kargoapi.Promotion) // nolint: forcetypeassert
		rows[i] = metav1.TableRow{
			Cells: []any{
				promo.GetName(),
				promo.Spec.Stage,
				promo.Spec.Freight,
				promo.GetStatus().Phase,
				duration.HumanDuration(time.Since(promo.CreationTimestamp.Time)),
			},
			Object: list.Items[i],
		}
	}
	return &metav1.Table{
		ColumnDefinitions: []metav1.TableColumnDefinition{
			{Name: "Name", Type: "string"},
			{Name: "Stage", Type: "string"},
			{Name: "Freight", Type: "string"},
			{Name: "Phase", Type: "string"},
			{Name: "Age", Type: "string"},
		},
		Rows: rows,
	}
}<|MERGE_RESOLUTION|>--- conflicted
+++ resolved
@@ -82,29 +82,6 @@
 		"The Stage for which to list Promotions. If not set, all stages will be listed.")
 }
 
-<<<<<<< HEAD
-			names := slices.Compact(args)
-			res := make([]*kargoapi.Promotion, 0, len(resp.Msg.GetPromotions()))
-			var resErr error
-			if len(names) == 0 {
-				res = append(res, resp.Msg.GetPromotions()...)
-			} else {
-				promotionsByName := make(map[string]*kargoapi.Promotion, len(resp.Msg.GetPromotions()))
-				for i := range resp.Msg.GetPromotions() {
-					p := resp.Msg.GetPromotions()[i]
-					promotionsByName[p.GetName()] = p
-				}
-				for _, name := range names {
-					if promo, ok := promotionsByName[name]; ok {
-						res = append(res, promo)
-					} else {
-						resErr = goerrors.Join(err, errors.Errorf("promotion %q not found", name))
-					}
-				}
-			}
-			if err := printObjects(opt, res); err != nil {
-				return err
-=======
 // complete sets the options from the command arguments.
 func (o *getPromotionsOptions) complete(args []string) {
 	o.Names = slices.Compact(args)
@@ -140,20 +117,18 @@
 	res := make([]*kargoapi.Promotion, 0, len(resp.Msg.GetPromotions()))
 	var resErr error
 	if len(o.Names) == 0 {
-		for _, p := range resp.Msg.GetPromotions() {
-			res = append(res, typesv1alpha1.FromPromotionProto(p))
-		}
+		res = append(res, resp.Msg.GetPromotions()...)
 	} else {
 		promotionsByName := make(map[string]*kargoapi.Promotion, len(resp.Msg.GetPromotions()))
-		for _, p := range resp.Msg.GetPromotions() {
-			promotionsByName[p.GetMetadata().GetName()] = typesv1alpha1.FromPromotionProto(p)
+		for idx := range resp.Msg.GetPromotions() {
+			p := resp.Msg.GetPromotions()[idx]
+			promotionsByName[p.GetName()] = p
 		}
 		for _, name := range o.Names {
 			if promo, ok := promotionsByName[name]; ok {
 				res = append(res, promo)
 			} else {
 				resErr = goerrors.Join(err, errors.Errorf("promotion %q not found", name))
->>>>>>> 6fb3ea2c
 			}
 		}
 	}
