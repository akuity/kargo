--- conflicted
+++ resolved
@@ -119,24 +119,6 @@
 		return errors.Wrap(err, "get client from config")
 	}
 
-<<<<<<< HEAD
-	// We didn't specify any groupBy, so there should be one group with an
-	// empty key
-	freight := resp.Msg.GetGroups()[""]
-	res := make([]*kargoapi.Freight, 0, len(freight.Freight))
-	var resErr error
-	if len(o.Names) == 0 {
-		res = append(res, freight.Freight...)
-	} else {
-		freightByName := make(map[string]*kargoapi.Freight, len(freight.Freight))
-		freightByAlias := make(map[string]*kargoapi.Freight, len(freight.Freight))
-		for idx := range freight.Freight {
-			fr := freight.Freight[idx]
-			freightByName[fr.GetName()] = fr
-			if fr.GetLabels() != nil {
-				freightByAlias[fr.GetLabels()[kargoapi.AliasLabelKey]] = fr
-			}
-=======
 	if len(o.Names) == 0 && len(o.Aliases) == 0 {
 		var resp *connect.Response[v1alpha1.QueryFreightResponse]
 		if resp, err = kargoSvcCli.QueryFreight(
@@ -153,11 +135,7 @@
 		// We didn't specify any groupBy, so there should be one group with an
 		// empty key
 		freight := resp.Msg.GetGroups()[""]
-		res := make([]*kargoapi.Freight, 0, len(freight.Freight))
-		for _, f := range freight.Freight {
-			res = append(res, typesv1alpha1.FromFreightProto(f))
-		}
-		return printObjects(res, o.PrintFlags, o.IOStreams)
+		return printObjects(freight.Freight, o.PrintFlags, o.IOStreams)
 	}
 
 	res := make([]*kargoapi.Freight, 0, len(o.Names)+len(o.Aliases))
@@ -175,9 +153,8 @@
 		); err != nil {
 			errs = append(errs, errors.Wrapf(err, "get freight %s", name))
 			continue
->>>>>>> 74bb7506
-		}
-		res = append(res, typesv1alpha1.FromFreightProto(resp.Msg.GetFreight()))
+		}
+		res = append(res, resp.Msg.GetFreight())
 	}
 	for _, alias := range o.Aliases {
 		var resp *connect.Response[v1alpha1.GetFreightResponse]
@@ -193,7 +170,7 @@
 			errs = append(errs, errors.Wrapf(err, "get freight %s", alias))
 			continue
 		}
-		res = append(res, typesv1alpha1.FromFreightProto(resp.Msg.GetFreight()))
+		res = append(res, resp.Msg.GetFreight())
 	}
 
 	if err = printObjects(res, o.PrintFlags, o.IOStreams); err != nil {
