package stage

import (
	"fmt"
	"strings"

	"connectrpc.com/connect"
	"github.com/pkg/errors"
	"github.com/spf13/cobra"
	"k8s.io/utils/ptr"

	typesv1alpha1 "github.com/akuity/kargo/internal/api/types/v1alpha1"
	"github.com/akuity/kargo/internal/cli/client"
	"github.com/akuity/kargo/internal/cli/config"
	"github.com/akuity/kargo/internal/cli/option"
	v1alpha1 "github.com/akuity/kargo/pkg/api/service/v1alpha1"
)

<<<<<<< HEAD
type PromoteSubscribersFlags struct {
	Freight string
}

func newPromoteSubscribersCommand(
	cfg config.CLIConfig,
	opt *option.Option,
) *cobra.Command {
	var flag PromoteSubscribersFlags
=======
func newPromoteSubscribersCommand(opt *option.Option) *cobra.Command {
	var freight string
>>>>>>> 237b90b3
	cmd := &cobra.Command{
		Use:  "promote-subscribers --project=project (STAGE) [(--freight=)freight-id]",
		Args: option.ExactArgs(1),
		Example: `
# Promote subscribers for a specific project
kargo stage promote-subscribers dev --project=my-project --freight=abc123

# Promote subscribers for the default project
kargo config set project my-project
kargo stage promote-subscribers dev --freight=abc123
`,
		RunE: func(cmd *cobra.Command, args []string) error {
			ctx := cmd.Context()

			project := opt.Project
			if project == "" {
				return errors.New("project is required")
			}

			kargoSvcCli, err := client.GetClientFromConfig(ctx, cfg, opt)
			if err != nil {
				return err
			}

			stage := strings.TrimSpace(args[0])
			if stage == "" {
				return errors.New("name is required")
			}

			if freight == "" {
				return errors.New("freight is required")
			}

			res, promoteErr := kargoSvcCli.PromoteSubscribers(ctx, connect.NewRequest(&v1alpha1.PromoteSubscribersRequest{
				Project: project,
				Stage:   stage,
				Freight: freight,
			}))
			if ptr.Deref(opt.PrintFlags.OutputFormat, "") == "" {
				if res != nil && res.Msg != nil {
					for _, p := range res.Msg.GetPromotions() {
						fmt.Fprintf(opt.IOStreams.Out, "Promotion Created: %q\n", *p.Metadata.Name)
					}
				}
				if promoteErr != nil {
					return errors.Wrap(promoteErr, "promote subscribers")
				}
				return nil
			}

			printer, printerErr := opt.PrintFlags.ToPrinter()
			if printerErr != nil {
				return errors.Wrap(printerErr, "new printer")
			}
			for _, p := range res.Msg.GetPromotions() {
				kubeP := typesv1alpha1.FromPromotionProto(p)
				_ = printer.PrintObj(kubeP, opt.IOStreams.Out)
			}
			return promoteErr
		},
	}
	opt.PrintFlags.AddFlags(cmd)
	option.Freight(cmd.Flags(), &freight)
	option.Project(cmd.Flags(), opt, opt.Project)
	return cmd
}<|MERGE_RESOLUTION|>--- conflicted
+++ resolved
@@ -16,20 +16,11 @@
 	v1alpha1 "github.com/akuity/kargo/pkg/api/service/v1alpha1"
 )
 
-<<<<<<< HEAD
-type PromoteSubscribersFlags struct {
-	Freight string
-}
-
 func newPromoteSubscribersCommand(
 	cfg config.CLIConfig,
 	opt *option.Option,
 ) *cobra.Command {
-	var flag PromoteSubscribersFlags
-=======
-func newPromoteSubscribersCommand(opt *option.Option) *cobra.Command {
 	var freight string
->>>>>>> 237b90b3
 	cmd := &cobra.Command{
 		Use:  "promote-subscribers --project=project (STAGE) [(--freight=)freight-id]",
 		Args: option.ExactArgs(1),
