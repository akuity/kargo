--- conflicted
+++ resolved
@@ -18,17 +18,8 @@
 	kargosvcapi "github.com/akuity/kargo/pkg/api/service/v1alpha1"
 )
 
-<<<<<<< HEAD
-type Flags struct {
-	Filenames []string
-}
-
 func NewCommand(cfg config.CLIConfig, opt *option.Option) *cobra.Command {
-	var flag Flags
-=======
-func NewCommand(opt *option.Option) *cobra.Command {
 	var filenames []string
->>>>>>> 237b90b3
 	cmd := &cobra.Command{
 		Use:   "delete [--project=project] -f (FILENAME)",
 		Short: "Delete resources by resources and names",
