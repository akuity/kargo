--- conflicted
+++ resolved
@@ -36,27 +36,15 @@
 	ctx context.Context,
 	req *connect.Request[svcv1alpha1.CreateCredentialsRequest],
 ) (*connect.Response[svcv1alpha1.CreateCredentialsResponse], error) {
-<<<<<<< HEAD
-	credType := req.Msg.GetType()
-
-	if err := validateFieldNotEmpty("type", credType); err != nil {
-		return nil, err
-=======
 	// Check if secret management is enabled
 	if !s.cfg.SecretManagementEnabled {
 		return nil, connect.NewError(connect.CodeUnimplemented, errSecretManagementDisabled)
 	}
 
-	creds := credentials{
-		project:        req.Msg.GetProject(),
-		name:           req.Msg.GetName(),
-		description:    req.Msg.GetDescription(),
-		credType:       req.Msg.GetType(),
-		repoURL:        req.Msg.GetRepoUrl(),
-		repoURLIsRegex: req.Msg.GetRepoUrlIsRegex(),
-		username:       req.Msg.GetUsername(),
-		password:       req.Msg.GetPassword(),
->>>>>>> 27f501cf
+	credType := req.Msg.GetType()
+
+	if err := validateFieldNotEmpty("type", credType); err != nil {
+		return nil, err
 	}
 
 	switch credType {
