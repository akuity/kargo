package handler

import (
	"context"
	"time"

	"connectrpc.com/connect"
	"github.com/golang-jwt/jwt/v5"
	"github.com/pkg/errors"
	uuid "github.com/satori/go.uuid"
	"golang.org/x/crypto/bcrypt"

	"github.com/akuity/kargo/internal/api/config"
	svcv1alpha1 "github.com/akuity/kargo/pkg/api/service/v1alpha1"
)

func init() {
	jwt.MarshalSingleStringAsArray = false
}

type AdminLoginV1Alpha1Func func(
	context.Context,
	*connect.Request[svcv1alpha1.AdminLoginRequest],
) (*connect.Response[svcv1alpha1.AdminLoginResponse], error)

func AdminLoginV1Alpha1(cfg *config.AdminConfig) AdminLoginV1Alpha1Func {
	return func(
		_ context.Context,
		req *connect.Request[svcv1alpha1.AdminLoginRequest],
	) (*connect.Response[svcv1alpha1.AdminLoginResponse], error) {
		if cfg == nil {
			return nil, connect.NewError(
				connect.CodePermissionDenied,
				errors.New("admin user is not enabled"),
			)
		}

		if err := bcrypt.CompareHashAndPassword(
			[]byte(cfg.HashedPassword),
			[]byte(req.Msg.Password),
		); err != nil {
			return nil, connect.NewError(
				connect.CodePermissionDenied,
				errors.New("invalid password"),
			)
		}

		now := time.Now()
		idToken := jwt.NewWithClaims(
			jwt.SigningMethodHS256,
			jwt.RegisteredClaims{
				IssuedAt:  jwt.NewNumericDate(now),
<<<<<<< HEAD
				Issuer:    cfg.TokenIssuer,
=======
				Issuer:    "kargo",
				Audience:  []string{cfg.TokenAudience},
>>>>>>> 8bea84d8
				NotBefore: jwt.NewNumericDate(now),
				Subject:   "admin",
				ID:        uuid.NewV4().String(),
				ExpiresAt: jwt.NewNumericDate(now.Add(time.Hour)),
			},
		)

		signedToken, err := idToken.SignedString(cfg.TokenSigningKey)
		if err != nil {
			return nil, connect.NewError(
				connect.CodeInternal,
				errors.Wrap(err, "error signing ID token"),
			)
		}

		return connect.NewResponse(&svcv1alpha1.AdminLoginResponse{
			IdToken: signedToken,
		}), nil
	}
}<|MERGE_RESOLUTION|>--- conflicted
+++ resolved
@@ -50,12 +50,8 @@
 			jwt.SigningMethodHS256,
 			jwt.RegisteredClaims{
 				IssuedAt:  jwt.NewNumericDate(now),
-<<<<<<< HEAD
 				Issuer:    cfg.TokenIssuer,
-=======
-				Issuer:    "kargo",
 				Audience:  []string{cfg.TokenAudience},
->>>>>>> 8bea84d8
 				NotBefore: jwt.NewNumericDate(now),
 				Subject:   "admin",
 				ID:        uuid.NewV4().String(),
