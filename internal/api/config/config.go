package config

import (
	"time"

	"github.com/kelseyhightower/envconfig"

	"github.com/akuity/kargo/internal/api/dex"
	"github.com/akuity/kargo/internal/api/oidc"
	"github.com/akuity/kargo/internal/os"
	"github.com/akuity/kargo/internal/types"
)

// AdminConfig represents configuration for an admin account.
type AdminConfig struct {
	// HashedPassword is a bcrypt hash of the password for the admin account.
	HashedPassword string `envconfig:"ADMIN_ACCOUNT_PASSWORD_HASH" required:"true"`
<<<<<<< HEAD
	// TokenIssuer the value to be used in the ISS claim of ID tokens issued for
	// for the admin account.
	TokenIssuer string `envconfig:"ADMIN_ACCOUNT_TOKEN_ISSUER" required:"true"`
=======
	// TokenAudience is the value to be used in the AUD claim of ID tokens issued
	// for the admin account.
	TokenAudience string `envconfig:"ADMIN_ACCOUNT_TOKEN_AUDIENCE" required:"true"`
>>>>>>> 8bea84d8
	// TokenSigningKey is the key used to sign ID tokens for the admin account.
	TokenSigningKey []byte `envconfig:"ADMIN_ACCOUNT_TOKEN_SIGNING_KEY" required:"true"`
}

// AdminConfigFromEnv returns an AdminConfig populated from environment
// variables.
func AdminConfigFromEnv() AdminConfig {
	cfg := AdminConfig{}
	envconfig.MustProcess("", &cfg)
	return cfg
}

type ServerConfig struct {
	StandardConfig
	LocalMode      bool
	OIDCConfig     *oidc.Config
	AdminConfig    *AdminConfig
	DexProxyConfig *dex.ProxyConfig
}

type StandardConfig struct {
	GracefulShutdownTimeout time.Duration `envconfig:"GRACEFUL_SHUTDOWN_TIMEOUT" default:"30s"`
	UIDirectory             string        `envconfig:"UI_DIR" default:"./ui/build"`
}

func ServerConfigFromEnv() ServerConfig {
	cfg := ServerConfig{}
	envconfig.MustProcess("", &cfg.StandardConfig)
	if types.MustParseBool(os.GetEnv("ADMIN_ACCOUNT_ENABLED", "false")) {
		adminCfg := AdminConfigFromEnv()
		cfg.AdminConfig = &adminCfg
	}
	if types.MustParseBool(os.GetEnv("OIDC_ENABLED", "false")) {
		oidcCfg := oidc.ConfigFromEnv()
		cfg.OIDCConfig = &oidcCfg
	}
	if types.MustParseBool(os.GetEnv("DEX_ENABLED", "false")) {
		dexProxyCfg := dex.ProxyConfigFromEnv()
		cfg.DexProxyConfig = &dexProxyCfg
	}
	return cfg
}<|MERGE_RESOLUTION|>--- conflicted
+++ resolved
@@ -15,15 +15,12 @@
 type AdminConfig struct {
 	// HashedPassword is a bcrypt hash of the password for the admin account.
 	HashedPassword string `envconfig:"ADMIN_ACCOUNT_PASSWORD_HASH" required:"true"`
-<<<<<<< HEAD
 	// TokenIssuer the value to be used in the ISS claim of ID tokens issued for
 	// for the admin account.
 	TokenIssuer string `envconfig:"ADMIN_ACCOUNT_TOKEN_ISSUER" required:"true"`
-=======
 	// TokenAudience is the value to be used in the AUD claim of ID tokens issued
 	// for the admin account.
 	TokenAudience string `envconfig:"ADMIN_ACCOUNT_TOKEN_AUDIENCE" required:"true"`
->>>>>>> 8bea84d8
 	// TokenSigningKey is the key used to sign ID tokens for the admin account.
 	TokenSigningKey []byte `envconfig:"ADMIN_ACCOUNT_TOKEN_SIGNING_KEY" required:"true"`
 }
