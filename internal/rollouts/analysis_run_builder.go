--- conflicted
+++ resolved
@@ -77,13 +77,9 @@
 		return nil, fmt.Errorf("get analysis templates: %w", err)
 	}
 
-<<<<<<< HEAD
 	analysisTemplateSpecs := combineAnalysisTemplateSpecs(analysisTemplates, clusterAnalysisTemplates)
 
-	spec, err := b.buildSpec(analysisTemplateSpecs, cfg.Args)
-=======
-	spec, err := b.buildSpec(templates, cfg.Args, opts.ExpressionConfig)
->>>>>>> 676c644d
+	spec, err := b.buildSpec(analysisTemplateSpecs, cfg.Args, opts.ExpressionConfig)
 	if err != nil {
 		return nil, fmt.Errorf("build spec: %w", err)
 	}
