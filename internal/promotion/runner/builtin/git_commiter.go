--- conflicted
+++ resolved
@@ -83,14 +83,6 @@
 			fmt.Errorf("error checking for diffs in working tree: %w", err)
 	}
 	if hasDiffs {
-<<<<<<< HEAD
-		var commitMsg string
-		if commitMsg, err = g.buildCommitMessage(stepCtx.SharedState, cfg); err != nil {
-			return promotion.StepResult{Status: kargoapi.PromotionStepStatusErrored},
-				fmt.Errorf("error building commit message: %w", err)
-		}
-=======
->>>>>>> b46378ad
 		commitOpts := &git.CommitOptions{}
 		if cfg.Author != nil {
 			commitOpts.Author = &git.User{}
@@ -101,13 +93,8 @@
 				commitOpts.Author.Email = cfg.Author.Email
 			}
 		}
-<<<<<<< HEAD
-		if err = workTree.Commit(commitMsg, commitOpts); err != nil {
+		if err = workTree.Commit(cfg.Message, commitOpts); err != nil {
 			return promotion.StepResult{Status: kargoapi.PromotionStepStatusErrored},
-=======
-		if err = workTree.Commit(cfg.Message, commitOpts); err != nil {
-			return promotion.StepResult{Status: kargoapi.PromotionPhaseErrored},
->>>>>>> b46378ad
 				fmt.Errorf("error committing to working tree: %w", err)
 		}
 	}
