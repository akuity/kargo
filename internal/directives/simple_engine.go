--- conflicted
+++ resolved
@@ -137,11 +137,7 @@
 	return PromotionResult{
 		Status:           kargoapi.PromotionPhaseSucceeded,
 		HealthCheckSteps: healthCheckSteps,
-<<<<<<< HEAD
-		CurrentStep:      int64(len(steps)-1),
-=======
 		CurrentStep:      int64(len(steps)) - 1,
->>>>>>> e6b23297
 		State:            state,
 	}, nil
 }
