--- conflicted
+++ resolved
@@ -112,121 +112,6 @@
 			},
 		},
 		{
-<<<<<<< HEAD
-			name: "success - github",
-			reconciler: func() *reconciler {
-				scheme := runtime.NewScheme()
-				require.NoError(t, corev1.AddToScheme(scheme))
-				require.NoError(t, kargoapi.AddToScheme(scheme))
-				return newReconciler(
-					fake.NewClientBuilder().
-						WithScheme(scheme).
-						WithObjects(
-							&kargoapi.ProjectConfig{
-								ObjectMeta: metav1.ObjectMeta{
-									Name:      "fake-project",
-									Namespace: "fake-namespace",
-								},
-								Spec: kargoapi.ProjectConfigSpec{
-									WebhookReceivers: []kargoapi.WebhookReceiverConfig{
-										{
-											GitHub: &kargoapi.GitHubWebhookReceiver{
-												SecretRef: corev1.LocalObjectReference{
-													Name: "secret-that-exists",
-												},
-											},
-										},
-									},
-								},
-							},
-							&corev1.Secret{
-								ObjectMeta: metav1.ObjectMeta{
-									Name:      "secret-that-exists",
-									Namespace: "fake-namespace",
-								},
-								Data: map[string][]byte{
-									kargoapi.WebhookReceiverSecretKeyGithub: []byte("fake-secret-data"),
-								},
-							},
-						).
-						Build(),
-					ReconcilerConfig{},
-				)
-			},
-			projectConfig: &kargoapi.ProjectConfig{
-				ObjectMeta: metav1.ObjectMeta{
-					Namespace: "fake-namespace",
-					Name:      "fake-project",
-				},
-				Spec: kargoapi.ProjectConfigSpec{
-					WebhookReceivers: []kargoapi.WebhookReceiverConfig{
-						{
-							Name: "fake-webhook-receiver-name",
-							GitHub: &kargoapi.GitHubWebhookReceiver{
-								SecretRef: corev1.LocalObjectReference{
-									Name: "secret-that-exists",
-								},
-							},
-						},
-					},
-				},
-			},
-			assertions: func(t *testing.T, pc *kargoapi.ProjectConfig, err error) {
-				require.NoError(t, err)
-				require.Len(t, pc.Status.WebhookReceivers, 1)
-				require.NotNil(t, pc.Spec.WebhookReceivers[0].GitHub)
-				require.Equal(t,
-					external.GenerateWebhookPath(
-						"fake-webhook-receiver-name",
-						pc.Name,
-						kargoapi.WebhookReceiverTypeGitHub,
-						"fake-secret-data",
-					),
-					pc.Status.WebhookReceivers[0].Path,
-				)
-			},
-		},
-		{
-			name: "success - quay",
-			reconciler: func() *reconciler {
-				scheme := runtime.NewScheme()
-				require.NoError(t, corev1.AddToScheme(scheme))
-				require.NoError(t, kargoapi.AddToScheme(scheme))
-				return newReconciler(
-					fake.NewClientBuilder().
-						WithScheme(scheme).
-						WithObjects(
-							&kargoapi.ProjectConfig{
-								ObjectMeta: metav1.ObjectMeta{
-									Name:      "fake-project",
-									Namespace: "fake-namespace",
-								},
-								Spec: kargoapi.ProjectConfigSpec{
-									WebhookReceivers: []kargoapi.WebhookReceiverConfig{
-										{
-											Quay: &kargoapi.QuayWebhookReceiver{
-												SecretRef: corev1.LocalObjectReference{
-													Name: "secret-that-exists",
-												},
-											},
-										},
-									},
-								},
-							},
-							&corev1.Secret{
-								ObjectMeta: metav1.ObjectMeta{
-									Name:      "secret-that-exists",
-									Namespace: "fake-namespace",
-								},
-								Data: map[string][]byte{
-									kargoapi.WebhookReceiverSecretKeyQuay: []byte("fake-secret-data"),
-								},
-							},
-						).
-						Build(),
-					ReconcilerConfig{},
-				)
-=======
 			name: "great success!",
 			reconciler: &reconciler{
 				client: fake.NewClientBuilder().WithScheme(testScheme).WithObjects(
@@ -238,7 +123,6 @@
 						Data: map[string][]byte{external.GithubSecretDataKey: []byte("fake-token")},
 					},
 				).Build(),
->>>>>>> 783120f9
 			},
 			projectCfg: &kargoapi.ProjectConfig{
 				ObjectMeta: metav1.ObjectMeta{
@@ -248,13 +132,8 @@
 				Spec: kargoapi.ProjectConfigSpec{
 					WebhookReceivers: []kargoapi.WebhookReceiverConfig{
 						{
-<<<<<<< HEAD
-							Name: "fake-webhook-receiver-name",
-							Quay: &kargoapi.QuayWebhookReceiver{
-=======
 							Name: "valid-receiver",
 							GitHub: &kargoapi.GitHubWebhookReceiverConfig{
->>>>>>> 783120f9
 								SecretRef: corev1.LocalObjectReference{
 									Name: "fake-token-secret",
 								},
@@ -265,19 +144,6 @@
 			},
 			assertions: func(t *testing.T, status kargoapi.ProjectConfigStatus, err error) {
 				require.NoError(t, err)
-<<<<<<< HEAD
-				require.Len(t, pc.Status.WebhookReceivers, 1)
-				require.NotNil(t, pc.Spec.WebhookReceivers[0].Quay)
-				require.Equal(t,
-					external.GenerateWebhookPath(
-						"fake-webhook-receiver-name",
-						pc.Name,
-						kargoapi.WebhookReceiverTypeQuay,
-						"fake-secret-data",
-					),
-					pc.Status.WebhookReceivers[0].Path,
-				)
-=======
 
 				// But the second receiver should still have been processed.
 				require.Len(t, status.WebhookReceivers, 1)
@@ -291,7 +157,6 @@
 				require.NotNil(t, readyCondition)
 				require.Equal(t, metav1.ConditionTrue, readyCondition.Status)
 				require.Equal(t, "Synced", readyCondition.Reason)
->>>>>>> 783120f9
 			},
 		},
 	}
