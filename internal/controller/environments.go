package controller

import (
	"context"
	"fmt"
	"time"

	argocd "github.com/argoproj/argo-cd/v2/pkg/apis/application/v1alpha1"
	"github.com/pkg/errors"
	uuid "github.com/satori/go.uuid"
	log "github.com/sirupsen/logrus"
	metav1 "k8s.io/apimachinery/pkg/apis/meta/v1"
	"k8s.io/apimachinery/pkg/fields"
	"k8s.io/apimachinery/pkg/types"
	ctrl "sigs.k8s.io/controller-runtime"
	"sigs.k8s.io/controller-runtime/pkg/client"
	"sigs.k8s.io/controller-runtime/pkg/event"
	"sigs.k8s.io/controller-runtime/pkg/handler"
	"sigs.k8s.io/controller-runtime/pkg/manager"
	"sigs.k8s.io/controller-runtime/pkg/predicate"
	"sigs.k8s.io/controller-runtime/pkg/reconcile"
	"sigs.k8s.io/controller-runtime/pkg/source"

	"github.com/akuityio/bookkeeper"
	api "github.com/akuityio/kargo/api/v1alpha1"
	libArgoCD "github.com/akuityio/kargo/internal/argocd"
	"github.com/akuityio/kargo/internal/config"
	"github.com/akuityio/kargo/internal/git"
	"github.com/akuityio/kargo/internal/helm"
	"github.com/akuityio/kargo/internal/images"
	"github.com/akuityio/kargo/internal/kustomize"
	"github.com/akuityio/kargo/internal/yaml"
)

const (
	envsByAppIndexField = "applications"
)

// environmentReconciler reconciles Environment resources.
type environmentReconciler struct {
	config            config.ControllerConfig
	client            client.Client
	credentialsDB     credentialsDB
	bookkeeperService bookkeeper.Service
	logger            *log.Logger

	// The following behaviors are overridable for testing purposes:

	// Common:
	getArgoCDAppFn func(
		ctx context.Context,
		client client.Client,
		namespace string,
		name string,
	) (*argocd.Application, error)

	// Health checks:
	checkHealthFn func(
		context.Context,
		api.EnvironmentState,
		api.HealthChecks,
	) api.Health

	// Syncing:
	getLatestStateFromReposFn func(
		ctx context.Context,
		namespace string,
		subs api.RepoSubscriptions,
	) (*api.EnvironmentState, error)

	getAvailableStatesFromUpstreamEnvsFn func(
		context.Context,
		[]api.EnvironmentSubscription,
	) ([]api.EnvironmentState, error)

	getLatestCommitsFn func(
		ctx context.Context,
		namespace string,
		subs []api.GitSubscription,
	) ([]api.GitCommit, error)

	getLatestImagesFn func(
		ctx context.Context,
		namespace string,
		subs []api.ImageSubscription,
	) ([]api.Image, error)

	getLatestTagFn func(
		ctx context.Context,
		repoURL string,
		updateStrategy images.ImageUpdateStrategy,
		semverConstraint string,
		allowTags string,
		ignoreTags []string,
		platform string,
		creds *images.Credentials,
	) (string, error)

	getLatestChartsFn func(
		ctx context.Context,
		namespace string,
		subs []api.ChartSubscription,
	) ([]api.Chart, error)

	getLatestChartVersionFn func(
		ctx context.Context,
		registryURL string,
		chart string,
		semverConstraint string,
		creds *helm.Credentials,
	) (string, error)

	getLatestCommitIDFn func(
		repoURL string,
		branch string,
		creds *git.Credentials,
	) (string, error)

	// Promotions (general):
	promoteFn func(
		ctx context.Context,
		namespace string,
		promoMechanisms api.PromotionMechanisms,
		newState api.EnvironmentState,
	) (api.EnvironmentState, error)

	// Promotions via Git:
	gitApplyUpdateFn func(
		repoURL string,
		branch string,
		creds *git.Credentials,
		updateFn func(homeDir, workingDir string) (string, error),
	) (string, error)

	// Promotions via Git + Kustomize:
	kustomizeSetImageFn func(dir, repo, tag string) error

	// Promotions via Git + Helm:
	buildChartDependencyChangesFn func(
		repoDir string,
		charts []api.Chart,
		chartUpdates []api.HelmChartDependencyUpdate,
	) (map[string]map[string]string, error)

	updateChartDependenciesFn func(homePath, chartPath string) error

	setStringsInYAMLFileFn func(
		file string,
		changes map[string]string,
	) error

	// Promotions via Argo CD:
	applyArgoCDSourceUpdateFn func(
		argocd.ApplicationSource,
		api.EnvironmentState,
		api.ArgoCDSourceUpdate,
	) (argocd.ApplicationSource, error)

	patchFn func(
		ctx context.Context,
		obj client.Object,
		patch client.Patch,
		opts ...client.PatchOption,
	) error
}

// SetupEnvironmentReconcilerWithManager initializes a reconciler for
// Environment resources and registers it with the provided Manager.
func SetupEnvironmentReconcilerWithManager(
	ctx context.Context,
	config config.ControllerConfig,
	mgr manager.Manager,
	bookkeeperService bookkeeper.Service,
) error {
	logger := log.New()
	logger.SetLevel(config.LogLevel)

	// Index Environments by Argo CD Applications
	if err := mgr.GetFieldIndexer().IndexField(
		ctx,
		&api.Environment{},
		envsByAppIndexField,
		func(obj client.Object) []string {
			env := obj.(*api.Environment) // nolint: forcetypeassert
			apps := make([]string, len(env.Spec.HealthChecks.ArgoCDAppChecks))
			for i, appCheck := range env.Spec.HealthChecks.ArgoCDAppChecks {
				apps[i] =
					fmt.Sprintf("%s:%s", appCheck.AppNamespace, appCheck.AppName)
			}
			return apps
		},
	); err != nil {
		return errors.Wrap(
			err,
			"error indexing Environments by Argo CD Applications",
		)
	}

	e, err := newEnvironmentReconciler(
		ctx,
		config,
		mgr,
		bookkeeperService,
	)
	if err != nil {
		return errors.Wrap(err, "error initializing Environment reconciler")
	}

	return ctrl.NewControllerManagedBy(mgr).
		For(&api.Environment{}).WithEventFilter(predicate.Funcs{
		DeleteFunc: func(event.DeleteEvent) bool {
			// We're not interested in any deletes
			return false
		},
	}).Watches(
		&source.Kind{Type: &argocd.Application{}},
		handler.EnqueueRequestsFromMapFunc(e.findEnvsForApp),
	).Complete(e)
}

func newEnvironmentReconciler(
<<<<<<< HEAD
	ctx context.Context,
	config config.Config,
	mgr manager.Manager,
=======
	config config.ControllerConfig,
	client client.Client,
	kubeClient kubernetes.Interface,
	argoDB db.ArgoDB,
>>>>>>> 532d281c
	bookkeeperService bookkeeper.Service,
) (*environmentReconciler, error) {
	logger := log.New()
	logger.SetLevel(config.LogLevel)

	var credentialsDB credentialsDB
	if mgr != nil { // This can be nil during tests
		// TODO: Do not hardcode the Argo CD namespace
		var err error
		if credentialsDB, err =
			newKubernetesCredentialsDB(ctx, "argo-cd", mgr); err != nil {
			return nil, errors.Wrap(err, "error initializing credentials DB")
		}
	}

	e := &environmentReconciler{
		config:            config,
		credentialsDB:     credentialsDB,
		bookkeeperService: bookkeeperService,
		logger:            logger,
	}
	if mgr != nil { // This can be nil during tests
		e.client = mgr.GetClient()
	}

	// The following default behaviors are overridable for testing purposes:

	// Common:
	e.getArgoCDAppFn = libArgoCD.GetApplication

	// Health checks:
	e.checkHealthFn = e.checkHealth

	// Syncing:
	e.getLatestStateFromReposFn = e.getLatestStateFromRepos
	e.getAvailableStatesFromUpstreamEnvsFn = e.getAvailableStatesFromUpstreamEnvs
	e.getLatestCommitsFn = e.getLatestCommits
	e.getLatestImagesFn = e.getLatestImages
	e.getLatestTagFn = images.GetLatestTag
	e.getLatestChartsFn = e.getLatestCharts
	e.getLatestChartVersionFn = helm.GetLatestChartVersion
	e.getLatestCommitIDFn = git.GetLatestCommitID

	// Promotions (general):
	e.promoteFn = e.promote
	// Promotions via Git:
	e.gitApplyUpdateFn = git.ApplyUpdate
	// Promotions via Git + Kustomize:
	e.kustomizeSetImageFn = kustomize.SetImage
	// Promotions via Git + Helm:
	e.buildChartDependencyChangesFn = buildChartDependencyChanges
	e.updateChartDependenciesFn = helm.UpdateChartDependencies
	e.setStringsInYAMLFileFn = yaml.SetStringsInFile
	// Promotions via Argo CD:
	e.applyArgoCDSourceUpdateFn = e.applyArgoCDSourceUpdate
	if mgr != nil { // This can be nil during testing
		e.patchFn = mgr.GetClient().Patch
	}

	return e, nil
}

// findEnvsForApp dynamically returns reconciliation requests for all
// Environments related to a given Argo CD Application. This is used to
// propagate reconciliation requests to Environments whose state should be
// affected by changes to related Application resources.
func (e *environmentReconciler) findEnvsForApp(
	app client.Object,
) []reconcile.Request {
	envs := &api.EnvironmentList{}
	if err := e.client.List(
		context.Background(),
		envs,
		&client.ListOptions{
			FieldSelector: fields.OneTermEqualSelector(
				envsByAppIndexField,
				fmt.Sprintf("%s:%s", app.GetNamespace(), app.GetName()),
			),
		},
	); err != nil {
		e.logger.WithFields(log.Fields{
			"application": app.GetName(),
		}).Error("error listing Environments associated with Application")
		return nil
	}
	reqs := make([]reconcile.Request, len(envs.Items))
	for i, env := range envs.Items {
		reqs[i] = reconcile.Request{
			NamespacedName: types.NamespacedName{
				Name:      env.GetName(),
				Namespace: env.GetNamespace(),
			},
		}
	}
	return reqs
}

// Reconcile is part of the main Kubernetes reconciliation loop which aims to
// move the current state of the cluster closer to the desired state.
func (e *environmentReconciler) Reconcile(
	ctx context.Context,
	req ctrl.Request,
) (ctrl.Result, error) {
	result := ctrl.Result{}

	logger := e.logger.WithFields(log.Fields{
		"namespace": req.NamespacedName.Namespace,
		"name":      req.NamespacedName.Name,
	})

	logger.Debug("reconciling Environment")

	// Find the environment
	env, err := e.getEnv(ctx, req.NamespacedName)
	if err != nil {
		return result, err
	}
	if env == nil {
		// Ignore if not found. This can happen if the Environment was deleted after
		// the current reconciliation request was issued.
		return result, nil
	}

	env.Status = e.sync(ctx, env)
	if env.Status.Error != "" {
		logger.Error(env.Status.Error)
	}
	e.updateStatus(ctx, env)

	// TODO: Make RequeueAfter configurable (via API, probably)
	// TODO: Or consider using a progressive backoff here when there has been an
	// error.
	return ctrl.Result{RequeueAfter: time.Minute}, err
}

func (e *environmentReconciler) sync(
	ctx context.Context,
	env *api.Environment,
) api.EnvironmentStatus {
	statusPtr := env.Status.DeepCopy()
	status := *statusPtr
	status.Error = ""

	// Only perform health checks if we have a current state to update
	var currentState api.EnvironmentState
	var ok bool
	if status.States, currentState, ok = status.States.Pop(); ok {
		health := e.checkHealthFn(ctx, currentState, *env.Spec.HealthChecks)
		currentState.Health = &health
		status.States = status.States.Push(currentState)
	}

	var autoPromote bool

	if env.Spec.Subscriptions.Repos != nil {

		latestState, err := e.getLatestStateFromReposFn(
			ctx,
			env.Namespace,
			*env.Spec.Subscriptions.Repos,
		)
		if err != nil {
			status.Error = err.Error()
			return status
		}
		// If not nil, latestState from upstream repos will always have a shiny new
		// ID. To determine if this is actually new and needs to be pushed onto the
		// status.AvailableStates stack, either that stack needs to be empty or
		// latestState's MATERIALS must differ from what is at the top of the
		// status.AvailableStates stack.
		if latestState != nil {
			if _, topAvailableState, ok := status.AvailableStates.Pop(); !ok ||
				!latestState.SameMaterials(&topAvailableState) {
				status.AvailableStates = status.AvailableStates.Push(*latestState)
			}
		}

		autoPromote = true

	} else if len(env.Spec.Subscriptions.UpstreamEnvs) > 0 {

		// This returns de-duped, healthy states only from all upstream envs. There
		// could be up to ten per upstream environment. This is more than the usual
		// quantity we permit in status.AvailableStates, but we'll allow it.
		latestStatesFromEnvs, err := e.getAvailableStatesFromUpstreamEnvsFn(
			ctx,
			env.Spec.Subscriptions.UpstreamEnvs,
		)
		if err != nil {
			status.Error = err.Error()
			return status
		}
		status.AvailableStates = latestStatesFromEnvs

		// If we're subscribed to more than one upstream environment, then it's
		// ambiguous which of the status.AvailableStates we should use, so
		// auto-promotion is off the table.
		autoPromote = len(env.Spec.Subscriptions.UpstreamEnvs) == 1

	}

	if !autoPromote || status.AvailableStates.Empty() {
		return status // Nothing further to do
	}

	// Note: We're careful not to make any further modifications to the state
	// stacks until we know a promotion has been successful.
	_, nextStateCandidate, _ := status.AvailableStates.Pop()
	// Proceed with promotion if there is no currentState OR the
	// nextStateCandidate is different and NEWER than the currentState
	if _, currentState, ok := status.States.Pop(); !ok ||
		(nextStateCandidate.ID != currentState.ID &&
			nextStateCandidate.FirstSeen.After(currentState.FirstSeen.Time)) {
		nextState, err := e.promoteFn(
			ctx,
			env.Namespace,
			*env.Spec.PromotionMechanisms,
			nextStateCandidate,
		)
		if err != nil {
			status.Error = err.Error()
			return status
		}
		status.States = status.States.Push(nextState)

		// Promotion is successful that this point. Replace the top available state
		// because the promotion process may have updated some commit IDs.
		var topAvailableState api.EnvironmentState
		status.AvailableStates, topAvailableState, _ = status.AvailableStates.Pop()
		for i := range topAvailableState.Commits {
			topAvailableState.Commits[i].ID = nextState.Commits[i].ID
		}
		status.AvailableStates = status.AvailableStates.Push(topAvailableState)
	}

	return status
}

func (e *environmentReconciler) getLatestStateFromRepos(
	ctx context.Context,
	namespace string,
	repoSubs api.RepoSubscriptions,
) (*api.EnvironmentState, error) {
	latestCommits, err := e.getLatestCommitsFn(ctx, namespace, repoSubs.Git)
	if err != nil {
		return nil, errors.Wrap(err, "error syncing git repo subscriptions")
	}
	latestImages, err := e.getLatestImagesFn(ctx, namespace, repoSubs.Images)
	if err != nil {
		return nil, errors.Wrap(err, "error syncing image repo subscriptions")
	}
	latestCharts, err := e.getLatestChartsFn(ctx, namespace, repoSubs.Charts)
	if err != nil {
		return nil, errors.Wrap(err, "error syncing chart repo subscriptions")
	}
	now := metav1.Now()
	return &api.EnvironmentState{
		ID:        uuid.NewV4().String(),
		FirstSeen: &now,
		Commits:   latestCommits,
		Images:    latestImages,
		Charts:    latestCharts,
	}, nil
}

// TODO: Test this
func (e *environmentReconciler) getAvailableStatesFromUpstreamEnvs(
	ctx context.Context,
	subs []api.EnvironmentSubscription,
) ([]api.EnvironmentState, error) {
	if len(subs) == 0 {
		return nil, nil
	}

	availableStates := []api.EnvironmentState{}
	stateSet := map[string]struct{}{} // We'll use this to de-dupe
	for _, sub := range subs {
		upstreamEnv, err := e.getEnv(
			ctx,
			types.NamespacedName{
				Namespace: sub.Namespace,
				Name:      sub.Name,
			},
		)
		if err != nil {
			return nil, errors.Wrapf(
				err,
				"error finding upstream environment %q in namespace %q",
				sub.Name,
				sub.Namespace,
			)
		}
		for _, state := range upstreamEnv.Status.States {
			if _, ok := stateSet[state.ID]; !ok &&
				state.Health != nil && state.Health.Status == api.HealthStateHealthy {
				state.Provenance = upstreamEnv.Name
				for i := range state.Commits {
					state.Commits[i].HealthCheckCommit = ""
				}
				state.Health = nil
				availableStates = append(availableStates, state)
				stateSet[state.ID] = struct{}{}
			}
		}
	}

	return availableStates, nil
}

// TODO: This function could use some tests
func (e *environmentReconciler) promote(
	ctx context.Context,
	namespace string,
	promoMechanisms api.PromotionMechanisms,
	newState api.EnvironmentState,
) (api.EnvironmentState, error) {
	var err error
	for _, gitRepoUpdate := range promoMechanisms.GitRepoUpdates {
		if gitRepoUpdate.Bookkeeper != nil {
			if newState, err = e.applyBookkeeperUpdate(
				ctx,
				namespace,
				newState,
				gitRepoUpdate,
			); err != nil {
				return newState, errors.Wrap(err, "error promoting via Git")
			}
		} else {
			if newState, err = e.applyGitRepoUpdate(
				ctx,
				namespace,
				newState,
				gitRepoUpdate,
			); err != nil {
				return newState, errors.Wrap(err, "error promoting via Git")
			}
		}
	}

	for _, argoCDAppUpdate := range promoMechanisms.ArgoCDAppUpdates {
		if err =
			e.applyArgoCDAppUpdate(ctx, newState, argoCDAppUpdate); err != nil {
			return newState, errors.Wrap(err, "error promoting via Argo CD")
		}
	}

	newState.Health = &api.Health{
		Status:       api.HealthStateUnknown,
		StatusReason: "Health has not yet been assessed",
	}

	e.logger.Debug("completed promotion")

	return newState, nil
}

// getEnv returns a pointer to the Environment resource specified by the
// namespacedName argument. If no such resource is found, nil is returned
// instead.
func (e *environmentReconciler) getEnv(
	ctx context.Context,
	namespacedName types.NamespacedName,
) (*api.Environment, error) {
	env := api.Environment{}
	if err := e.client.Get(ctx, namespacedName, &env); err != nil {
		if err = client.IgnoreNotFound(err); err == nil {
			e.logger.WithFields(log.Fields{
				"namespace": namespacedName.Namespace,
				"name":      namespacedName.Name,
			}).Warn("Environment not found")
			return nil, nil
		}
		return nil, errors.Wrapf(
			err,
			"error getting Environment %q in namespace %q",
			namespacedName.Name,
			namespacedName.Namespace,
		)
	}
	return &env, nil
}

// updateStatus updates the status subresource of the provided Environment.
func (e *environmentReconciler) updateStatus(
	ctx context.Context,
	env *api.Environment,
) {
	if err := e.client.Status().Update(ctx, env); err != nil {
		e.logger.WithFields(log.Fields{
			"namespace": env.Namespace,
			"name":      env.Name,
		}).Errorf("error updating Environment status: %s", err)
	}
}<|MERGE_RESOLUTION|>--- conflicted
+++ resolved
@@ -219,16 +219,9 @@
 }
 
 func newEnvironmentReconciler(
-<<<<<<< HEAD
-	ctx context.Context,
-	config config.Config,
+	ctx context.Context,
+	config config.ControllerConfig,
 	mgr manager.Manager,
-=======
-	config config.ControllerConfig,
-	client client.Client,
-	kubeClient kubernetes.Interface,
-	argoDB db.ArgoDB,
->>>>>>> 532d281c
 	bookkeeperService bookkeeper.Service,
 ) (*environmentReconciler, error) {
 	logger := log.New()
