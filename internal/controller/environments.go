package controller

import (
	"context"
	"fmt"
	"time"

	argocd "github.com/argoproj/argo-cd/v2/pkg/apis/application/v1alpha1"
	"github.com/pkg/errors"
	uuid "github.com/satori/go.uuid"
	log "github.com/sirupsen/logrus"
	metav1 "k8s.io/apimachinery/pkg/apis/meta/v1"
	"k8s.io/apimachinery/pkg/fields"
	"k8s.io/apimachinery/pkg/types"
	ctrl "sigs.k8s.io/controller-runtime"
	"sigs.k8s.io/controller-runtime/pkg/client"
	"sigs.k8s.io/controller-runtime/pkg/event"
	"sigs.k8s.io/controller-runtime/pkg/handler"
	"sigs.k8s.io/controller-runtime/pkg/manager"
	"sigs.k8s.io/controller-runtime/pkg/predicate"
	"sigs.k8s.io/controller-runtime/pkg/reconcile"
	"sigs.k8s.io/controller-runtime/pkg/source"

	"github.com/akuityio/bookkeeper"
	api "github.com/akuityio/kargo/api/v1alpha1"
	libArgoCD "github.com/akuityio/kargo/internal/argocd"
	"github.com/akuityio/kargo/internal/git"
	"github.com/akuityio/kargo/internal/helm"
	"github.com/akuityio/kargo/internal/images"
	"github.com/akuityio/kargo/internal/kustomize"
	"github.com/akuityio/kargo/internal/logging"
	"github.com/akuityio/kargo/internal/yaml"
)

const (
	envsByAppIndexField = "applications"
)

// environmentReconciler reconciles Environment resources.
type environmentReconciler struct {
	client            client.Client
	credentialsDB     credentialsDB
	bookkeeperService bookkeeper.Service

	// The following behaviors are overridable for testing purposes:

	// Common:
	getArgoCDAppFn func(
		ctx context.Context,
		client client.Client,
		namespace string,
		name string,
	) (*argocd.Application, error)

	// Health checks:
	checkHealthFn func(
		context.Context,
		api.EnvironmentState,
		api.HealthChecks,
	) api.Health

	// Syncing:
	getLatestStateFromReposFn func(
		ctx context.Context,
		namespace string,
		subs api.RepoSubscriptions,
	) (*api.EnvironmentState, error)

	getAvailableStatesFromUpstreamEnvsFn func(
		context.Context,
		[]api.EnvironmentSubscription,
	) ([]api.EnvironmentState, error)

	getLatestCommitsFn func(
		ctx context.Context,
		namespace string,
		subs []api.GitSubscription,
	) ([]api.GitCommit, error)

	getLatestImagesFn func(
		ctx context.Context,
		namespace string,
		subs []api.ImageSubscription,
	) ([]api.Image, error)

	getLatestTagFn func(
		ctx context.Context,
		repoURL string,
		updateStrategy images.ImageUpdateStrategy,
		semverConstraint string,
		allowTags string,
		ignoreTags []string,
		platform string,
		creds *images.Credentials,
	) (string, error)

	getLatestChartsFn func(
		ctx context.Context,
		namespace string,
		subs []api.ChartSubscription,
	) ([]api.Chart, error)

	getLatestChartVersionFn func(
		ctx context.Context,
		registryURL string,
		chart string,
		semverConstraint string,
		creds *helm.Credentials,
	) (string, error)

	getLatestCommitIDFn func(
		repoURL string,
		branch string,
		creds *git.Credentials,
	) (string, error)

	// Promotions (general):
	promoteFn func(
		ctx context.Context,
		envMeta metav1.ObjectMeta,
		promoMechanisms api.PromotionMechanisms,
		newState api.EnvironmentState,
	) (api.EnvironmentState, error)

	// Promotions via Git:
	gitApplyUpdateFn func(
		repoURL string,
		branch string,
		creds *git.Credentials,
		updateFn func(homeDir, workingDir string) (string, error),
	) (string, error)

	// Promotions via Git + Kustomize:
	kustomizeSetImageFn func(dir, repo, tag string) error

	// Promotions via Git + Helm:
	buildChartDependencyChangesFn func(
		repoDir string,
		charts []api.Chart,
		chartUpdates []api.HelmChartDependencyUpdate,
	) (map[string]map[string]string, error)

	updateChartDependenciesFn func(homePath, chartPath string) error

	setStringsInYAMLFileFn func(
		file string,
		changes map[string]string,
	) error

	// Promotions via Argo CD:
	applyArgoCDSourceUpdateFn func(
		argocd.ApplicationSource,
		api.EnvironmentState,
		api.ArgoCDSourceUpdate,
	) (argocd.ApplicationSource, error)

	patchFn func(
		ctx context.Context,
		obj client.Object,
		patch client.Patch,
		opts ...client.PatchOption,
	) error
}

// SetupEnvironmentReconcilerWithManager initializes a reconciler for
// Environment resources and registers it with the provided Manager.
func SetupEnvironmentReconcilerWithManager(
	ctx context.Context,
	mgr manager.Manager,
	bookkeeperService bookkeeper.Service,
) error {
	// Index Environments by Argo CD Applications
	if err := mgr.GetFieldIndexer().IndexField(
		ctx,
		&api.Environment{},
		envsByAppIndexField,
		func(obj client.Object) []string {
			env := obj.(*api.Environment) // nolint: forcetypeassert
			apps := make([]string, len(env.Spec.HealthChecks.ArgoCDAppChecks))
			for i, appCheck := range env.Spec.HealthChecks.ArgoCDAppChecks {
				apps[i] =
					fmt.Sprintf("%s:%s", appCheck.AppNamespace, appCheck.AppName)
			}
			return apps
		},
	); err != nil {
		return errors.Wrap(
			err,
			"error indexing Environments by Argo CD Applications",
		)
	}

	e, err := newEnvironmentReconciler(
		ctx,
		mgr,
		bookkeeperService,
	)
	if err != nil {
		return errors.Wrap(err, "error initializing Environment reconciler")
	}

	return ctrl.NewControllerManagedBy(mgr).
		For(&api.Environment{}).WithEventFilter(predicate.Funcs{
		DeleteFunc: func(event.DeleteEvent) bool {
			// We're not interested in any deletes
			return false
		},
	}).Watches(
		&source.Kind{Type: &argocd.Application{}},
		handler.EnqueueRequestsFromMapFunc(
			func(obj client.Object) []reconcile.Request {
				return e.findEnvsForApp(ctx, obj)
			},
		),
	).Complete(e)
}

func newEnvironmentReconciler(
	ctx context.Context,
	mgr manager.Manager,
	bookkeeperService bookkeeper.Service,
) (*environmentReconciler, error) {
	var credentialsDB credentialsDB
	if mgr != nil { // This can be nil during tests
		// TODO: Do not hardcode the Argo CD namespace
		var err error
		if credentialsDB, err =
			newKubernetesCredentialsDB(ctx, "argo-cd", mgr); err != nil {
			return nil, errors.Wrap(err, "error initializing credentials DB")
		}
	}

	e := &environmentReconciler{
		credentialsDB:     credentialsDB,
		bookkeeperService: bookkeeperService,
	}
	if mgr != nil { // This can be nil during tests
		e.client = mgr.GetClient()
	}

	// The following default behaviors are overridable for testing purposes:

	// Common:
	e.getArgoCDAppFn = libArgoCD.GetApplication

	// Health checks:
	e.checkHealthFn = e.checkHealth

	// Syncing:
	e.getLatestStateFromReposFn = e.getLatestStateFromRepos
	e.getAvailableStatesFromUpstreamEnvsFn = e.getAvailableStatesFromUpstreamEnvs
	e.getLatestCommitsFn = e.getLatestCommits
	e.getLatestImagesFn = e.getLatestImages
	e.getLatestTagFn = images.GetLatestTag
	e.getLatestChartsFn = e.getLatestCharts
	e.getLatestChartVersionFn = helm.GetLatestChartVersion
	e.getLatestCommitIDFn = git.GetLatestCommitID

	// Promotions (general):
	e.promoteFn = e.promote
	// Promotions via Git:
	e.gitApplyUpdateFn = git.ApplyUpdate
	// Promotions via Git + Kustomize:
	e.kustomizeSetImageFn = kustomize.SetImage
	// Promotions via Git + Helm:
	e.buildChartDependencyChangesFn = buildChartDependencyChanges
	e.updateChartDependenciesFn = helm.UpdateChartDependencies
	e.setStringsInYAMLFileFn = yaml.SetStringsInFile
	// Promotions via Argo CD:
	e.applyArgoCDSourceUpdateFn = e.applyArgoCDSourceUpdate
	if mgr != nil { // This can be nil during testing
		e.patchFn = mgr.GetClient().Patch
	}

	return e, nil
}

// findEnvsForApp dynamically returns reconciliation requests for all
// Environments related to a given Argo CD Application. This is used to
// propagate reconciliation requests to Environments whose state should be
// affected by changes to related Application resources.
func (e *environmentReconciler) findEnvsForApp(
	ctx context.Context,
	app client.Object,
) []reconcile.Request {
	envs := &api.EnvironmentList{}
	if err := e.client.List(
		ctx,
		envs,
		&client.ListOptions{
			FieldSelector: fields.OneTermEqualSelector(
				envsByAppIndexField,
				fmt.Sprintf("%s:%s", app.GetNamespace(), app.GetName()),
			),
		},
	); err != nil {
		logging.LoggerFromContext(ctx).WithFields(log.Fields{
			"namespace":   app.GetNamespace(),
			"application": app.GetName(),
		}).Error("error listing Environments associated with Application")
		return nil
	}
	reqs := make([]reconcile.Request, len(envs.Items))
	for i, env := range envs.Items {
		reqs[i] = reconcile.Request{
			NamespacedName: types.NamespacedName{
				Name:      env.GetName(),
				Namespace: env.GetNamespace(),
			},
		}
	}
	return reqs
}

// Reconcile is part of the main Kubernetes reconciliation loop which aims to
// move the current state of the cluster closer to the desired state.
func (e *environmentReconciler) Reconcile(
	ctx context.Context,
	req ctrl.Request,
) (ctrl.Result, error) {
	result := ctrl.Result{
		// TODO: Make this configurable
		// Note: If there is a failure, controller runtime ignores this and uses
		// progressive backoff instead. So this value only affects when we will
		// reconcile next if THIS reconciliation succeeds.
		RequeueAfter: 5 * time.Minute,
	}

<<<<<<< HEAD
	logger := logging.LoggerFromContext(ctx).WithFields(log.Fields{
=======
	logger := e.logger.WithFields(log.Fields{
>>>>>>> 9822880d
		"namespace":   req.NamespacedName.Namespace,
		"environment": req.NamespacedName.Name,
	})
	ctx = logging.ContextWithLogger(ctx, logger)
	logger.Debug("reconciling Environment")

	// Find the Environment
	env, err := e.getEnv(ctx, req.NamespacedName)
	if err != nil {
		return result, err
	}
	if env == nil {
		// Ignore if not found. This can happen if the Environment was deleted after
		// the current reconciliation request was issued.
		result.RequeueAfter = 0 // Do not requeue
		return result, nil
	}
	logger.Debug("found Environment")

<<<<<<< HEAD
	env.Status = e.sync(ctx, env)
	if env.Status.Error != "" {
		logger.Errorf("error syncing Environment: %s", env.Status.Error)
=======
	env.Status, err = e.sync(ctx, env)
	if err != nil {
		env.Status.Error = err.Error()
		logger.Error(err)
	} else {
		// Be sure to blank this out in case there's an error in this field from
		// the previous reconciliation
		env.Status.Error = ""
	}

	updateErr := e.client.Status().Update(ctx, env)
	if updateErr != nil {
		logger.Errorf("error updating Environment status: %s", updateErr)
>>>>>>> 9822880d
	}

<<<<<<< HEAD
	logger.Debug("done reconciling Environment")

	// TODO: Make RequeueAfter configurable (via API, probably)
	// TODO: Or consider using a progressive backoff here when there has been an
	// error.
	return ctrl.Result{RequeueAfter: time.Minute}, err
=======
	// If we had no error, but couldn't update, then we DO have an error. But we
	// do it this way so that a failure to update is never counted as THE failure
	// when something else more serious occurred first.
	if err == nil {
		err = updateErr
	}

	// Controller runtime automatically gives us a progressive backoff if err is
	// not nil
	return result, err
>>>>>>> 9822880d
}

func (e *environmentReconciler) sync(
	ctx context.Context,
	env *api.Environment,
) (api.EnvironmentStatus, error) {
	status := *env.Status.DeepCopy()

	logger := logging.LoggerFromContext(ctx)

	// Only perform health checks if we have a current state to update
	var currentState api.EnvironmentState
	var ok bool
	if status.States, currentState, ok = status.States.Pop(); ok {
		health := e.checkHealthFn(ctx, currentState, *env.Spec.HealthChecks)
		currentState.Health = &health
		status.States = status.States.Push(currentState)
		logger.WithField("health", health.Status).Debug("completed health checks")
	} else {
		logger.Debug("Environment has no current state; skipping health checks")
	}

	autoPromote := env.Spec.EnableAutoPromotion

	if env.Spec.Subscriptions.Repos != nil {

		latestState, err := e.getLatestStateFromReposFn(
			ctx,
			env.Namespace,
			*env.Spec.Subscriptions.Repos,
		)
		if err != nil {
			return status, err
		}

		// If not nil, latestState from upstream repos will always have a shiny new
		// ID. To determine if this is actually new and needs to be pushed onto the
		// status.AvailableStates stack, either that stack needs to be empty or
		// latestState's MATERIALS must differ from what is at the top of the
		// status.AvailableStates stack.
		if latestState != nil {
			logger.Debug("got latest state from upstream repositories")
			if _, topAvailableState, ok := status.AvailableStates.Pop(); !ok ||
				!latestState.SameMaterials(&topAvailableState) {
				status.AvailableStates = status.AvailableStates.Push(*latestState)
				logger.Debug("latest state is new; added to available states")
			} else {
				logger.Debug("latest state is not new")
			}
		} else {
			logger.Debug("found no state from upstream repositories")
		}

	} else if len(env.Spec.Subscriptions.UpstreamEnvs) > 0 {

		// This returns de-duped, healthy states only from all upstream envs. There
		// could be up to ten per upstream environment. This is more than the usual
		// quantity we permit in status.AvailableStates, but we'll allow it.
		latestStatesFromEnvs, err := e.getAvailableStatesFromUpstreamEnvsFn(
			ctx,
			env.Spec.Subscriptions.UpstreamEnvs,
		)
		if err != nil {
			return status, err
		}
		status.AvailableStates = latestStatesFromEnvs
		if len(latestStatesFromEnvs) == 0 {
			logger.Debug("got no available states from upstream Environments")
		} else {
			logger.Debug("got available states from upstream Environments")
		}

		// If we're subscribed to more than one upstream environment, then it's
		// ambiguous which of the status.AvailableStates we should use, so
		// auto-promotion is off the table.
		autoPromote = autoPromote && len(env.Spec.Subscriptions.UpstreamEnvs) == 1

	}

	if !autoPromote || status.AvailableStates.Empty() {
<<<<<<< HEAD
		logger.Debug("auto-promotion cannot proceed")
		return status // Nothing further to do
=======
		return status, nil // Nothing further to do
>>>>>>> 9822880d
	}

	// Note: We're careful not to make any further modifications to the state
	// stacks until we know a promotion has been successful.
	_, nextStateCandidate, _ := status.AvailableStates.Pop()
	// Proceed with promotion if there is no currentState OR the
	// nextStateCandidate is different and NEWER than the currentState
	if _, currentState, ok := status.States.Pop(); !ok ||
		(nextStateCandidate.ID != currentState.ID &&
			nextStateCandidate.FirstSeen.After(currentState.FirstSeen.Time)) {
		logger = logger.WithField("state", nextStateCandidate.ID)
		logger.Debug("auto-promotion will proceed")
		ctx = logging.ContextWithLogger(ctx, logger)
		nextState, err := e.promoteFn(
			ctx,
			env.ObjectMeta,
			*env.Spec.PromotionMechanisms,
			nextStateCandidate,
		)
		if err != nil {
			return status, err
		}
		status.States = status.States.Push(nextState)
		logger.Debug("promoted Environment to new state")

		// Promotion is successful at this point. Replace the top available state
		// because the promotion process may have updated some commit IDs.
		var topAvailableState api.EnvironmentState
		status.AvailableStates, topAvailableState, _ = status.AvailableStates.Pop()
		for i := range topAvailableState.Commits {
			topAvailableState.Commits[i].ID = nextState.Commits[i].ID
		}
		status.AvailableStates = status.AvailableStates.Push(topAvailableState)
	} else {
		logger.Debug("found nothing to promote")
	}

	return status, nil
}

func (e *environmentReconciler) getLatestStateFromRepos(
	ctx context.Context,
	namespace string,
	repoSubs api.RepoSubscriptions,
) (*api.EnvironmentState, error) {
	logger := logging.LoggerFromContext(ctx)

	latestCommits, err := e.getLatestCommitsFn(ctx, namespace, repoSubs.Git)
	if err != nil {
		return nil, errors.Wrap(err, "error syncing git repo subscriptions")
	}
	if len(repoSubs.Git) > 0 {
		logger.Debug("synced git repo subscriptions")
	}

	latestImages, err := e.getLatestImagesFn(ctx, namespace, repoSubs.Images)
	if err != nil {
		return nil, errors.Wrap(err, "error syncing image repo subscriptions")
	}
	if len(repoSubs.Images) > 0 {
		logger.Debug("synced image repo subscriptions")
	}

	latestCharts, err := e.getLatestChartsFn(ctx, namespace, repoSubs.Charts)
	if err != nil {
		return nil, errors.Wrap(err, "error syncing chart repo subscriptions")
	}
	if len(repoSubs.Charts) > 0 {
		logger.Debug("synced chart repo subscriptions")
	}

	now := metav1.Now()
	return &api.EnvironmentState{
		ID:        uuid.NewV4().String(),
		FirstSeen: &now,
		Commits:   latestCommits,
		Images:    latestImages,
		Charts:    latestCharts,
	}, nil
}

// TODO: Test this
func (e *environmentReconciler) getAvailableStatesFromUpstreamEnvs(
	ctx context.Context,
	subs []api.EnvironmentSubscription,
) ([]api.EnvironmentState, error) {
	if len(subs) == 0 {
		return nil, nil
	}

	availableStates := []api.EnvironmentState{}
	stateSet := map[string]struct{}{} // We'll use this to de-dupe
	for _, sub := range subs {
		upstreamEnv, err := e.getEnv(
			ctx,
			types.NamespacedName{
				Namespace: sub.Namespace,
				Name:      sub.Name,
			},
		)
		if err != nil {
			return nil, errors.Wrapf(
				err,
				"error finding upstream environment %q in namespace %q",
				sub.Name,
				sub.Namespace,
			)
		}
		for _, state := range upstreamEnv.Status.States {
			if _, ok := stateSet[state.ID]; !ok &&
				state.Health != nil && state.Health.Status == api.HealthStateHealthy {
				state.Provenance = upstreamEnv.Name
				for i := range state.Commits {
					state.Commits[i].HealthCheckCommit = ""
				}
				state.Health = nil
				availableStates = append(availableStates, state)
				stateSet[state.ID] = struct{}{}
			}
		}
	}

	return availableStates, nil
}

// TODO: This function could use some tests
func (e *environmentReconciler) promote(
	ctx context.Context,
	envMeta metav1.ObjectMeta,
	promoMechanisms api.PromotionMechanisms,
	newState api.EnvironmentState,
) (api.EnvironmentState, error) {
	logger := logging.LoggerFromContext(ctx)
	logger.WithField("state", newState.ID)
	logger.Debug("executing promotion to new state")
	var err error
	for _, gitRepoUpdate := range promoMechanisms.GitRepoUpdates {
		if gitRepoUpdate.Bookkeeper != nil {
			if newState, err = e.applyBookkeeperUpdate(
				ctx,
				envMeta.Namespace,
				newState,
				gitRepoUpdate,
			); err != nil {
				return newState, errors.Wrap(err, "error promoting via Git")
			}
		} else {
			if newState, err = e.applyGitRepoUpdate(
				ctx,
				envMeta.Namespace,
				newState,
				gitRepoUpdate,
			); err != nil {
				return newState, errors.Wrap(err, "error promoting via Git")
			}
		}
	}
	if len(promoMechanisms.GitRepoUpdates) > 0 {
		logger.Debug("completed git-based promotion steps")
	}

	for _, argoCDAppUpdate := range promoMechanisms.ArgoCDAppUpdates {
		if err = e.applyArgoCDAppUpdate(
			ctx,
			envMeta,
			newState,
			argoCDAppUpdate,
		); err != nil {
			return newState, errors.Wrap(err, "error promoting via Argo CD")
		}
	}
	if len(promoMechanisms.ArgoCDAppUpdates) > 0 {
		logger.Debug("completed Argo CD-based promotion steps")
	}

	newState.Health = &api.Health{
		Status:       api.HealthStateUnknown,
		StatusReason: "Health has not yet been assessed",
	}

	logger.Debug("completed promotion")

	return newState, nil
}

// getEnv returns a pointer to the Environment resource specified by the
// namespacedName argument. If no such resource is found, nil is returned
// instead.
func (e *environmentReconciler) getEnv(
	ctx context.Context,
	namespacedName types.NamespacedName,
) (*api.Environment, error) {
	env := api.Environment{}
	if err := e.client.Get(ctx, namespacedName, &env); err != nil {
		if err = client.IgnoreNotFound(err); err == nil {
			logging.LoggerFromContext(ctx).WithFields(log.Fields{
				"namespace":   namespacedName.Namespace,
				"environment": namespacedName.Name,
			}).Warn("Environment not found")
			return nil, nil
		}
		return nil, errors.Wrapf(
			err,
			"error getting Environment %q in namespace %q",
			namespacedName.Name,
			namespacedName.Namespace,
		)
	}
	return &env, nil
<<<<<<< HEAD
}

// updateStatus updates the status subresource of the provided Environment.
func (e *environmentReconciler) updateStatus(
	ctx context.Context,
	env *api.Environment,
) {
	if err := e.client.Status().Update(ctx, env); err != nil {
		logging.LoggerFromContext(ctx).WithFields(log.Fields{
			"namespace":   env.Namespace,
			"environment": env.Name,
		}).Errorf("error updating Environment status: %s", err)
	}
=======
>>>>>>> 9822880d
}<|MERGE_RESOLUTION|>--- conflicted
+++ resolved
@@ -326,11 +326,7 @@
 		RequeueAfter: 5 * time.Minute,
 	}
 
-<<<<<<< HEAD
 	logger := logging.LoggerFromContext(ctx).WithFields(log.Fields{
-=======
-	logger := e.logger.WithFields(log.Fields{
->>>>>>> 9822880d
 		"namespace":   req.NamespacedName.Namespace,
 		"environment": req.NamespacedName.Name,
 	})
@@ -350,15 +346,10 @@
 	}
 	logger.Debug("found Environment")
 
-<<<<<<< HEAD
-	env.Status = e.sync(ctx, env)
-	if env.Status.Error != "" {
-		logger.Errorf("error syncing Environment: %s", env.Status.Error)
-=======
 	env.Status, err = e.sync(ctx, env)
 	if err != nil {
 		env.Status.Error = err.Error()
-		logger.Error(err)
+		logger.Errorf("error syncing Environment: %s", env.Status.Error)
 	} else {
 		// Be sure to blank this out in case there's an error in this field from
 		// the previous reconciliation
@@ -368,17 +359,8 @@
 	updateErr := e.client.Status().Update(ctx, env)
 	if updateErr != nil {
 		logger.Errorf("error updating Environment status: %s", updateErr)
->>>>>>> 9822880d
-	}
-
-<<<<<<< HEAD
-	logger.Debug("done reconciling Environment")
-
-	// TODO: Make RequeueAfter configurable (via API, probably)
-	// TODO: Or consider using a progressive backoff here when there has been an
-	// error.
-	return ctrl.Result{RequeueAfter: time.Minute}, err
-=======
+	}
+
 	// If we had no error, but couldn't update, then we DO have an error. But we
 	// do it this way so that a failure to update is never counted as THE failure
 	// when something else more serious occurred first.
@@ -386,10 +368,11 @@
 		err = updateErr
 	}
 
+	logger.Debug("done reconciling Environment")
+
 	// Controller runtime automatically gives us a progressive backoff if err is
 	// not nil
 	return result, err
->>>>>>> 9822880d
 }
 
 func (e *environmentReconciler) sync(
@@ -470,12 +453,8 @@
 	}
 
 	if !autoPromote || status.AvailableStates.Empty() {
-<<<<<<< HEAD
 		logger.Debug("auto-promotion cannot proceed")
-		return status // Nothing further to do
-=======
 		return status, nil // Nothing further to do
->>>>>>> 9822880d
 	}
 
 	// Note: We're careful not to make any further modifications to the state
@@ -685,20 +664,4 @@
 		)
 	}
 	return &env, nil
-<<<<<<< HEAD
-}
-
-// updateStatus updates the status subresource of the provided Environment.
-func (e *environmentReconciler) updateStatus(
-	ctx context.Context,
-	env *api.Environment,
-) {
-	if err := e.client.Status().Update(ctx, env); err != nil {
-		logging.LoggerFromContext(ctx).WithFields(log.Fields{
-			"namespace":   env.Namespace,
-			"environment": env.Name,
-		}).Errorf("error updating Environment status: %s", err)
-	}
-=======
->>>>>>> 9822880d
 }