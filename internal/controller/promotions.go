--- conflicted
+++ resolved
@@ -140,20 +140,4 @@
 		)
 	}
 	return &promo, nil
-<<<<<<< HEAD
-}
-
-// updateStatus updates the status subresource of the provided Promotion.
-func (p *promotionReconciler) updateStatus(
-	ctx context.Context,
-	promo *api.Promotion,
-) {
-	if err := p.client.Status().Update(ctx, promo); err != nil {
-		logging.LoggerFromContext(ctx).WithFields(log.Fields{
-			"namespace": promo.Namespace,
-			"promotion": promo.Name,
-		}).Errorf("error updating Promotion status: %s", err)
-	}
-=======
->>>>>>> 9822880d
 }