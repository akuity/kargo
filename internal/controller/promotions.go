--- conflicted
+++ resolved
@@ -2,11 +2,8 @@
 
 import (
 	"context"
-<<<<<<< HEAD
 	"sync"
 	"time"
-=======
->>>>>>> c32567d0
 
 	"github.com/pkg/errors"
 	log "github.com/sirupsen/logrus"
@@ -17,25 +14,16 @@
 	"sigs.k8s.io/controller-runtime/pkg/predicate"
 
 	api "github.com/akuityio/kargo/api/v1alpha1"
-<<<<<<< HEAD
-	"github.com/akuityio/kargo/internal/config"
 	"github.com/akuityio/kargo/internal/controller/runtime"
-=======
 	"github.com/akuityio/kargo/internal/logging"
->>>>>>> c32567d0
 )
 
 // promotionReconciler reconciles Promotion resources.
 type promotionReconciler struct {
-<<<<<<< HEAD
 	client             client.Client
 	promoQueuesByEnv   map[types.NamespacedName]runtime.PriorityQueue
 	promoQueuesByEnvMu sync.Mutex
-	logger             *log.Logger
 	initializeOnce     sync.Once
-=======
-	client client.Client
->>>>>>> c32567d0
 }
 
 // SetupPromotionReconcilerWithManager initializes a reconciler for
@@ -52,13 +40,8 @@
 
 func newPromotionReconciler(client client.Client) *promotionReconciler {
 	return &promotionReconciler{
-<<<<<<< HEAD
 		client:           client,
 		promoQueuesByEnv: map[types.NamespacedName]runtime.PriorityQueue{},
-		logger:           logger,
-=======
-		client: client,
->>>>>>> c32567d0
 	}
 }
 
@@ -79,14 +62,20 @@
 	ctx context.Context,
 	req ctrl.Request,
 ) (ctrl.Result, error) {
-<<<<<<< HEAD
 	// We count all of Reconcile() as a critical section of code to ensure we
 	// don't start reconciling a second Promotion before lazy initialization
 	// completes upon reconciliation of the FIRST promotion.
 	p.promoQueuesByEnvMu.Lock()
 	defer p.promoQueuesByEnvMu.Unlock()
 
-	result := ctrl.Result{}
+	result := ctrl.Result{
+		// Note: If there is a failure, controller runtime ignores this and uses
+		// progressive backoff instead. So this value only prevents requeueing
+		// a Promotion if THIS reconciliation succeeds.
+		RequeueAfter: 0,
+	}
+
+	logger := logging.LoggerFromContext(ctx)
 
 	// Note that initialization occurs here because we basically know that the
 	// controller runtime client's cache is ready at this point. We cannot attempt
@@ -94,7 +83,7 @@
 	var err error
 	p.initializeOnce.Do(func() {
 		if err = p.initializeQueues(ctx); err == nil {
-			p.logger.Debug(
+			logger.Debug(
 				"initialized Environment-specific Promotion queues from list of " +
 					"existing Promotions",
 			)
@@ -105,21 +94,13 @@
 	if err != nil {
 		return result, errors.Wrap(err, "error initializing Promotion queues")
 	}
-=======
-	result := ctrl.Result{
-		// Note: If there is a failure, controller runtime ignores this and uses
-		// progressive backoff instead. So this value only prevents requeueing
-		// a Promotion if THIS reconciliation succeeds.
-		RequeueAfter: 0,
-	}
-
-	logger := logging.LoggerFromContext(ctx).WithFields(log.Fields{
+
+	logger = logger.WithFields(log.Fields{
 		"namespace": req.NamespacedName.Namespace,
 		"promotion": req.NamespacedName.Name,
 	})
 	ctx = logging.ContextWithLogger(ctx, logger)
 	logger.Debug("reconciling Promotion")
->>>>>>> c32567d0
 
 	// Find the Promotion
 	promo, err := p.getPromo(ctx, req.NamespacedName)
@@ -132,15 +113,25 @@
 		return result, nil
 	}
 
-<<<<<<< HEAD
-	p.logger.WithFields(log.Fields{
-		"namespace": req.NamespacedName.Namespace,
-		"name":      req.NamespacedName.Name,
-	}).Debug("reconciling Promotion")
-
-	promo.Status = p.sync(ctx, promo)
-	p.updateStatus(ctx, promo)
-
+	promo.Status, err = p.sync(ctx, promo)
+	if err != nil {
+		logger.Error(err)
+	}
+
+	updateErr := p.client.Status().Update(ctx, promo)
+	if updateErr != nil {
+		logger.Errorf("error updating Promotion status: %s", updateErr)
+	}
+
+	// If we had no error, but couldn't update, then we DO have an error. But we
+	// do it this way so that a failure to update is never counted as THE failure
+	// when something else more serious occurred first.
+	if err == nil {
+		err = updateErr
+	}
+
+	// Controller runtime automatically gives us a progressive backoff if err is
+	// not nil
 	return result, err
 }
 
@@ -153,6 +144,7 @@
 	if err := p.client.List(ctx, &promos); err != nil {
 		return errors.Wrap(err, "error listing promotions")
 	}
+	logger := logging.LoggerFromContext(ctx)
 	for _, promo := range promos.Items {
 		switch promo.Status.Phase {
 		case api.PromotionPhaseComplete, api.PromotionPhaseFailed:
@@ -180,16 +172,16 @@
 		// The only error that can occur here happens when you push a nil and we
 		// know we're not doing that.
 		pq.Push(&promo) // nolint: errcheck
-		p.logger.WithFields(log.Fields{
-			"name":        promo.Name,
+		logger.WithFields(log.Fields{
+			"promotion":   promo.Name,
 			"namespace":   promo.Namespace,
 			"environment": promo.Spec.Environment,
 			"phase":       promo.Status.Phase,
 		}).Debug("pushed Promotion onto Environment-specific Promotion queue")
 	}
-	if p.logger.IsLevelEnabled(log.DebugLevel) {
+	if logger.Logger.IsLevelEnabled(log.DebugLevel) {
 		for env, pq := range p.promoQueuesByEnv {
-			p.logger.WithFields(log.Fields{
+			logger.WithFields(log.Fields{
 				"environment": env.Name,
 				"namespace":   env.Namespace,
 				"depth":       pq.Depth(),
@@ -197,33 +189,6 @@
 		}
 	}
 	return nil
-=======
-	promo.Status, err = p.sync(ctx, promo)
-	if err != nil {
-		promo.Status.Error = err.Error()
-		logger.Error(err)
-	} else {
-		// Be sure to blank this out in case there's an error in this field from
-		// the previous reconciliation
-		promo.Status.Error = ""
-	}
-
-	updateErr := p.client.Status().Update(ctx, promo)
-	if updateErr != nil {
-		logger.Errorf("error updating Promotion status: %s", updateErr)
-	}
-
-	// If we had no error, but couldn't update, then we DO have an error. But we
-	// do it this way so that a failure to update is never counted as THE failure
-	// when something else more serious occurred first.
-	if err == nil {
-		err = updateErr
-	}
-
-	// Controller runtime automatically gives us a progressive backoff if err is
-	// not nil
-	return result, err
->>>>>>> c32567d0
 }
 
 // sync enqueues Promotion requests to an Environment-specific priority queue.
@@ -236,7 +201,7 @@
 
 	// Only deal with brand new Promotions
 	if promo.Status.Phase != "" {
-		return status
+		return status, nil
 	}
 
 	promo.Status.Phase = api.PromotionPhasePending
@@ -258,7 +223,7 @@
 	// try to push a nil onto the queue and we know we're not doing that.
 	pq.Push(promo) // nolint: errcheck
 
-	p.logger.WithField("depth", pq.Depth()).
+	logging.LoggerFromContext(ctx).WithField("depth", pq.Depth()).
 		Infof("pushed Promotion %q to Queue for Environment %q in namespace %q ",
 			promo.Name,
 			promo.Spec.Environment,
@@ -284,8 +249,8 @@
 			if popped := pq.Pop(); popped != nil {
 				promo := popped.(*api.Promotion)
 
-				promoLogger := p.logger.WithFields(log.Fields{
-					"name":      promo.Name,
+				logger := logging.LoggerFromContext(ctx).WithFields(log.Fields{
+					"promotion": promo.Name,
 					"namespace": promo.Namespace,
 				})
 
@@ -298,14 +263,19 @@
 						Name:      promo.Name,
 					},
 				); err != nil {
-					promoLogger.Error("error finding Promotion")
+					logger.Error("error finding Promotion")
 				}
 
 				// TODO: Actual promotion logic goes here
 
 				promo.Status.Phase = api.PromotionPhaseComplete
-				p.updateStatus(ctx, promo)
-				promoLogger.WithFields(log.Fields{
+
+				updateErr := p.client.Status().Update(ctx, promo)
+				if updateErr != nil {
+					logger.Errorf("error updating Environment status: %s", updateErr)
+				}
+
+				logger.WithFields(log.Fields{
 					"environment": promo.Spec.Environment,
 					"state":       promo.Spec.State,
 				}).Debug("handled Promotion")
