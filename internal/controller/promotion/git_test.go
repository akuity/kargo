package promotion

import (
	"context"
	"errors"
	"fmt"
	"os"
	"path/filepath"
	"strings"
	"testing"

	"github.com/stretchr/testify/require"
	metav1 "k8s.io/apimachinery/pkg/apis/meta/v1"

	kargoapi "github.com/akuity/kargo/api/v1alpha1"
	"github.com/akuity/kargo/internal/controller/git"
	"github.com/akuity/kargo/internal/credentials"
)

func TestNewGitMechanism(t *testing.T) {
	pm := newGitMechanism(
		"fake-name",
		&credentials.FakeDB{},
		func([]kargoapi.GitRepoUpdate) []kargoapi.GitRepoUpdate {
			return nil
		},
		func(
			kargoapi.GitRepoUpdate,
			kargoapi.FreightReference,
			string, string, string,
		) ([]string, error) {
			return nil, nil
		},
	)
	gpm, ok := pm.(*gitMechanism)
	require.True(t, ok)
	require.NotEmpty(t, gpm.name)
	require.NotNil(t, gpm.selectUpdatesFn)
	require.NotNil(t, gpm.doSingleUpdateFn)
	require.NotNil(t, gpm.getReadRefFn)
	require.NotNil(t, gpm.getCredentialsFn)
	require.NotNil(t, gpm.gitCommitFn)
	require.NotNil(t, gpm.applyConfigManagementFn)
}

func TestGitGetName(t *testing.T) {
	const testName = "fake name"
	pm := newGitMechanism(testName, nil, nil, nil)
	require.Equal(t, testName, pm.GetName())
}

func TestGitPromote(t *testing.T) {
	testCases := []struct {
		name       string
		promoMech  *gitMechanism
		assertions func(
			t *testing.T,
			status *kargoapi.PromotionStatus,
			newFreightIn kargoapi.FreightReference,
			newFreightOut kargoapi.FreightReference,
			err error,
		)
	}{
		{
			name: "no updates",
			promoMech: &gitMechanism{
				selectUpdatesFn: func([]kargoapi.GitRepoUpdate) []kargoapi.GitRepoUpdate {
					return nil
				},
			},
			assertions: func(
				t *testing.T,
				_ *kargoapi.PromotionStatus,
				newFreightIn kargoapi.FreightReference,
				newFreightOut kargoapi.FreightReference,
				err error,
			) {
				require.NoError(t, err)
				require.Equal(t, newFreightIn, newFreightOut)
			},
		},
		{
			name: "error applying single update",
			promoMech: &gitMechanism{
				selectUpdatesFn: func([]kargoapi.GitRepoUpdate) []kargoapi.GitRepoUpdate {
					return []kargoapi.GitRepoUpdate{{}}
				},
				doSingleUpdateFn: func(
					_ context.Context,
					_ *kargoapi.Promotion,
					_ kargoapi.GitRepoUpdate,
					newFreight kargoapi.FreightReference,
				) (*kargoapi.PromotionStatus, kargoapi.FreightReference, error) {
					return nil, newFreight, errors.New("something went wrong")
				},
			},
			assertions: func(
				t *testing.T,
				_ *kargoapi.PromotionStatus,
				newFreightIn kargoapi.FreightReference,
				newFreightOut kargoapi.FreightReference,
				err error,
			) {
				require.Error(t, err)
				require.Equal(t, "something went wrong", err.Error())
				require.Equal(t, newFreightIn, newFreightOut)
			},
		},
		{
			name: "success",
			promoMech: &gitMechanism{
				selectUpdatesFn: func([]kargoapi.GitRepoUpdate) []kargoapi.GitRepoUpdate {
					return []kargoapi.GitRepoUpdate{{}}
				},
				doSingleUpdateFn: func(
					_ context.Context,
					_ *kargoapi.Promotion,
					_ kargoapi.GitRepoUpdate,
					newFreight kargoapi.FreightReference,
				) (*kargoapi.PromotionStatus, kargoapi.FreightReference, error) {
					return &kargoapi.PromotionStatus{Phase: kargoapi.PromotionPhaseSucceeded}, newFreight, nil
				},
			},
			assertions: func(
				t *testing.T,
				_ *kargoapi.PromotionStatus,
				newFreightIn kargoapi.FreightReference,
				newFreightOut kargoapi.FreightReference,
				err error,
			) {
				require.NoError(t, err)
				require.Equal(t, newFreightIn, newFreightOut)
			},
		},
	}
	for _, testCase := range testCases {
		t.Run(testCase.name, func(t *testing.T) {
			newFreightIn := kargoapi.FreightReference{}
			status, newFreightOut, err := testCase.promoMech.Promote(
				context.Background(),
				&kargoapi.Stage{
					Spec: &kargoapi.StageSpec{
						PromotionMechanisms: &kargoapi.PromotionMechanisms{},
					},
				},
				&kargoapi.Promotion{},
				newFreightIn,
			)
			testCase.assertions(t, status, newFreightIn, newFreightOut, err)
		})
	}
}

func TestGitDoSingleUpdate(t *testing.T) {
	const testRef = "fake-ref"
	testCases := []struct {
		name       string
		promoMech  *gitMechanism
		assertions func(
			t *testing.T,
			status *kargoapi.PromotionStatus,
			newFreightIn kargoapi.FreightReference,
			newFreightOut kargoapi.FreightReference,
			err error,
		)
	}{
		{
			name: "error getting readref",
			promoMech: &gitMechanism{
				getReadRefFn: func(
					kargoapi.GitRepoUpdate,
					[]kargoapi.GitCommit,
				) (string, int, error) {
					return "", 0, errors.New("something went wrong")
				},
			},
			assertions: func(
				t *testing.T,
				_ *kargoapi.PromotionStatus,
				newFreightIn kargoapi.FreightReference,
				newFreightOut kargoapi.FreightReference,
				err error,
			) {
				require.Error(t, err)
				require.Equal(t, "something went wrong", err.Error())
				require.Equal(t, newFreightIn, newFreightOut)
			},
		},
		{
			name: "error getting repo credentials",
			promoMech: &gitMechanism{
				getReadRefFn: func(
					kargoapi.GitRepoUpdate,
					[]kargoapi.GitCommit,
				) (string, int, error) {
					return testRef, 0, nil
				},
				getCredentialsFn: func(
					context.Context,
					string,
					string,
				) (*git.RepoCredentials, error) {
					return nil, errors.New("something went wrong")
				},
			},
			assertions: func(
				t *testing.T,
				_ *kargoapi.PromotionStatus,
				newFreightIn kargoapi.FreightReference,
				newFreightOut kargoapi.FreightReference,
				err error,
			) {
				require.Error(t, err)
				require.Equal(t, "something went wrong", err.Error())
				require.Equal(t, newFreightIn, newFreightOut)
			},
		},
		{
			name: "error committing change to repo",
			promoMech: &gitMechanism{
				getReadRefFn: func(
					kargoapi.GitRepoUpdate,
					[]kargoapi.GitCommit,
				) (string, int, error) {
					return testRef, 0, nil
				},
				getCredentialsFn: func(
					context.Context,
					string,
					string,
				) (*git.RepoCredentials, error) {
					return nil, nil
				},
				gitCommitFn: func(
					kargoapi.GitRepoUpdate,
					kargoapi.FreightReference,
					string,
					string,
					git.Repo,
				) (string, error) {
					return "", errors.New("something went wrong")
				},
			},
			assertions: func(
				t *testing.T,
				_ *kargoapi.PromotionStatus,
				newFreightIn kargoapi.FreightReference,
				newFreightOut kargoapi.FreightReference,
				err error,
			) {
				require.Error(t, err)
				require.Equal(t, "something went wrong", err.Error())
				require.Equal(t, newFreightIn, newFreightOut)
			},
		},
		{
			name: "success",
			promoMech: &gitMechanism{
				getReadRefFn: func(
					kargoapi.GitRepoUpdate,
					[]kargoapi.GitCommit,
				) (string, int, error) {
					return testRef, 0, nil
				},
				getCredentialsFn: func(
					context.Context,
					string,
					string,
				) (*git.RepoCredentials, error) {
					return nil, nil
				},
				gitCommitFn: func(
					kargoapi.GitRepoUpdate,
					kargoapi.FreightReference,
					string,
					string,
					git.Repo,
				) (string, error) {
					return "fake-commit-id", nil
				},
			},
			assertions: func(
				t *testing.T,
				_ *kargoapi.PromotionStatus,
				newFreightIn kargoapi.FreightReference,
				newFreightOut kargoapi.FreightReference,
				err error,
			) {
				require.NoError(t, err)
				require.Equal(
					t,
					"fake-commit-id",
					newFreightOut.Commits[0].HealthCheckCommit,
				)
				// The newFreight is otherwise unaltered
				newFreightIn.Commits[0].HealthCheckCommit = ""
				require.Equal(t, newFreightIn, newFreightOut)
			},
		},
	}
	for _, testCase := range testCases {
		t.Run(testCase.name, func(t *testing.T) {
			newFreightIn := kargoapi.FreightReference{
				Commits: []kargoapi.GitCommit{{}},
			}
			status, newFreightOut, err := testCase.promoMech.doSingleUpdate(
				context.Background(),
				&kargoapi.Promotion{
					ObjectMeta: metav1.ObjectMeta{Namespace: "fake-namespace"},
				},
				kargoapi.GitRepoUpdate{RepoURL: "https://github.com/akuity/kargo"},
				newFreightIn,
			)
			testCase.assertions(t, status, newFreightIn, newFreightOut, err)
		})
	}
}

func TestGetReadRef(t *testing.T) {
	const testBranch = "fake-branch"
	testCases := []struct {
		name       string
		update     kargoapi.GitRepoUpdate
		commits    []kargoapi.GitCommit
		assertions func(t *testing.T, readBranch string, commitIndex int, err error)
	}{
		{
			name: "update's RepoURL does not match any subscription",
			update: kargoapi.GitRepoUpdate{
				RepoURL:    "fake-url",
				ReadBranch: testBranch,
			},
			assertions: func(t *testing.T, readBranch string, commitIndex int, err error) {
				require.NoError(t, err)
				require.Equal(t, testBranch, readBranch)
				require.Equal(t, -1, commitIndex)
			},
		},
		{
			name: "subscription-loop avoided",
			update: kargoapi.GitRepoUpdate{
				RepoURL:     "fake-url",
				WriteBranch: testBranch,
			},
			commits: []kargoapi.GitCommit{
				{
					RepoURL: "fake-url",
					Branch:  testBranch,
				},
			},
			assertions: func(t *testing.T, _ string, _ int, err error) {
				require.Error(t, err)
				require.Contains(
					t,
					err.Error(),
					"because it will form a subscription loop",
				)
			},
		},
		{
			name: "success",
			update: kargoapi.GitRepoUpdate{
				RepoURL: "fake-url",
			},
			commits: []kargoapi.GitCommit{
				{
					RepoURL: "fake-url",
					ID:      "fake-commit-id",
					Branch:  testBranch,
				},
			},
			assertions: func(t *testing.T, readBranch string, commitIndex int, err error) {
				require.NoError(t, err)
				require.Equal(t, "fake-commit-id", readBranch)
				require.Equal(t, 0, commitIndex)
			},
		},
	}
	for _, testCase := range testCases {
		t.Run(testCase.name, func(t *testing.T) {
			readBranch, commitIndex, err := getReadRef(testCase.update, testCase.commits)
			testCase.assertions(t, readBranch, commitIndex, err)
		})
	}
}

func TestGetRepoCredentials(t *testing.T) {
	testCases := []struct {
		name          string
		credentialsDB credentials.Database
		assertions    func(*testing.T, *git.RepoCredentials, error)
	}{
		{
			name: "error getting credentials from database",
			credentialsDB: &credentials.FakeDB{
				GetFn: func(
					context.Context,
					string,
					credentials.Type,
					string,
				) (credentials.Credentials, bool, error) {
					return credentials.Credentials{},
						false, errors.New("something went wrong")
				},
			},
			assertions: func(t *testing.T, _ *git.RepoCredentials, err error) {
				require.Error(t, err)
				require.Contains(t, err.Error(), "error obtaining credentials")
				require.Contains(t, err.Error(), "something went wrong")
			},
		},
		{
			name: "no credentials found in database",
			credentialsDB: &credentials.FakeDB{
				GetFn: func(
					context.Context,
					string,
					credentials.Type,
					string,
				) (credentials.Credentials, bool, error) {
					return credentials.Credentials{}, false, nil
				},
			},
			assertions: func(t *testing.T, creds *git.RepoCredentials, err error) {
				require.NoError(t, err)
				require.Nil(t, creds)
			},
		},
		{
			name: "credentials found in database",
			credentialsDB: &credentials.FakeDB{
				GetFn: func(
					context.Context,
					string,
					credentials.Type,
					string,
				) (credentials.Credentials, bool, error) {
					return credentials.Credentials{
						Username: "fake-username",
						Password: "fake-password",
					}, true, nil
				},
			},
			assertions: func(t *testing.T, creds *git.RepoCredentials, err error) {
				require.NoError(t, err)
				require.Equal(
					t,
					&git.RepoCredentials{
						Username: "fake-username",
						Password: "fake-password",
					},
					creds,
				)
			},
		},
	}
	for _, testCase := range testCases {
		t.Run(testCase.name, func(t *testing.T) {
			creds, err := getRepoCredentialsFn(testCase.credentialsDB)(
				context.Background(),
				"fake-namespace",
				"fake-repo-url",
			)
			testCase.assertions(t, creds, err)
		})
	}
}

func TestMoveRepoContents(t *testing.T) {
	const subdirCount = 50
	const fileCount = 50
	// Create dummy repo dir
	srcDir, err := createDummyRepoDir(t, subdirCount, fileCount)
	require.NoError(t, err)
	// Double-check the setup
	dirEntries, err := os.ReadDir(srcDir)
	require.NoError(t, err)
	require.Len(t, dirEntries, subdirCount+fileCount+1)
	// Create destination dir
	destDir := t.TempDir()
<<<<<<< HEAD
	require.NoError(t, err)
=======
>>>>>>> 76d6813e
	// Move
	err = moveRepoContents(srcDir, destDir)
	require.NoError(t, err)
	// .git should not have moved
	_, err = os.Stat(filepath.Join(srcDir, ".git"))
	require.NoError(t, err)
	_, err = os.Stat(filepath.Join(destDir, ".git"))
	require.Error(t, err)
	require.True(t, os.IsNotExist(err))
	// Everything else should have moved
	dirEntries, err = os.ReadDir(srcDir)
	require.NoError(t, err)
	require.Len(t, dirEntries, 1)
	dirEntries, err = os.ReadDir(destDir)
	require.NoError(t, err)
	require.Len(t, dirEntries, subdirCount+fileCount)
}

func TestDeleteRepoContents(t *testing.T) {
	const subdirCount = 50
	const fileCount = 50
	// Create dummy repo dir
	dir, err := createDummyRepoDir(t, subdirCount, fileCount)
<<<<<<< HEAD
	defer os.RemoveAll(dir)
=======
>>>>>>> 76d6813e
	require.NoError(t, err)
	// Double-check the setup
	dirEntries, err := os.ReadDir(dir)
	require.NoError(t, err)
	require.Len(t, dirEntries, subdirCount+fileCount+1)
	// Delete
	err = deleteRepoContents(dir)
	require.NoError(t, err)
	// .git should not have been deleted
	_, err = os.Stat(filepath.Join(dir, ".git"))
	require.NoError(t, err)
	// Everything else should be deleted
	dirEntries, err = os.ReadDir(dir)
	require.NoError(t, err)
	require.Len(t, dirEntries, 1)
}

func TestBuildCommitMessage(t *testing.T) {
	testCases := []struct {
		name          string
		changeSummary []string
		assertions    func(t *testing.T, msg string)
	}{
		{
			// This shouldn't really happen, but we're careful to handle it anyway,
			// so we might as well test it.
			name:          "nil change summary",
			changeSummary: nil,
			assertions: func(t *testing.T, msg string) {
				require.Equal(t, "Kargo applied some changes", msg)
			},
		},
		{
			// This shouldn't really happen, but we're careful to handle it anyway,
			// so we might as well test it.
			name:          "empty change summary",
			changeSummary: []string{},
			assertions: func(t *testing.T, msg string) {
				require.Equal(t, "Kargo applied some changes", msg)
			},
		},
		{
			name: "change summary contains one item",
			changeSummary: []string{
				"fake-change",
			},
			assertions: func(t *testing.T, msg string) {
				require.Equal(t, "fake-change", msg)
			},
		},
		{
			name: "change summary contains multiple items",
			changeSummary: []string{
				"fake-change",
				"another-fake-change",
			},
			assertions: func(t *testing.T, msg string) {
				require.Equal(
					t,
					[]string{
						"Kargo applied multiple changes",
						"",
						"Including:",
						"",
						"  * fake-change",
						"  * another-fake-change",
					},
					strings.Split(msg, "\n"),
				)
			},
		},
	}
	for _, testCase := range testCases {
		t.Run(testCase.name, func(t *testing.T) {
			testCase.assertions(t, buildCommitMessage(testCase.changeSummary))
		})
	}
}

func createDummyRepoDir(t *testing.T, dirCount, fileCount int) (string, error) {
<<<<<<< HEAD
	// Create a directory
=======
	t.Helper()
	// Create a temporary directory
>>>>>>> 76d6813e
	dir := t.TempDir()
	// Add a dummy .git/ subdir
	if err := os.Mkdir(filepath.Join(dir, ".git"), 0755); err != nil {
		return dir, err
	}
	// Add some dummy dirs
	for i := 0; i < dirCount; i++ {
		if err := os.Mkdir(
			filepath.Join(dir, fmt.Sprintf("dir-%d", i)),
			0755,
		); err != nil {
			return dir, err
		}
	}
	// Add some dummy files
	for i := 0; i < fileCount; i++ {
		file, err := os.Create(filepath.Join(dir, fmt.Sprintf("file-%d", i)))
		if err != nil {
			return dir, err
		}
		if err = file.Close(); err != nil {
			return dir, err
		}
	}
	return dir, nil
}<|MERGE_RESOLUTION|>--- conflicted
+++ resolved
@@ -478,10 +478,6 @@
 	require.Len(t, dirEntries, subdirCount+fileCount+1)
 	// Create destination dir
 	destDir := t.TempDir()
-<<<<<<< HEAD
-	require.NoError(t, err)
-=======
->>>>>>> 76d6813e
 	// Move
 	err = moveRepoContents(srcDir, destDir)
 	require.NoError(t, err)
@@ -505,10 +501,6 @@
 	const fileCount = 50
 	// Create dummy repo dir
 	dir, err := createDummyRepoDir(t, subdirCount, fileCount)
-<<<<<<< HEAD
-	defer os.RemoveAll(dir)
-=======
->>>>>>> 76d6813e
 	require.NoError(t, err)
 	// Double-check the setup
 	dirEntries, err := os.ReadDir(dir)
@@ -589,12 +581,8 @@
 }
 
 func createDummyRepoDir(t *testing.T, dirCount, fileCount int) (string, error) {
-<<<<<<< HEAD
-	// Create a directory
-=======
 	t.Helper()
 	// Create a temporary directory
->>>>>>> 76d6813e
 	dir := t.TempDir()
 	// Add a dummy .git/ subdir
 	if err := os.Mkdir(filepath.Join(dir, ".git"), 0755); err != nil {
