package warehouses

import (
	"context"
	"fmt"

	kargoapi "github.com/akuity/kargo/api/v1alpha1"
	"github.com/akuity/kargo/internal/controller/git"
	"github.com/akuity/kargo/internal/controller/git/commit"
	"github.com/akuity/kargo/internal/credentials"
	"github.com/akuity/kargo/internal/logging"
)

// discoverCommits discovers commits from the given Git repositories based on the
// given subscriptions. It returns a list of GitDiscoveryResult objects, each
// containing the discovered commits for the corresponding subscription.
func (r *reconciler) discoverCommits(
	ctx context.Context,
	namespace string,
	subs []kargoapi.RepoSubscription,
) ([]kargoapi.GitDiscoveryResult, error) {
	results := make([]kargoapi.GitDiscoveryResult, 0, len(subs))

	for _, s := range subs {
		if s.Git == nil {
			continue
		}

		sub := *s.Git

		logger := logging.LoggerFromContext(ctx).WithValues("repo", sub.RepoURL)

		// Obtain credentials for the Git repository.
		creds, err := r.credentialsDB.Get(ctx, namespace, credentials.TypeGit, sub.RepoURL)
		if err != nil {
			return nil, fmt.Errorf(
				"error obtaining credentials for git repo %q: %w",
				sub.RepoURL,
				err,
			)
		}
		var repoCreds *git.RepoCredentials
		if creds != nil {
			repoCreds = &git.RepoCredentials{
				Username:      creds.Username,
				Password:      creds.Password,
				SSHPrivateKey: creds.SSHPrivateKey,
			}
			logger.Debug("obtained credentials for git repo")
		} else {
			logger.Debug("found no credentials for git repo")
		}

		selector, err := commit.NewSelector(*s.Git, repoCreds)
		if err != nil {
			return nil, fmt.Errorf(
				"error obtaining selector for commits from git repo %q: %w",
				sub.RepoURL, err,
			)
		}
		commits, err := selector.Select(ctx)
		if err != nil {
			return nil, fmt.Errorf(
				"error discovering commits from git repo %q: %w",
				sub.RepoURL, err,
			)
		}

		if len(commits) == 0 {
			results = append(results, kargoapi.GitDiscoveryResult{
				RepoURL: sub.RepoURL,
			})
			logger.Debug("discovered no commits")
			continue
		}

		results = append(results, kargoapi.GitDiscoveryResult{
			RepoURL: sub.RepoURL,
			Commits: commits,
		})
		logger.Debug(
			"discovered commits",
			"count", len(commits),
		)
	}

	return results, nil
<<<<<<< HEAD
}

// discoverBranchHistory returns a list of commits from the given Git repository
// that match the given subscription's branch selection criteria. It returns the
// list of commits that match the criteria, sorted in descending order. If the
// list contains more than 20 commits, it is clipped to the 20 most recent
// commits.
func (r *reconciler) discoverBranchHistory(repo git.Repo, sub kargoapi.GitSubscription) ([]git.CommitMetadata, error) {
	// Compile the commit expression filter if it is specified.
	var exprProgram *vm.Program
	if sub.ExpressionFilter != "" {
		program, err := expr.Compile(sub.ExpressionFilter)
		if err != nil {
			return nil, fmt.Errorf("error compiling expression filter: %w", err)
		}
		exprProgram = program
	}

	// Compile include and exclude path selectors.
	includeSelectors, err := getPathSelectors(sub.IncludePaths)
	if err != nil {
		return nil, fmt.Errorf("error parsing include selector: %w", err)
	}
	excludeSelectors, err := getPathSelectors(sub.ExcludePaths)
	if err != nil {
		return nil, fmt.Errorf("error parsing exclude selector: %w", err)
	}

	limit := int(sub.DiscoveryLimit)

	var filteredCommits = make([]git.CommitMetadata, 0, limit)
	for skip, batch := uint(0), uint(limit); ; skip, batch = skip+batch, min(batch*2, 1000) { // nolint: gosec
		commits, err := r.listCommitsFn(repo, batch, skip) // nolint: gosec
		if err != nil {
			return nil, fmt.Errorf("error listing commits from git repo %q: %w", sub.RepoURL, err)
		}

		// If no filters are specified, return the first commits up to the limit.
		if includeSelectors == nil && excludeSelectors == nil && exprProgram == nil {
			return commits, nil
		}

		// Filter commits based on include and exclude paths.
		for _, meta := range commits {
			// If the commit expression filter is specified, evaluate it.
			if exprProgram != nil {
				include, err := evaluateCommitExpression(meta, exprProgram)
				if err != nil {
					return nil, fmt.Errorf("error evaluating expression commit filter: %w", err)
				}
				if !include {
					continue
				}
			}

			// If include or exclude path selectors are specified, filter the commits.
			if includeSelectors != nil || excludeSelectors != nil {
				diffPaths, err := r.getDiffPathsForCommitIDFn(repo, meta.ID)
				if err != nil {
					return nil, fmt.Errorf(
						"error getting diff paths for commit %q in git repo %q: %w",
						meta.ID,
						sub.RepoURL,
						err,
					)
				}
				if !matchesPathsFilters(includeSelectors, excludeSelectors, diffPaths) {
					continue
				}
			}

			// If we reach this point, the commit matches the filters.
			filteredCommits = append(filteredCommits, meta)

			if len(filteredCommits) >= limit {
				return trimSlice(filteredCommits, limit), nil
			}
		}

		// If there are no more commits to list, break the loop.
		if len(commits) == 0 {
			break
		}
	}

	return trimSlice(filteredCommits, limit), nil
}

// discoverTags returns a list of tags from the given Git repository that match
// the given subscription's tag selection criteria. It returns the list of tags
// that match the criteria, sorted in descending order. If the list contains
// more than 20 tags, it is clipped to the 20 most recent tags.
func (r *reconciler) discoverTags(repo git.Repo, sub kargoapi.GitSubscription) ([]git.TagMetadata, error) {
	tags, err := r.listTagsFn(repo)
	if err != nil {
		return nil, fmt.Errorf("error listing tags from git repo %q: %w", sub.RepoURL, err)
	}

	if tags, err = filterTags(tags, sub.IgnoreTags, sub.AllowTags); err != nil {
		return nil, fmt.Errorf("failed to filter tags: %w", err)
	}

	if tags, err = filterTagsByExpression(tags, sub.ExpressionFilter); err != nil {
		return nil, fmt.Errorf("failed to filter tags by expression: %w", err)
	}

	switch sub.CommitSelectionStrategy {
	case kargoapi.CommitSelectionStrategySemVer:
		if tags, err = selectSemVerTags(tags, sub.StrictSemvers, sub.SemverConstraint); err != nil {
			return nil, fmt.Errorf("failed to select semver tags: %w", err)
		}
	case kargoapi.CommitSelectionStrategyLexical:
		slices.SortFunc(tags, func(i, j git.TagMetadata) int {
			// Sort in reverse lexicographic order
			return strings.Compare(j.Tag, i.Tag)
		})
	default:
		// No additional filtering or sorting required, as the tags are already
		// ordered by creation date.
	}

	// If no include or exclude paths are specified, return the first tags up to
	// the limit.
	limit := int(sub.DiscoveryLimit)
	if len(tags) == 0 || (sub.IncludePaths == nil && sub.ExcludePaths == nil) {
		return trimSlice(tags, limit), nil
	}

	// Compile include and exclude path selectors.
	includeSelectors, err := getPathSelectors(sub.IncludePaths)
	if err != nil {
		return nil, fmt.Errorf("error parsing include selector: %w", err)
	}
	excludeSelectors, err := getPathSelectors(sub.ExcludePaths)
	if err != nil {
		return nil, fmt.Errorf("error parsing exclude selector: %w", err)
	}

	// Filter tags based on include and exclude paths.
	var filteredTags = make([]git.TagMetadata, 0, limit)
	for _, meta := range tags {
		diffPaths, err := r.getDiffPathsForCommitIDFn(repo, meta.CommitID)
		if err != nil {
			return nil, fmt.Errorf(
				"error getting diff paths for tag %q in git repo %q: %w",
				meta.Tag,
				sub.RepoURL,
				err,
			)
		}
		if matchesPathsFilters(includeSelectors, excludeSelectors, diffPaths) {
			filteredTags = append(filteredTags, meta)
		}

		if len(filteredTags) >= limit {
			break
		}
	}
	return trimSlice(filteredTags, limit), nil
}

// filterTags filters the given list of tag names based on the given allow and
// ignore criteria. It returns the filtered list of tag names.
func filterTags(tags []git.TagMetadata, ignoreTags []string, allow string) ([]git.TagMetadata, error) {
	allowRegex, err := regexp.Compile(allow)
	if err != nil {
		return nil, fmt.Errorf("error compiling regular expression %q: %w", allow, err)
	}
	filteredTags := make([]git.TagMetadata, 0, len(tags))
	for _, tag := range tags {
		if ignores(tag.Tag, ignoreTags) || !Allows(tag.Tag, allowRegex) {
			continue
		}
		filteredTags = append(filteredTags, tag)
	}
	return slices.Clip(filteredTags), nil
}

// filterTagsByExpression filters the given list of tags based on the given
// expression. It returns the filtered list of tags. If the expression is empty,
// it returns the original list of tags.
//
// The expression is evaluated using the expr package, and the tag metadata is
// passed as the environment.
//
// For a tag to be included in the result, the expression must evaluate to true.
// If the expression evaluates to a non-boolean value, it is converted to a
// boolean using strconv.ParseBool. If the conversion fails, an error is
// returned.
func filterTagsByExpression(
	tags []git.TagMetadata,
	expression string,
) ([]git.TagMetadata, error) {
	if expression == "" {
		return tags, nil
	}

	program, err := expr.Compile(expression)
	if err != nil {
		return nil, fmt.Errorf("error compiling tag expression filter: %w", err)
	}

	filteredTags := make([]git.TagMetadata, 0, len(tags))
	for _, tag := range tags {
		env := map[string]any{
			"tag":         tag.Tag,
			"id":          tag.CommitID,
			"creatorDate": tag.CreatorDate,
			"author":      tag.Author,
			"committer":   tag.Committer,
			"subject":     tag.Subject,
			"tagger":      tag.Tagger,
			"annotation":  tag.Annotation,
		}

		result, err := expr.Run(program, env)
		if err != nil {
			return nil, fmt.Errorf("error evaluating tag expression filter: %w", err)
		}

		switch result := result.(type) {
		case bool:
			if !result {
				continue
			}
		default:
			parsedBool, err := strconv.ParseBool(fmt.Sprintf("%v", result))
			if err != nil {
				return nil, fmt.Errorf("error parsing expression result: %w", err)
			}
			if !parsedBool {
				continue
			}
		}

		filteredTags = append(filteredTags, tag)
	}
	return slices.Clip(filteredTags), nil
}

// evaluateCommitExpression evaluates the given commit expression against
// the given commit metadata. The commit metadata is passed as the environment
// for the expression evaluation. It returns true if the expression evaluates to
// true, and false otherwise. If the expression is not a boolean, it is
// converted to a boolean using strconv.ParseBool. If the conversion fails,
// an error is returned.
func evaluateCommitExpression(
	commit git.CommitMetadata,
	expression *vm.Program,
) (bool, error) {
	env := map[string]any{
		"id":         commit.ID,
		"commitDate": commit.CommitDate,
		"author":     commit.Author,
		"committer":  commit.Committer,
		"subject":    commit.Subject,
	}

	result, err := expr.Run(expression, env)
	if err != nil {
		return false, err
	}

	switch result := result.(type) {
	case bool:
		return result, nil
	default:
		parsedBool, err := strconv.ParseBool(fmt.Sprintf("%v", result))
		if err != nil {
			return false, err
		}
		return parsedBool, nil
	}
}

// Allows returns true if the given tag name matches the given regular
// expression or if the regular expression is nil. It returns false otherwise.
func Allows(tagName string, allowRegex *regexp.Regexp) bool {
	if allowRegex == nil {
		return true
	}
	return allowRegex.MatchString(tagName)
}

// ignores returns true if the given tag name is in the given list of ignored
// tag names. It returns false otherwise.
func ignores(tagName string, ignore []string) bool {
	for _, i := range ignore {
		if i == tagName {
			return true
		}
	}
	return false
}

func getPathSelectors(selectors []string) (pattern.Matcher, error) {
	if len(selectors) == 0 {
		return nil, nil
	}

	matchers := make(pattern.Matchers, len(selectors))
	for i := range selectors {
		matcher, err := pattern.ParsePathPattern(selectors[i])
		if err != nil {
			return nil, fmt.Errorf("parse error path selector %q: %w", selectors[i], err)
		}
		matchers[i] = matcher
	}
	return matchers, nil
}

func matchesPathsFilters(include, exclude pattern.Matcher, diffs []string) bool {
	for _, path := range diffs {
		// If include is nil, all paths are implicitly included
		// Otherwise, check if the path matches the include pattern
		if include != nil && !include.Matches(path) {
			// Path not included, skip to next path
			continue
		}

		// Path is included (either implicitly or explicitly)
		// Now check if it should be excluded
		if exclude != nil && exclude.Matches(path) {
			// Path is explicitly excluded, skip to next path
			continue
		}

		// If we reach here, the path is included and not excluded
		return true
	}

	// None of the paths match our criteria
	return false
}

func selectSemVerTags(tags []git.TagMetadata, strict bool, constraint string) ([]git.TagMetadata, error) {
	var svConstraint *semver.Constraints
	if constraint != "" {
		var err error
		if svConstraint, err = semver.NewConstraint(constraint); err != nil {
			return nil, fmt.Errorf("error parsing semver constraint %q: %w", constraint, err)
		}
	}

	type semVerTag struct {
		git.TagMetadata
		*semver.Version
	}

	var svs []semVerTag
	for _, meta := range tags {
		sv := libSemver.Parse(meta.Tag, strict)
		if sv == nil {
			continue
		}
		if svConstraint == nil || svConstraint.Check(sv) {
			svs = append(svs, semVerTag{
				TagMetadata: meta,
				Version:     sv,
			})
		}
	}

	slices.SortFunc(svs, func(i, j semVerTag) int {
		if comp := j.Compare(i.Version); comp != 0 {
			return comp
		}
		// If the semvers tie, break the tie lexically using the original strings
		// used to construct the semvers. This ensures a deterministic comparison
		// of equivalent semvers, e.g., 1.0 and 1.0.0.
		return strings.Compare(j.Original(), i.Original())
	})

	var semverTags []git.TagMetadata
	for _, sv := range svs {
		semverTags = append(semverTags, sv.TagMetadata)
	}
	return semverTags, nil
}

func (r *reconciler) listCommits(repo git.Repo, limit, skip uint) ([]git.CommitMetadata, error) {
	return repo.ListCommits(limit, skip)
}

func (r *reconciler) listTags(repo git.Repo) ([]git.TagMetadata, error) {
	return repo.ListTags()
}

func (r *reconciler) getDiffPathsForCommitID(repo git.Repo, commitID string) ([]string, error) {
	return repo.GetDiffPathsForCommitID(commitID)
}

// gitDiscoveryLogFields returns a set of log fields for a Git subscription
// based on the subscription's configuration.
func gitDiscoveryLogFields(sub kargoapi.GitSubscription) []any {
	f := []any{
		"selectionStrategy", sub.CommitSelectionStrategy,
		"pathConstrained", sub.IncludePaths != nil || sub.ExcludePaths != nil,
	}
	if sub.Branch != "" {
		f = append(f, "branch", sub.Branch)
	}
	switch sub.CommitSelectionStrategy {
	case kargoapi.CommitSelectionStrategySemVer:
		f = append(
			f,
			"semverConstraint", sub.SemverConstraint,
			"tagConstrained", sub.AllowTags != "" || len(sub.IgnoreTags) > 0,
		)
	case kargoapi.CommitSelectionStrategyLexical, kargoapi.CommitSelectionStrategyNewestTag:
		f = append(f, "tagConstrained", sub.AllowTags != "" || len(sub.IgnoreTags) > 0)
	}
	return f
}

// shortenString truncates the given string to the given length, appending an
// ellipsis if the string is longer than the length.
func shortenString(str string, length int) string {
	if length >= 0 && len(str) > length {
		return str[:length] + "..."
	}
	return str
=======
>>>>>>> d93a3ae1
}<|MERGE_RESOLUTION|>--- conflicted
+++ resolved
@@ -85,429 +85,4 @@
 	}
 
 	return results, nil
-<<<<<<< HEAD
-}
-
-// discoverBranchHistory returns a list of commits from the given Git repository
-// that match the given subscription's branch selection criteria. It returns the
-// list of commits that match the criteria, sorted in descending order. If the
-// list contains more than 20 commits, it is clipped to the 20 most recent
-// commits.
-func (r *reconciler) discoverBranchHistory(repo git.Repo, sub kargoapi.GitSubscription) ([]git.CommitMetadata, error) {
-	// Compile the commit expression filter if it is specified.
-	var exprProgram *vm.Program
-	if sub.ExpressionFilter != "" {
-		program, err := expr.Compile(sub.ExpressionFilter)
-		if err != nil {
-			return nil, fmt.Errorf("error compiling expression filter: %w", err)
-		}
-		exprProgram = program
-	}
-
-	// Compile include and exclude path selectors.
-	includeSelectors, err := getPathSelectors(sub.IncludePaths)
-	if err != nil {
-		return nil, fmt.Errorf("error parsing include selector: %w", err)
-	}
-	excludeSelectors, err := getPathSelectors(sub.ExcludePaths)
-	if err != nil {
-		return nil, fmt.Errorf("error parsing exclude selector: %w", err)
-	}
-
-	limit := int(sub.DiscoveryLimit)
-
-	var filteredCommits = make([]git.CommitMetadata, 0, limit)
-	for skip, batch := uint(0), uint(limit); ; skip, batch = skip+batch, min(batch*2, 1000) { // nolint: gosec
-		commits, err := r.listCommitsFn(repo, batch, skip) // nolint: gosec
-		if err != nil {
-			return nil, fmt.Errorf("error listing commits from git repo %q: %w", sub.RepoURL, err)
-		}
-
-		// If no filters are specified, return the first commits up to the limit.
-		if includeSelectors == nil && excludeSelectors == nil && exprProgram == nil {
-			return commits, nil
-		}
-
-		// Filter commits based on include and exclude paths.
-		for _, meta := range commits {
-			// If the commit expression filter is specified, evaluate it.
-			if exprProgram != nil {
-				include, err := evaluateCommitExpression(meta, exprProgram)
-				if err != nil {
-					return nil, fmt.Errorf("error evaluating expression commit filter: %w", err)
-				}
-				if !include {
-					continue
-				}
-			}
-
-			// If include or exclude path selectors are specified, filter the commits.
-			if includeSelectors != nil || excludeSelectors != nil {
-				diffPaths, err := r.getDiffPathsForCommitIDFn(repo, meta.ID)
-				if err != nil {
-					return nil, fmt.Errorf(
-						"error getting diff paths for commit %q in git repo %q: %w",
-						meta.ID,
-						sub.RepoURL,
-						err,
-					)
-				}
-				if !matchesPathsFilters(includeSelectors, excludeSelectors, diffPaths) {
-					continue
-				}
-			}
-
-			// If we reach this point, the commit matches the filters.
-			filteredCommits = append(filteredCommits, meta)
-
-			if len(filteredCommits) >= limit {
-				return trimSlice(filteredCommits, limit), nil
-			}
-		}
-
-		// If there are no more commits to list, break the loop.
-		if len(commits) == 0 {
-			break
-		}
-	}
-
-	return trimSlice(filteredCommits, limit), nil
-}
-
-// discoverTags returns a list of tags from the given Git repository that match
-// the given subscription's tag selection criteria. It returns the list of tags
-// that match the criteria, sorted in descending order. If the list contains
-// more than 20 tags, it is clipped to the 20 most recent tags.
-func (r *reconciler) discoverTags(repo git.Repo, sub kargoapi.GitSubscription) ([]git.TagMetadata, error) {
-	tags, err := r.listTagsFn(repo)
-	if err != nil {
-		return nil, fmt.Errorf("error listing tags from git repo %q: %w", sub.RepoURL, err)
-	}
-
-	if tags, err = filterTags(tags, sub.IgnoreTags, sub.AllowTags); err != nil {
-		return nil, fmt.Errorf("failed to filter tags: %w", err)
-	}
-
-	if tags, err = filterTagsByExpression(tags, sub.ExpressionFilter); err != nil {
-		return nil, fmt.Errorf("failed to filter tags by expression: %w", err)
-	}
-
-	switch sub.CommitSelectionStrategy {
-	case kargoapi.CommitSelectionStrategySemVer:
-		if tags, err = selectSemVerTags(tags, sub.StrictSemvers, sub.SemverConstraint); err != nil {
-			return nil, fmt.Errorf("failed to select semver tags: %w", err)
-		}
-	case kargoapi.CommitSelectionStrategyLexical:
-		slices.SortFunc(tags, func(i, j git.TagMetadata) int {
-			// Sort in reverse lexicographic order
-			return strings.Compare(j.Tag, i.Tag)
-		})
-	default:
-		// No additional filtering or sorting required, as the tags are already
-		// ordered by creation date.
-	}
-
-	// If no include or exclude paths are specified, return the first tags up to
-	// the limit.
-	limit := int(sub.DiscoveryLimit)
-	if len(tags) == 0 || (sub.IncludePaths == nil && sub.ExcludePaths == nil) {
-		return trimSlice(tags, limit), nil
-	}
-
-	// Compile include and exclude path selectors.
-	includeSelectors, err := getPathSelectors(sub.IncludePaths)
-	if err != nil {
-		return nil, fmt.Errorf("error parsing include selector: %w", err)
-	}
-	excludeSelectors, err := getPathSelectors(sub.ExcludePaths)
-	if err != nil {
-		return nil, fmt.Errorf("error parsing exclude selector: %w", err)
-	}
-
-	// Filter tags based on include and exclude paths.
-	var filteredTags = make([]git.TagMetadata, 0, limit)
-	for _, meta := range tags {
-		diffPaths, err := r.getDiffPathsForCommitIDFn(repo, meta.CommitID)
-		if err != nil {
-			return nil, fmt.Errorf(
-				"error getting diff paths for tag %q in git repo %q: %w",
-				meta.Tag,
-				sub.RepoURL,
-				err,
-			)
-		}
-		if matchesPathsFilters(includeSelectors, excludeSelectors, diffPaths) {
-			filteredTags = append(filteredTags, meta)
-		}
-
-		if len(filteredTags) >= limit {
-			break
-		}
-	}
-	return trimSlice(filteredTags, limit), nil
-}
-
-// filterTags filters the given list of tag names based on the given allow and
-// ignore criteria. It returns the filtered list of tag names.
-func filterTags(tags []git.TagMetadata, ignoreTags []string, allow string) ([]git.TagMetadata, error) {
-	allowRegex, err := regexp.Compile(allow)
-	if err != nil {
-		return nil, fmt.Errorf("error compiling regular expression %q: %w", allow, err)
-	}
-	filteredTags := make([]git.TagMetadata, 0, len(tags))
-	for _, tag := range tags {
-		if ignores(tag.Tag, ignoreTags) || !Allows(tag.Tag, allowRegex) {
-			continue
-		}
-		filteredTags = append(filteredTags, tag)
-	}
-	return slices.Clip(filteredTags), nil
-}
-
-// filterTagsByExpression filters the given list of tags based on the given
-// expression. It returns the filtered list of tags. If the expression is empty,
-// it returns the original list of tags.
-//
-// The expression is evaluated using the expr package, and the tag metadata is
-// passed as the environment.
-//
-// For a tag to be included in the result, the expression must evaluate to true.
-// If the expression evaluates to a non-boolean value, it is converted to a
-// boolean using strconv.ParseBool. If the conversion fails, an error is
-// returned.
-func filterTagsByExpression(
-	tags []git.TagMetadata,
-	expression string,
-) ([]git.TagMetadata, error) {
-	if expression == "" {
-		return tags, nil
-	}
-
-	program, err := expr.Compile(expression)
-	if err != nil {
-		return nil, fmt.Errorf("error compiling tag expression filter: %w", err)
-	}
-
-	filteredTags := make([]git.TagMetadata, 0, len(tags))
-	for _, tag := range tags {
-		env := map[string]any{
-			"tag":         tag.Tag,
-			"id":          tag.CommitID,
-			"creatorDate": tag.CreatorDate,
-			"author":      tag.Author,
-			"committer":   tag.Committer,
-			"subject":     tag.Subject,
-			"tagger":      tag.Tagger,
-			"annotation":  tag.Annotation,
-		}
-
-		result, err := expr.Run(program, env)
-		if err != nil {
-			return nil, fmt.Errorf("error evaluating tag expression filter: %w", err)
-		}
-
-		switch result := result.(type) {
-		case bool:
-			if !result {
-				continue
-			}
-		default:
-			parsedBool, err := strconv.ParseBool(fmt.Sprintf("%v", result))
-			if err != nil {
-				return nil, fmt.Errorf("error parsing expression result: %w", err)
-			}
-			if !parsedBool {
-				continue
-			}
-		}
-
-		filteredTags = append(filteredTags, tag)
-	}
-	return slices.Clip(filteredTags), nil
-}
-
-// evaluateCommitExpression evaluates the given commit expression against
-// the given commit metadata. The commit metadata is passed as the environment
-// for the expression evaluation. It returns true if the expression evaluates to
-// true, and false otherwise. If the expression is not a boolean, it is
-// converted to a boolean using strconv.ParseBool. If the conversion fails,
-// an error is returned.
-func evaluateCommitExpression(
-	commit git.CommitMetadata,
-	expression *vm.Program,
-) (bool, error) {
-	env := map[string]any{
-		"id":         commit.ID,
-		"commitDate": commit.CommitDate,
-		"author":     commit.Author,
-		"committer":  commit.Committer,
-		"subject":    commit.Subject,
-	}
-
-	result, err := expr.Run(expression, env)
-	if err != nil {
-		return false, err
-	}
-
-	switch result := result.(type) {
-	case bool:
-		return result, nil
-	default:
-		parsedBool, err := strconv.ParseBool(fmt.Sprintf("%v", result))
-		if err != nil {
-			return false, err
-		}
-		return parsedBool, nil
-	}
-}
-
-// Allows returns true if the given tag name matches the given regular
-// expression or if the regular expression is nil. It returns false otherwise.
-func Allows(tagName string, allowRegex *regexp.Regexp) bool {
-	if allowRegex == nil {
-		return true
-	}
-	return allowRegex.MatchString(tagName)
-}
-
-// ignores returns true if the given tag name is in the given list of ignored
-// tag names. It returns false otherwise.
-func ignores(tagName string, ignore []string) bool {
-	for _, i := range ignore {
-		if i == tagName {
-			return true
-		}
-	}
-	return false
-}
-
-func getPathSelectors(selectors []string) (pattern.Matcher, error) {
-	if len(selectors) == 0 {
-		return nil, nil
-	}
-
-	matchers := make(pattern.Matchers, len(selectors))
-	for i := range selectors {
-		matcher, err := pattern.ParsePathPattern(selectors[i])
-		if err != nil {
-			return nil, fmt.Errorf("parse error path selector %q: %w", selectors[i], err)
-		}
-		matchers[i] = matcher
-	}
-	return matchers, nil
-}
-
-func matchesPathsFilters(include, exclude pattern.Matcher, diffs []string) bool {
-	for _, path := range diffs {
-		// If include is nil, all paths are implicitly included
-		// Otherwise, check if the path matches the include pattern
-		if include != nil && !include.Matches(path) {
-			// Path not included, skip to next path
-			continue
-		}
-
-		// Path is included (either implicitly or explicitly)
-		// Now check if it should be excluded
-		if exclude != nil && exclude.Matches(path) {
-			// Path is explicitly excluded, skip to next path
-			continue
-		}
-
-		// If we reach here, the path is included and not excluded
-		return true
-	}
-
-	// None of the paths match our criteria
-	return false
-}
-
-func selectSemVerTags(tags []git.TagMetadata, strict bool, constraint string) ([]git.TagMetadata, error) {
-	var svConstraint *semver.Constraints
-	if constraint != "" {
-		var err error
-		if svConstraint, err = semver.NewConstraint(constraint); err != nil {
-			return nil, fmt.Errorf("error parsing semver constraint %q: %w", constraint, err)
-		}
-	}
-
-	type semVerTag struct {
-		git.TagMetadata
-		*semver.Version
-	}
-
-	var svs []semVerTag
-	for _, meta := range tags {
-		sv := libSemver.Parse(meta.Tag, strict)
-		if sv == nil {
-			continue
-		}
-		if svConstraint == nil || svConstraint.Check(sv) {
-			svs = append(svs, semVerTag{
-				TagMetadata: meta,
-				Version:     sv,
-			})
-		}
-	}
-
-	slices.SortFunc(svs, func(i, j semVerTag) int {
-		if comp := j.Compare(i.Version); comp != 0 {
-			return comp
-		}
-		// If the semvers tie, break the tie lexically using the original strings
-		// used to construct the semvers. This ensures a deterministic comparison
-		// of equivalent semvers, e.g., 1.0 and 1.0.0.
-		return strings.Compare(j.Original(), i.Original())
-	})
-
-	var semverTags []git.TagMetadata
-	for _, sv := range svs {
-		semverTags = append(semverTags, sv.TagMetadata)
-	}
-	return semverTags, nil
-}
-
-func (r *reconciler) listCommits(repo git.Repo, limit, skip uint) ([]git.CommitMetadata, error) {
-	return repo.ListCommits(limit, skip)
-}
-
-func (r *reconciler) listTags(repo git.Repo) ([]git.TagMetadata, error) {
-	return repo.ListTags()
-}
-
-func (r *reconciler) getDiffPathsForCommitID(repo git.Repo, commitID string) ([]string, error) {
-	return repo.GetDiffPathsForCommitID(commitID)
-}
-
-// gitDiscoveryLogFields returns a set of log fields for a Git subscription
-// based on the subscription's configuration.
-func gitDiscoveryLogFields(sub kargoapi.GitSubscription) []any {
-	f := []any{
-		"selectionStrategy", sub.CommitSelectionStrategy,
-		"pathConstrained", sub.IncludePaths != nil || sub.ExcludePaths != nil,
-	}
-	if sub.Branch != "" {
-		f = append(f, "branch", sub.Branch)
-	}
-	switch sub.CommitSelectionStrategy {
-	case kargoapi.CommitSelectionStrategySemVer:
-		f = append(
-			f,
-			"semverConstraint", sub.SemverConstraint,
-			"tagConstrained", sub.AllowTags != "" || len(sub.IgnoreTags) > 0,
-		)
-	case kargoapi.CommitSelectionStrategyLexical, kargoapi.CommitSelectionStrategyNewestTag:
-		f = append(f, "tagConstrained", sub.AllowTags != "" || len(sub.IgnoreTags) > 0)
-	}
-	return f
-}
-
-// shortenString truncates the given string to the given length, appending an
-// ellipsis if the string is longer than the length.
-func shortenString(str string, length int) string {
-	if length >= 0 && len(str) > length {
-		return str[:length] + "..."
-	}
-	return str
-=======
->>>>>>> d93a3ae1
 }