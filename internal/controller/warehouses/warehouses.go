--- conflicted
+++ resolved
@@ -110,19 +110,10 @@
 	cfg ReconcilerConfig,
 ) *reconciler {
 	r := &reconciler{
-<<<<<<< HEAD
-		client:                  kubeClient,
-		credentialsDB:           credentialsDB,
-		cfg:                     cfg,
-		gitCloneFn:              git.Clone,
-		discoverChartVersionsFn: helm.DiscoverChartVersions,
-		createFreightFn:         kubeClient.Create,
-=======
-		client:                    kubeClient,
-		credentialsDB:             credentialsDB,
-		minReconciliationInterval: minReconciliationInterval,
-		createFreightFn:           kubeClient.Create,
->>>>>>> 045305dd
+		client:          kubeClient,
+		credentialsDB:   credentialsDB,
+		cfg:             cfg,
+		createFreightFn: kubeClient.Create,
 	}
 
 	r.discoverArtifactsFn = r.discoverArtifacts
