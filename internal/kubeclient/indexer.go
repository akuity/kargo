--- conflicted
+++ resolved
@@ -499,16 +499,12 @@
 	return warehouses
 }
 
-<<<<<<< HEAD
+// IndexServiceAccountsByOIDCClaim sets up indexing of ServiceAccounts by
+// their OIDC claim annotations.
+//
+// It configures the manager's field indexer to allow querying ServiceAccounts
+// using the ServiceAccountsByOIDCClaimIndexField selector.
 func IndexServiceAccountsByOIDCClaim(ctx context.Context, mgr ctrl.Manager) error {
-=======
-// IndexServiceAccountsByOIDCEmail sets up indexing of ServiceAccounts by their
-// OIDC email annotations.
-//
-// It configures the manager's field indexer to allow querying ServiceAccounts
-// using the ServiceAccountsByOIDCEmailIndexField selector.
-func IndexServiceAccountsByOIDCEmail(ctx context.Context, mgr ctrl.Manager) error {
->>>>>>> 1f1bace7
 	return mgr.GetFieldIndexer().IndexField(
 		ctx,
 		&corev1.ServiceAccount{},
@@ -517,7 +513,8 @@
 	)
 }
 
-<<<<<<< HEAD
+// indexServiceAccountsByOIDCClaims is a client.IndexerFunc that indexes
+// ServiceAccounts by their OIDC claim annotations.
 func indexServiceAccountsOIDCClaim(obj client.Object) []string {
 	sa := obj.(*corev1.ServiceAccount) // nolint: forcetypeassert
 	rawClaimValues := []string{}
@@ -531,78 +528,6 @@
 		}
 	}
 	if len(rawClaimValues) == 0 {
-=======
-// indexServiceAccountsOIDCEmail is a client.IndexerFunc that indexes
-// ServiceAccounts by their OIDC email annotations.
-func indexServiceAccountsOIDCEmail(obj client.Object) []string {
-	sa := obj.(*corev1.ServiceAccount) // nolint: forcetypeassert
-	rawEmails := strings.TrimSpace(sa.GetAnnotations()[rbacapi.AnnotationKeyOIDCEmails])
-	if rawEmails == "" {
-		return nil
-	}
-	emails := strings.Split(rawEmails, ",")
-	refinedEmails := make([]string, 0, len(emails))
-	for _, e := range emails {
-		if email := strings.TrimSpace(e); email != "" {
-			refinedEmails = append(refinedEmails, email)
-		}
-	}
-	return refinedEmails
-}
-
-// IndexServiceAccountsByOIDCGroups sets up indexing of ServiceAccounts by
-// their OIDC group annotations.
-//
-// It configures the manager's field indexer to allow querying ServiceAccounts
-// using the ServiceAccountsByOIDCGroupIndexField selector.
-func IndexServiceAccountsByOIDCGroups(ctx context.Context, mgr ctrl.Manager) error {
-	return mgr.GetFieldIndexer().IndexField(
-		ctx,
-		&corev1.ServiceAccount{},
-		ServiceAccountsByOIDCGroupIndexField,
-		indexServiceAccountsByOIDCGroups,
-	)
-}
-
-// indexServiceAccountsByOIDCGroups is a client.IndexerFunc that indexes
-// ServiceAccounts by their OIDC group annotations.
-func indexServiceAccountsByOIDCGroups(obj client.Object) []string {
-	sa := obj.(*corev1.ServiceAccount) // nolint: forcetypeassert
-	rawGroups := strings.TrimSpace(sa.GetAnnotations()[rbacapi.AnnotationKeyOIDCGroups])
-	if rawGroups == "" {
-		return nil
-	}
-	groups := strings.Split(rawGroups, ",")
-	refinedGroups := make([]string, 0, len(groups))
-	for _, g := range groups {
-		if group := strings.TrimSpace(g); group != "" {
-			refinedGroups = append(refinedGroups, group)
-		}
-	}
-	return refinedGroups
-}
-
-// IndexServiceAccountsByOIDCSubjects sets up indexing of ServiceAccounts by
-// their OIDC subject annotations.
-//
-// It configures the manager's field indexer to allow querying ServiceAccounts
-// using the ServiceAccountsByOIDCSubjectIndexField selector.
-func IndexServiceAccountsByOIDCSubjects(ctx context.Context, mgr ctrl.Manager) error {
-	return mgr.GetFieldIndexer().IndexField(
-		ctx,
-		&corev1.ServiceAccount{},
-		ServiceAccountsByOIDCSubjectIndexField,
-		indexServiceAccountsByOIDCSubjects,
-	)
-}
-
-// indexServiceAccountsByOIDCSubjects is a client.IndexerFunc that indexes
-// ServiceAccounts by their OIDC subject annotations.
-func indexServiceAccountsByOIDCSubjects(obj client.Object) []string {
-	sa := obj.(*corev1.ServiceAccount) // nolint: forcetypeassert
-	rawSubjects := strings.TrimSpace(sa.GetAnnotations()[rbacapi.AnnotationKeyOIDCSubjects])
-	if rawSubjects == "" {
->>>>>>> 1f1bace7
 		return nil
 	}
 	refinedClaimValues := []string{}
@@ -614,13 +539,9 @@
 			}
 		}
 	}
-<<<<<<< HEAD
 	return refinedClaimValues
-=======
-	return refinedSubjects
 }
 
 func isPromotionPhaseNonTerminal(promo *kargoapi.Promotion) bool {
 	return !promo.Status.Phase.IsTerminal()
->>>>>>> 1f1bace7
 }