package kubeclient

import (
	"context"
	"fmt"
	"slices"
	"strings"

	corev1 "k8s.io/api/core/v1"
	"k8s.io/apimachinery/pkg/runtime/schema"
	"sigs.k8s.io/controller-runtime/pkg/client"
	"sigs.k8s.io/controller-runtime/pkg/cluster"

	rbacapi "github.com/akuity/kargo/api/rbac/v1alpha1"
	kargoapi "github.com/akuity/kargo/api/v1alpha1"
	libargocd "github.com/akuity/kargo/internal/argocd"
	"github.com/akuity/kargo/internal/logging"
)

const (
	EventsByInvolvedObjectAPIGroupIndexField = "involvedObject.apiGroup"

	FreightByVerifiedStagesIndexField     = "verifiedIn"
	FreightApprovedForStagesIndexField    = "approvedFor"
	FreightByWarehouseIndexField          = "warehouse"
	PromotionsByStageAndFreightIndexField = "stageAndFreight"

	PromotionsByStageIndexField = "stage"

	RunningPromotionsByArgoCDApplicationsIndexField = "applications"

	StagesByAnalysisRunIndexField        = "analysisRun"
	StagesByArgoCDApplicationsIndexField = "applications"
	StagesByFreightIndexField            = "freight"
	StagesByUpstreamStagesIndexField     = "upstreamStages"
	StagesByWarehouseIndexField          = "warehouse"

	ServiceAccountsByOIDCClaimIndexField = "claims"
)

// IndexEventsByInvolvedObjectAPIGroup sets up the indexing of Events by the
// API group of the involved object.
//
// It configures the field indexer of the provided cluster to allow querying
// Events by the API group of the involved object using the
// EventsByInvolvedObjectAPIGroupIndexField selector.
func IndexEventsByInvolvedObjectAPIGroup(ctx context.Context, clstr cluster.Cluster) error {
	return clstr.GetFieldIndexer().IndexField(
		ctx,
		&corev1.Event{},
		EventsByInvolvedObjectAPIGroupIndexField,
		indexEventsByInvolvedObjectAPIGroup,
	)
}

// indexEventsByInvolvedObjectAPIGroup is a client.IndexerFunc that indexes
// Events by the API group of the involved object.
func indexEventsByInvolvedObjectAPIGroup(obj client.Object) []string {
	event := obj.(*corev1.Event) // nolint: forcetypeassert
	// Ignore invalid APIVersion
	gv, _ := schema.ParseGroupVersion(event.InvolvedObject.APIVersion)
	if gv.Empty() || gv.Group == "" {
		return nil
	}
	return []string{gv.Group}
}

// IndexStagesByAnalysisRun sets up the indexing of Stages by the AnalysisRun
// they are associated with.
//
// It configures the field indexer of the provided cluster to allow querying
// Stages by the AnalysisRun they are associated with using the
// StagesByAnalysisRunIndexField selector.
func IndexStagesByAnalysisRun(ctx context.Context, clstr cluster.Cluster, shardName string) error {
	return clstr.GetFieldIndexer().IndexField(
		ctx,
		&kargoapi.Stage{},
		StagesByAnalysisRunIndexField,
		indexStagesByAnalysisRun(shardName))
}

// indexStagesByAnalysisRun is a client.IndexerFunc that indexes Stages by the
// AnalysisRun they are associated with.
func indexStagesByAnalysisRun(shardName string) client.IndexerFunc {
	return func(obj client.Object) []string {
		// Return early if:
		//
		// 1. This is the default controller, but the object is labeled for a
		//    specific shard.
		//
		// 2. This is a shard-specific controller, but the object is not labeled for
		//    this shard.
		objShardName, labeled := obj.GetLabels()[kargoapi.ShardLabelKey]
		if (shardName == "" && labeled) ||
			(shardName != "" && shardName != objShardName) {
			return nil
		}

		stage := obj.(*kargoapi.Stage) // nolint: forcetypeassert

		currentFC := stage.Status.FreightHistory.Current()
		if currentFC == nil {
			return nil
		}
		currentVI := currentFC.VerificationHistory.Current()
		if currentVI == nil || currentVI.AnalysisRun == nil {
			return nil
		}

		return []string{fmt.Sprintf(
			"%s:%s",
			currentVI.AnalysisRun.Namespace,
			currentVI.AnalysisRun.Name,
		)}
	}
}

// IndexStagesByArgoCDApplications sets up the indexing of Stages by the Argo CD
// Applications they are associated with.
//
// It configures the field indexer of the provided cluster to allow querying
// Stages by the Argo CD Applications they are associated with using the
// StagesByArgoCDApplicationsIndexField selector.
//
// When the provided shardName is non-empty, only Stages labeled with the
// provided shardName are indexed. When the provided shardName is empty, only
// Stages not labeled with a shardName are indexed.
func IndexStagesByArgoCDApplications(ctx context.Context, clstr cluster.Cluster, shardName string) error {
	return clstr.GetFieldIndexer().IndexField(
		ctx,
		&kargoapi.Stage{},
		StagesByArgoCDApplicationsIndexField,
		indexStagesByArgoCDApplications(shardName))
}

// indexStagesByArgoCDApplications returns a client.IndexerFunc that indexes
// Stages by the Argo CD Applications they are associated with.
//
// When the provided shardName is non-empty, only Stages labeled with the
// provided shardName are indexed. When the provided shardName is empty, only
// Stages not labeled with a shardName are indexed.
func indexStagesByArgoCDApplications(shardName string) client.IndexerFunc {
	return func(obj client.Object) []string {
		// Return early if:
		//
		// 1. This is the default controller, but the object is labeled for a
		//    specific shard.
		//
		// 2. This is a shard-specific controller, but the object is not labeled for
		//    this shard.
		objShardName, labeled := obj.GetLabels()[kargoapi.ShardLabelKey]
		if (shardName == "" && labeled) ||
			(shardName != "" && shardName != objShardName) {
			return nil
		}

		stage := obj.(*kargoapi.Stage) // nolint: forcetypeassert
		if stage.Spec.PromotionMechanisms == nil || len(stage.Spec.PromotionMechanisms.ArgoCDAppUpdates) == 0 {
			return nil
		}
		apps := make([]string, len(stage.Spec.PromotionMechanisms.ArgoCDAppUpdates))
		for i, appCheck := range stage.Spec.PromotionMechanisms.ArgoCDAppUpdates {
			namespace := appCheck.AppNamespace
			if namespace == "" {
				namespace = libargocd.Namespace()
			}
			apps[i] = fmt.Sprintf("%s:%s", namespace, appCheck.AppName)
		}
		return apps
	}
}

// IndexPromotionsByStage sets up the indexing of Promotions by the Stage they
// reference.
//
// It configures the field indexer of the provided cluster to allow querying
// Promotions by the Stage they reference using the PromotionsByStageIndexField.
func IndexPromotionsByStage(ctx context.Context, clstr cluster.Cluster) error {
	return clstr.GetFieldIndexer().IndexField(
		ctx,
		&kargoapi.Promotion{},
		PromotionsByStageIndexField,
		indexPromotionsByStage(),
	)
}

// indexPromotionsByStage returns a client.IndexerFunc that indexes Promotions
// by the Stage they reference. The provided predicates are used to further
// filter the Promotions that are indexed.
func indexPromotionsByStage(predicates ...func(*kargoapi.Promotion) bool) client.IndexerFunc {
	return func(obj client.Object) []string {
		promo, ok := obj.(*kargoapi.Promotion)
		if !ok {
			return nil
		}
		for _, predicate := range predicates {
			if !predicate(promo) {
				return nil
			}
		}
		return []string{promo.Spec.Stage}
	}
}

// IndexRunningPromotionsByArgoCDApplications sets up the indexing of running
// Promotions by the Argo CD Applications they are associated with.
//
// It configures the field indexer of the provided cluster to allow querying
// running Promotions by the Argo CD Applications they are associated with using
// the RunningPromotionsByArgoCDApplicationsIndexField selector.
//
// When the provided shardName is non-empty, only Promotions labeled with the
// provided shardName are indexed. When the provided shardName is empty, only
// Promotions not labeled with a shardName are indexed.
func IndexRunningPromotionsByArgoCDApplications(
	ctx context.Context,
	clstr cluster.Cluster,
	shardName string,
) error {
	return clstr.GetFieldIndexer().IndexField(
		ctx,
		&kargoapi.Promotion{},
		RunningPromotionsByArgoCDApplicationsIndexField,
		indexRunningPromotionsByArgoCDApplications(ctx, clstr.GetClient(), shardName),
	)
}

// indexRunningPromotionsByArgoCDApplications returns a client.IndexerFunc that
// indexes running Promotions by the Argo CD Applications they are associated
// with.
//
// When the provided shardName is non-empty, only Promotions labeled with the
// provided shardName are indexed. When the provided shardName is empty, only
// Promotions not labeled with a shardName are indexed.
func indexRunningPromotionsByArgoCDApplications(
	ctx context.Context,
	c client.Client,
	shardName string,
) client.IndexerFunc {
	logger := logging.LoggerFromContext(ctx)

	return func(obj client.Object) []string {
		// Return early if:
		//
		// 1. This is the default controller, but the object is labeled for a
		//    specific shard.
		//
		// 2. This is a shard-specific controller, but the object is not labeled for
		//    this shard.
		objShardName, labeled := obj.GetLabels()[kargoapi.ShardLabelKey]
		if (shardName == "" && labeled) || (shardName != "" && shardName != objShardName) {
			return nil
		}

		promo, ok := obj.(*kargoapi.Promotion)
		if !ok {
			return nil
		}

		if promo.Status.Phase != kargoapi.PromotionPhaseRunning {
			// We are only interested in running Promotions.
			return nil
		}

		stage := kargoapi.Stage{}
		if err := c.Get(
			ctx,
			client.ObjectKey{
				Namespace: promo.Namespace,
				Name:      promo.Spec.Stage,
			},
			&stage,
		); err != nil {
			logger.Error(
				err, "failed to index running Promotion by Argo CD Applications; "+
					"can not get Stage for running Promotion",
				"promo", promo.Name,
				"namespace", promo.Namespace,
			)
			return nil
		}

		if stage.Spec.PromotionMechanisms == nil || len(stage.Spec.PromotionMechanisms.ArgoCDAppUpdates) == 0 {
			// If the Stage has no Argo CD Application promotion mechanisms,
			// then we have nothing to index.
			return nil
		}

		res := make([]string, len(stage.Spec.PromotionMechanisms.ArgoCDAppUpdates))
		for i, appUpdate := range stage.Spec.PromotionMechanisms.ArgoCDAppUpdates {
			namespace := appUpdate.AppNamespace
			if namespace == "" {
				namespace = libargocd.Namespace()
			}
			res[i] = fmt.Sprintf("%s:%s", namespace, appUpdate.AppName)
		}
		return res
	}
}

// IndexPromotionsByStageAndFreight sets up indexing of Promotions by the Stage
// and Freight they reference.
//
// It configures the cluster's field indexer to allow querying Promotions using
// the PromotionsByStageAndFreightIndexField selector. The value of the index is
// the concatenation of the Stage and Freight keys, as returned by the
// StageAndFreightKey function.
func IndexPromotionsByStageAndFreight(
	ctx context.Context,
	clstr cluster.Cluster,
) error {
	return clstr.GetFieldIndexer().IndexField(
		ctx,
		&kargoapi.Promotion{},
		PromotionsByStageAndFreightIndexField,
		indexPromotionsByStageAndFreight,
	)
}

// indexPromotionsByStageAndFreight is a client.IndexerFunc that indexes
// Promotions by the Freight and Stage they reference.
func indexPromotionsByStageAndFreight(obj client.Object) []string {
	promo := obj.(*kargoapi.Promotion) // nolint: forcetypeassert
	return []string{
		StageAndFreightKey(promo.Spec.Stage, promo.Spec.Freight),
	}
}

// StageAndFreightKey returns a key that uniquely identifies a Stage and
// Freight.
func StageAndFreightKey(stage, freight string) string {
	return fmt.Sprintf("%s:%s", stage, freight)
}

// IndexFreightByWarehouse sets up indexing of Freight by the Warehouse they are
// associated with.
//
// It configures the cluster's field indexer to allow querying Freight using the
// FreightByWarehouseIndexField selector.
func IndexFreightByWarehouse(ctx context.Context, clstr cluster.Cluster) error {
	return clstr.GetFieldIndexer().IndexField(
		ctx,
		&kargoapi.Freight{},
		FreightByWarehouseIndexField,
		FreightByWarehouseIndexer,
	)
}

// FreightByWarehouseIndexer is a client.IndexerFunc that indexes Freight by the
// Warehouse it is associated with.
func FreightByWarehouseIndexer(obj client.Object) []string {
	freight := obj.(*kargoapi.Freight) // nolint: forcetypeassert
	if freight.Origin.Kind == kargoapi.FreightOriginKindWarehouse {
		return []string{freight.Origin.Name}
	}
	return nil
}

// IndexFreightByVerifiedStages sets up indexing of Freight by the Stages that
// have verified it.
//
// It configures the cluster's field indexer to allow querying Freight using
// the FreightByVerifiedStagesIndexField selector.
func IndexFreightByVerifiedStages(ctx context.Context, clstr cluster.Cluster) error {
	return clstr.GetFieldIndexer().IndexField(
		ctx,
		&kargoapi.Freight{},
		FreightByVerifiedStagesIndexField,
		FreightByVerifiedStagesIndexer,
	)
}

// FreightByVerifiedStagesIndexer is a client.IndexerFunc that indexes Freight
// by the Stages in which it has been verified.
func FreightByVerifiedStagesIndexer(obj client.Object) []string {
	freight := obj.(*kargoapi.Freight) // nolint: forcetypeassert
	verifiedStages := make([]string, len(freight.Status.VerifiedIn))
	var i int
	for stage := range freight.Status.VerifiedIn {
		verifiedStages[i] = stage
		i++
	}
	return verifiedStages
}

// IndexFreightByApprovedStages sets up indexing of Freight by the Stages for
// which it has been (manually) approved.
//
// It configures the cluster's field indexer to allow querying Freight using
// the FreightApprovedForStagesIndexField selector.
func IndexFreightByApprovedStages(ctx context.Context, clstr cluster.Cluster) error {
	return clstr.GetFieldIndexer().IndexField(
		ctx,
		&kargoapi.Freight{},
		FreightApprovedForStagesIndexField,
		FreightApprovedForStagesIndexer,
	)
}

// FreightApprovedForStagesIndexer is a client.IndexerFunc that indexes Freight
// by the Stages for which it has been (manually) approved.
func FreightApprovedForStagesIndexer(obj client.Object) []string {
	freight := obj.(*kargoapi.Freight) // nolint: forcetypeassert
	approvedStages := make([]string, len(freight.Status.ApprovedFor))
	var i int
	for stages := range freight.Status.ApprovedFor {
		approvedStages[i] = stages
		i++
	}
	return approvedStages
}

// IndexStagesByFreight sets up indexing of Stages by the Freight they
// reference.
//
// It configures the cluster's field indexer to allow querying Stages using the
// StagesByFreightIndexField selector.
func IndexStagesByFreight(ctx context.Context, clstr cluster.Cluster) error {
	return clstr.GetFieldIndexer().IndexField(
		ctx,
		&kargoapi.Stage{},
		StagesByFreightIndexField,
		indexStagesByFreight,
	)
}

// indexStagesByFreight is a client.IndexerFunc that indexes Stages by the
// Freight they reference.
func indexStagesByFreight(obj client.Object) []string {
	stage := obj.(*kargoapi.Stage) // nolint: forcetypeassert

	current := stage.Status.FreightHistory.Current()
	if current == nil || len(current.Freight) == 0 {
		return nil
	}

	var freightIDs []string
	for _, freight := range current.Freight {
		freightIDs = append(freightIDs, freight.Name)
	}
	slices.Sort(freightIDs)
	return freightIDs
}

// IndexStagesByUpstreamStages sets up indexing of Stages by the upstream Stages
// they reference.
//
// It configures the cluster's field indexer to allow querying Stages using the
// StagesByUpstreamStagesIndexField selector.
func IndexStagesByUpstreamStages(ctx context.Context, clstr cluster.Cluster) error {
	return clstr.GetFieldIndexer().IndexField(
		ctx,
		&kargoapi.Stage{},
		StagesByUpstreamStagesIndexField,
		indexStagesByUpstreamStages,
	)
}

// indexStagesByUpstreamStages is a client.IndexerFunc that indexes Stages by
// the upstream Stages they reference.
func indexStagesByUpstreamStages(obj client.Object) []string {
	stage := obj.(*kargoapi.Stage) // nolint: forcetypeassert
	var upstreams []string
	for _, req := range stage.Spec.RequestedFreight {
		upstreams = append(upstreams, req.Sources.Stages...)
	}
	slices.Sort(upstreams)
	return slices.Compact(upstreams)
}

// IndexStagesByWarehouse sets up indexing of Stages by the Warehouse they are
// associated with.
//
// It configures the cluster's field indexer to allow querying Stages using the
// StagesByWarehouseIndexField selector.
func IndexStagesByWarehouse(ctx context.Context, clstr cluster.Cluster) error {
	return clstr.GetFieldIndexer().IndexField(
		ctx,
		&kargoapi.Stage{},
		StagesByWarehouseIndexField,
		indexStagesByWarehouse,
	)
}

// indexStagesByWarehouse is a client.IndexerFunc that indexes Stages by the
// Warehouse they are associated with.
func indexStagesByWarehouse(obj client.Object) []string {
	stage := obj.(*kargoapi.Stage) // nolint: forcetypeassert
	var warehouses []string
	for _, req := range stage.Spec.RequestedFreight {
		if req.Origin.Kind == kargoapi.FreightOriginKindWarehouse && req.Sources.Direct {
			warehouses = append(warehouses, req.Origin.Name)
		}
	}
	slices.Sort(warehouses)
	return warehouses
}

// IndexServiceAccountsByOIDCClaim sets up indexing of ServiceAccounts by
// their OIDC claim annotations.
//
<<<<<<< HEAD
// It configures the manager's field indexer to allow querying ServiceAccounts
// using the ServiceAccountsByOIDCClaimIndexField selector.
func IndexServiceAccountsByOIDCClaim(ctx context.Context, mgr ctrl.Manager) error {
	return mgr.GetFieldIndexer().IndexField(
=======
// It configures the cluster's field indexer to allow querying ServiceAccounts
// using the ServiceAccountsByOIDCEmailIndexField selector.
func IndexServiceAccountsByOIDCEmail(ctx context.Context, clstr cluster.Cluster) error {
	return clstr.GetFieldIndexer().IndexField(
>>>>>>> bab3322a
		ctx,
		&corev1.ServiceAccount{},
		ServiceAccountsByOIDCClaimIndexField,
		indexServiceAccountsOIDCClaim,
	)
}

// indexServiceAccountsByOIDCClaims is a client.IndexerFunc that indexes
// ServiceAccounts by their OIDC claim annotations.
func indexServiceAccountsOIDCClaim(obj client.Object) []string {
	sa := obj.(*corev1.ServiceAccount) // nolint: forcetypeassert
<<<<<<< HEAD
	rawClaimValues := map[string]string{}
	for annotationKey, annotationValue := range sa.GetAnnotations() {
		if strings.HasPrefix(annotationKey, rbacapi.AnnotationKeyOIDCClaimNamePrefix) {
			rawClaimName := strings.ReplaceAll(annotationKey, rbacapi.AnnotationKeyOIDCClaimNamePrefix, "")
			rawClaimValue := strings.TrimSpace(annotationValue)
			if rawClaimValue == "" {
				continue
			}
			rawClaimValues[rawClaimName] = rawClaimValue
		}
	}
	if len(rawClaimValues) == 0 {
=======
	rawEmails := strings.TrimSpace(sa.GetAnnotations()[rbacapi.AnnotationKeyOIDCEmails])
	if rawEmails == "" {
		return nil
	}
	emails := strings.Split(rawEmails, ",")
	refinedEmails := make([]string, 0, len(emails))
	for _, e := range emails {
		if email := strings.TrimSpace(e); email != "" {
			refinedEmails = append(refinedEmails, email)
		}
	}
	return refinedEmails
}

// IndexServiceAccountsByOIDCGroups sets up indexing of ServiceAccounts by
// their OIDC group annotations.
//
// It configures the cluster's field indexer to allow querying ServiceAccounts
// using the ServiceAccountsByOIDCGroupIndexField selector.
func IndexServiceAccountsByOIDCGroups(ctx context.Context, clstr cluster.Cluster) error {
	return clstr.GetFieldIndexer().IndexField(
		ctx,
		&corev1.ServiceAccount{},
		ServiceAccountsByOIDCGroupIndexField,
		indexServiceAccountsByOIDCGroups,
	)
}

// indexServiceAccountsByOIDCGroups is a client.IndexerFunc that indexes
// ServiceAccounts by their OIDC group annotations.
func indexServiceAccountsByOIDCGroups(obj client.Object) []string {
	sa := obj.(*corev1.ServiceAccount) // nolint: forcetypeassert
	rawGroups := strings.TrimSpace(sa.GetAnnotations()[rbacapi.AnnotationKeyOIDCGroups])
	if rawGroups == "" {
		return nil
	}
	groups := strings.Split(rawGroups, ",")
	refinedGroups := make([]string, 0, len(groups))
	for _, g := range groups {
		if group := strings.TrimSpace(g); group != "" {
			refinedGroups = append(refinedGroups, group)
		}
	}
	return refinedGroups
}

// IndexServiceAccountsByOIDCSubjects sets up indexing of ServiceAccounts by
// their OIDC subject annotations.
//
// It configures the cluster's field indexer to allow querying ServiceAccounts
// using the ServiceAccountsByOIDCSubjectIndexField selector.
func IndexServiceAccountsByOIDCSubjects(ctx context.Context, clstr cluster.Cluster) error {
	return clstr.GetFieldIndexer().IndexField(
		ctx,
		&corev1.ServiceAccount{},
		ServiceAccountsByOIDCSubjectIndexField,
		indexServiceAccountsByOIDCSubjects,
	)
}

// indexServiceAccountsByOIDCSubjects is a client.IndexerFunc that indexes
// ServiceAccounts by their OIDC subject annotations.
func indexServiceAccountsByOIDCSubjects(obj client.Object) []string {
	sa := obj.(*corev1.ServiceAccount) // nolint: forcetypeassert
	rawSubjects := strings.TrimSpace(sa.GetAnnotations()[rbacapi.AnnotationKeyOIDCSubjects])
	if rawSubjects == "" {
>>>>>>> bab3322a
		return nil
	}
	refinedClaimValues := []string{}
	for rawClaimName, rawClaimValue := range rawClaimValues {
		claimValues := strings.Split(rawClaimValue, ",")
		for _, e := range claimValues {
			if claimValue := strings.TrimSpace(e); claimValue != "" {
				refinedClaimValues = append(refinedClaimValues, rawClaimName+"/"+claimValue)
			}
		}
	}
	return refinedClaimValues
}

func isPromotionPhaseNonTerminal(promo *kargoapi.Promotion) bool {
	return !promo.Status.Phase.IsTerminal()
}<|MERGE_RESOLUTION|>--- conflicted
+++ resolved
@@ -499,17 +499,10 @@
 // IndexServiceAccountsByOIDCClaim sets up indexing of ServiceAccounts by
 // their OIDC claim annotations.
 //
-<<<<<<< HEAD
 // It configures the manager's field indexer to allow querying ServiceAccounts
 // using the ServiceAccountsByOIDCClaimIndexField selector.
 func IndexServiceAccountsByOIDCClaim(ctx context.Context, mgr ctrl.Manager) error {
 	return mgr.GetFieldIndexer().IndexField(
-=======
-// It configures the cluster's field indexer to allow querying ServiceAccounts
-// using the ServiceAccountsByOIDCEmailIndexField selector.
-func IndexServiceAccountsByOIDCEmail(ctx context.Context, clstr cluster.Cluster) error {
-	return clstr.GetFieldIndexer().IndexField(
->>>>>>> bab3322a
 		ctx,
 		&corev1.ServiceAccount{},
 		ServiceAccountsByOIDCClaimIndexField,
@@ -517,11 +510,10 @@
 	)
 }
 
-// indexServiceAccountsByOIDCClaims is a client.IndexerFunc that indexes
-// ServiceAccounts by their OIDC claim annotations.
+// indexServiceAccountsOIDCClaim is a client.IndexerFunc that indexes ServiceAccounts by the
+// OIDC claim name and value annotations.
 func indexServiceAccountsOIDCClaim(obj client.Object) []string {
 	sa := obj.(*corev1.ServiceAccount) // nolint: forcetypeassert
-<<<<<<< HEAD
 	rawClaimValues := map[string]string{}
 	for annotationKey, annotationValue := range sa.GetAnnotations() {
 		if strings.HasPrefix(annotationKey, rbacapi.AnnotationKeyOIDCClaimNamePrefix) {
@@ -534,74 +526,6 @@
 		}
 	}
 	if len(rawClaimValues) == 0 {
-=======
-	rawEmails := strings.TrimSpace(sa.GetAnnotations()[rbacapi.AnnotationKeyOIDCEmails])
-	if rawEmails == "" {
-		return nil
-	}
-	emails := strings.Split(rawEmails, ",")
-	refinedEmails := make([]string, 0, len(emails))
-	for _, e := range emails {
-		if email := strings.TrimSpace(e); email != "" {
-			refinedEmails = append(refinedEmails, email)
-		}
-	}
-	return refinedEmails
-}
-
-// IndexServiceAccountsByOIDCGroups sets up indexing of ServiceAccounts by
-// their OIDC group annotations.
-//
-// It configures the cluster's field indexer to allow querying ServiceAccounts
-// using the ServiceAccountsByOIDCGroupIndexField selector.
-func IndexServiceAccountsByOIDCGroups(ctx context.Context, clstr cluster.Cluster) error {
-	return clstr.GetFieldIndexer().IndexField(
-		ctx,
-		&corev1.ServiceAccount{},
-		ServiceAccountsByOIDCGroupIndexField,
-		indexServiceAccountsByOIDCGroups,
-	)
-}
-
-// indexServiceAccountsByOIDCGroups is a client.IndexerFunc that indexes
-// ServiceAccounts by their OIDC group annotations.
-func indexServiceAccountsByOIDCGroups(obj client.Object) []string {
-	sa := obj.(*corev1.ServiceAccount) // nolint: forcetypeassert
-	rawGroups := strings.TrimSpace(sa.GetAnnotations()[rbacapi.AnnotationKeyOIDCGroups])
-	if rawGroups == "" {
-		return nil
-	}
-	groups := strings.Split(rawGroups, ",")
-	refinedGroups := make([]string, 0, len(groups))
-	for _, g := range groups {
-		if group := strings.TrimSpace(g); group != "" {
-			refinedGroups = append(refinedGroups, group)
-		}
-	}
-	return refinedGroups
-}
-
-// IndexServiceAccountsByOIDCSubjects sets up indexing of ServiceAccounts by
-// their OIDC subject annotations.
-//
-// It configures the cluster's field indexer to allow querying ServiceAccounts
-// using the ServiceAccountsByOIDCSubjectIndexField selector.
-func IndexServiceAccountsByOIDCSubjects(ctx context.Context, clstr cluster.Cluster) error {
-	return clstr.GetFieldIndexer().IndexField(
-		ctx,
-		&corev1.ServiceAccount{},
-		ServiceAccountsByOIDCSubjectIndexField,
-		indexServiceAccountsByOIDCSubjects,
-	)
-}
-
-// indexServiceAccountsByOIDCSubjects is a client.IndexerFunc that indexes
-// ServiceAccounts by their OIDC subject annotations.
-func indexServiceAccountsByOIDCSubjects(obj client.Object) []string {
-	sa := obj.(*corev1.ServiceAccount) // nolint: forcetypeassert
-	rawSubjects := strings.TrimSpace(sa.GetAnnotations()[rbacapi.AnnotationKeyOIDCSubjects])
-	if rawSubjects == "" {
->>>>>>> bab3322a
 		return nil
 	}
 	refinedClaimValues := []string{}
