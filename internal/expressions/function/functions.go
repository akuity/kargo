--- conflicted
+++ resolved
@@ -45,16 +45,10 @@
 ) []expr.Option {
 	return []expr.Option{
 		Warehouse(),
-<<<<<<< HEAD
 		CommitFromFreight(ctx, c, project, freightRequests, freightRefs),
 		ImageFromFreight(ctx, c, project, freightRequests, freightRefs),
 		ChartFromFreight(ctx, c, project, freightRequests, freightRefs),
 		FreightMetadata(ctx, c, project),
-=======
-		CommitFrom(ctx, c, project, freightRequests, freightRefs),
-		ImageFrom(ctx, c, project, freightRequests, freightRefs),
-		ChartFrom(ctx, c, project, freightRequests, freightRefs),
->>>>>>> 288e98bd
 	}
 }
 
@@ -220,7 +214,6 @@
 	)
 }
 
-<<<<<<< HEAD
 // ChartFromWarehouse returns an expr.Option that provides a `chartFrom()` function for
 // use in expressions.
 //
@@ -237,16 +230,6 @@
 	)
 }
 
-=======
-// FreightMetadata returns an expr.Option that provides a `freightMetadata()` function for use in expressions.
-//
-// Usage:
-//   - `freightMetadata(freightRefName)` returns the entire metadata map for the Freight.
-//   - `freightMetadata(freightRefName, key)` returns the value for the given key
-//     (DEPRECATED; will be removed in v1.10).
-//
-// The second argument is deprecated as of v1.8. Prefer using the single-argument form.
->>>>>>> 288e98bd
 func FreightMetadata(
 	ctx context.Context,
 	c client.Client,
