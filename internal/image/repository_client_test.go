package image

import (
	"context"
	"errors"
	"testing"
	"time"

	"github.com/google/go-containerregistry/pkg/name"
	v1 "github.com/google/go-containerregistry/pkg/v1"
	"github.com/google/go-containerregistry/pkg/v1/remote"
	"github.com/google/go-containerregistry/pkg/v1/types"
	"github.com/patrickmn/go-cache"
	"github.com/stretchr/testify/require"
	"k8s.io/utils/ptr"
)

func TestNewRepository(t *testing.T) {
	client, err := newRepositoryClient("debian", false, nil)
	require.NoError(t, err)
	require.NotNil(t, client)
	require.NotNil(t, client.registry)
	require.NotEmpty(t, client.repoURL)
	require.NotNil(t, client.repoRef)
	// Make sure default behaviors are set
	require.NotNil(t, client.getImageByTagFn)
	require.NotNil(t, client.getImageByDigestFn)
	require.NotNil(t, client.getImageFromRemoteDescFn)
	require.NotNil(t, client.getImageFromV1ImageIndexFn)
	require.NotNil(t, client.getImageFromV1ImageFn)
	require.NotNil(t, client.remoteListFn)
	require.NotNil(t, client.remoteGetFn)
}

func TestGetImageByTag(t *testing.T) {
	const testRepoURL = "fake-url"
	const testTag = "fake-tag"

	testRepoRef, err := name.ParseReference(testRepoURL)
	require.NoError(t, err)

	testImage := Image{
		Tag:       testTag,
		CreatedAt: ptr.To(time.Now().UTC()),
	}

	testCases := []struct {
		name       string
		client     *repositoryClient
		assertions func(*testing.T, *Image, error)
	}{
		{
			name: "error getting descriptor by tag",
			client: &repositoryClient{
				repoRef: testRepoRef,
				remoteGetFn: func(
					name.Reference,
					...remote.Option,
				) (*remote.Descriptor, error) {
					return nil, errors.New("something went wrong")
				},
			},
			assertions: func(t *testing.T, _ *Image, err error) {
				require.ErrorContains(t, err, "error getting image descriptor for tag")
				require.ErrorContains(t, err, "something went wrong")
			},
		},
		{
			name: "error getting image from descriptor",
			client: &repositoryClient{
				repoRef: testRepoRef,
				remoteGetFn: func(
					name.Reference,
					...remote.Option,
				) (*remote.Descriptor, error) {
					return &remote.Descriptor{}, nil
				},
				getImageFromRemoteDescFn: func(
					context.Context,
					*remote.Descriptor,
					*platformConstraint,
				) (*Image, error) {
					return nil, errors.New("something went wrong")
				},
			},
			assertions: func(t *testing.T, _ *Image, err error) {
				require.ErrorContains(t, err, "error getting image from descriptor for tag")
				require.ErrorContains(t, err, "something went wrong")
			},
		},
		{
			name: "success",
			client: &repositoryClient{
				repoRef: testRepoRef,
				remoteGetFn: func(
					name.Reference,
					...remote.Option,
				) (*remote.Descriptor, error) {
					return &remote.Descriptor{}, nil
				},
				getImageFromRemoteDescFn: func(
					context.Context,
					*remote.Descriptor,
					*platformConstraint,
				) (*Image, error) {
					return &testImage, nil
				},
			},
			assertions: func(t *testing.T, img *Image, err error) {
				require.NoError(t, err)
				require.Equal(t, testImage, *img)
			},
		},
	}
	for _, testCase := range testCases {
		t.Run(testCase.name, func(t *testing.T) {
			img, err := testCase.client.getImageByTag(
				context.Background(),
				testTag,
				nil,
			)
			testCase.assertions(t, img, err)
		})
	}
}

func TestGetImageByDigest(t *testing.T) {
	const testRepoURL = "fake-url"
	const testDigest = "fake-digest"

	testRepoRef, err := name.ParseReference(testRepoURL)
	require.NoError(t, err)

	testImage := Image{
		Digest:    testDigest,
		CreatedAt: ptr.To(time.Now().UTC()),
	}

	testRegistry := &registry{
		imageCache: cache.New(0, 0),
	}
	testRegistry.imageCache.Set(
		testImage.Digest,
		testImage,
		cache.DefaultExpiration,
	)

	testCases := []struct {
		name       string
		client     *repositoryClient
		assertions func(*testing.T, *Image, error)
	}{
		{
			name: "cache hit",
			client: &repositoryClient{
				registry: testRegistry,
			},
			assertions: func(t *testing.T, img *Image, err error) {
				require.NoError(t, err)
				require.Equal(t, testImage, *img)
			},
		},
		{
			name: "error getting descriptor by digest",
			client: &repositoryClient{
				repoRef: testRepoRef,
				registry: &registry{
					imageCache: cache.New(30*time.Minute, time.Hour),
				},
				remoteGetFn: func(
					name.Reference, ...remote.Option,
				) (*remote.Descriptor, error) {
					return nil, errors.New("something went wrong")
				},
			},
			assertions: func(t *testing.T, _ *Image, err error) {
				require.ErrorContains(t, err, "error getting image descriptor for digest")
				require.ErrorContains(t, err, "something went wrong")
			},
		},
		{
			name: "error getting image from descriptor",
			client: &repositoryClient{
				repoRef: testRepoRef,
				registry: &registry{
					imageCache: cache.New(30*time.Minute, time.Hour),
				},
				remoteGetFn: func(
					name.Reference, ...remote.Option,
				) (*remote.Descriptor, error) {
					return &remote.Descriptor{}, nil
				},
				getImageFromRemoteDescFn: func(
					context.Context, *remote.Descriptor, *platformConstraint,
				) (*Image, error) {
					return nil, errors.New("something went wrong")
				},
			},
			assertions: func(t *testing.T, _ *Image, err error) {
				require.ErrorContains(t, err, "error getting image from descriptor for digest")
				require.ErrorContains(t, err, "something went wrong")
			},
		},
		{
			name: "success",
			client: &repositoryClient{
				repoRef: testRepoRef,
				registry: &registry{
					imageCache: cache.New(30*time.Minute, time.Hour),
				},
				remoteGetFn: func(
					name.Reference, ...remote.Option,
				) (*remote.Descriptor, error) {
					return &remote.Descriptor{}, nil
				},
				getImageFromRemoteDescFn: func(
					context.Context,
					*remote.Descriptor,
					*platformConstraint,
				) (*Image, error) {
					return &testImage, nil
				},
			},
			assertions: func(t *testing.T, img *Image, err error) {
				require.NoError(t, err)
				require.Equal(t, testImage, *img)
			},
		},
	}
	for _, testCase := range testCases {
		t.Run(testCase.name, func(t *testing.T) {
			img, err := testCase.client.getImageByDigest(
				context.Background(),
				testDigest,
				nil,
			)
			testCase.assertions(t, img, err)
		})
	}
}

func TestGetImageFromRemoteDesc(t *testing.T) {
	testImage := Image{
		CreatedAt: ptr.To(time.Now().UTC()),
	}

	mediaTypes := []types.MediaType{
		types.OCIImageIndex,
		types.DockerManifestList,
		types.OCIManifestSchema1,
		types.DockerManifestSchema2,
	}

	testClient := &repositoryClient{
		getImageFromV1ImageIndexFn: func(
			context.Context, string, v1.ImageIndex, *platformConstraint,
		) (*Image, error) {
			return &testImage, nil
		},
		getImageFromV1ImageFn: func(
			string, v1.Image, *platformConstraint,
		) (*Image, error) {
			return &testImage, nil
		},
	}

	for _, mediaType := range mediaTypes {
		t.Run(string(mediaType), func(t *testing.T) {
			img, err := testClient.getImageFromRemoteDesc(
				context.Background(),
				&remote.Descriptor{
					Descriptor: v1.Descriptor{
						MediaType: mediaType,
					},
				},
				nil,
			)
			require.NoError(t, err)
			require.Equal(t, testImage, *img)
		})
	}

	t.Run("with remote descriptor annotations", func(t *testing.T) {
		imageWithAnnotations := Image{
			CreatedAt: ptr.To(time.Now().UTC()),
			Annotations: map[string]string{
				"key.one":   "image-value", // This should override descriptor
				"key.two":   "image-value", // This should override descriptor
				"key.three": "image-value", // This is unique to image
			},
		}

		// Remote descriptor with annotations
		remoteDesc := &remote.Descriptor{
			Descriptor: v1.Descriptor{
				MediaType: types.OCIImageIndex,
				Annotations: map[string]string{
					"key.one":  "descriptor-value", // Should be overridden by image
					"key.two":  "descriptor-value", // Should be overridden by image
					"key.four": "descriptor-value", // Unique to descriptor
				},
			},
		}

		testClientWithAnnotations := &repositoryClient{
			getImageFromV1ImageIndexFn: func(
				context.Context, string, v1.ImageIndex, *platformConstraint,
			) (*Image, error) {
				return &imageWithAnnotations, nil
			},
		}

		img, err := testClientWithAnnotations.getImageFromRemoteDesc(
			context.Background(),
			remoteDesc,
			nil,
		)
		require.NoError(t, err)

		require.NotNil(t, img)
		require.Equal(t, map[string]string{
			"key.one":   "image-value",
			"key.two":   "image-value",
			"key.three": "image-value",
			"key.four":  "descriptor-value",
		}, img.Annotations)
	})
}

func TestImageFromV1ImageIndex(t *testing.T) {
	const testDigest = "fake-digest"

	testImage := Image{
		Digest:    testDigest,
		CreatedAt: ptr.To(time.Now().UTC()),
	}

	testCases := []struct {
		name       string
		idx        v1.ImageIndex
		platform   *platformConstraint
		client     *repositoryClient
		assertions func(*testing.T, *Image, error)
	}{
		{
			name: "empty list or index not supported",
			idx: &mockImageIndex{
				indexManifest: &v1.IndexManifest{
					Manifests: []v1.Descriptor{{}},
				},
			},
			client: &repositoryClient{},
			assertions: func(t *testing.T, _ *Image, err error) {
				require.ErrorContains(t, err, "empty V2 manifest list or OCI index is not supported")
			},
		},
		{
			name: "no refs match platform constraint",
			idx: &mockImageIndex{
				indexManifest: &v1.IndexManifest{
					Manifests: []v1.Descriptor{{
						Platform: &v1.Platform{
							OS:           "linux",
							Architecture: "amd64",
						},
					}},
				},
			},
			platform: &platformConstraint{
				os:   "linux",
				arch: "arm64",
			},
			client: &repositoryClient{},
			assertions: func(t *testing.T, img *Image, err error) {
				require.NoError(t, err)
				require.Nil(t, img)
			},
		},
		{
			name: "multiples refs match platform constraint",
			idx: &mockImageIndex{
				indexManifest: &v1.IndexManifest{
					Manifests: []v1.Descriptor{
						{
							Platform: &v1.Platform{
								OS:           "linux",
								Architecture: "amd64",
							},
						},
						{
							Platform: &v1.Platform{
								OS:           "linux",
								Architecture: "amd64",
							},
						},
					},
				},
			},
			platform: &platformConstraint{
				os:   "linux",
				arch: "amd64",
			},
			client: &repositoryClient{},
			assertions: func(t *testing.T, _ *Image, err error) {
				require.ErrorContains(t, err, "expected only one reference to match platform")
			},
		},
		{
			name: "with platform constraint, error getting image by digest",
			idx: &mockImageIndex{
				indexManifest: &v1.IndexManifest{
					Manifests: []v1.Descriptor{{
						Platform: &v1.Platform{
							OS:           "linux",
							Architecture: "amd64",
						},
					}},
				},
			},
			platform: &platformConstraint{
				os:   "linux",
				arch: "amd64",
			},
			client: &repositoryClient{
				getImageByDigestFn: func(
					context.Context, string, *platformConstraint,
				) (*Image, error) {
					return nil, errors.New("something went wrong")
				},
			},
			assertions: func(t *testing.T, _ *Image, err error) {
				require.ErrorContains(t, err, "error getting image with digest")
				require.ErrorContains(t, err, "something went wrong")
			},
		},
		{
			name: "with platform constraint, image found but doesn't match platform",
			idx: &mockImageIndex{
				indexManifest: &v1.IndexManifest{
					Manifests: []v1.Descriptor{{
						Platform: &v1.Platform{
							OS:           "linux",
							Architecture: "amd64",
						}},
					},
				},
			},
			platform: &platformConstraint{
				os:   "linux",
				arch: "amd64",
			},
			client: &repositoryClient{
				getImageByDigestFn: func(
					context.Context, string, *platformConstraint,
				) (*Image, error) {
					return nil, nil
				},
			},
			assertions: func(t *testing.T, _ *Image, err error) {
				require.ErrorContains(t, err, "expected manifest for digest")
				require.ErrorContains(t, err, "to match platform")
			},
		},
		{
			name: "with platform constraint and index annotations, success",
			idx: &mockImageIndex{
				indexManifest: &v1.IndexManifest{
					Manifests: []v1.Descriptor{{
						Platform: &v1.Platform{
							OS:           "linux",
							Architecture: "amd64",
						},
					}},
					Annotations: map[string]string{
						"org.opencontainers.image.vendor":  "Test Vendor",
						"org.opencontainers.image.version": "1.0.0",
					},
				},
			},
			platform: &platformConstraint{
				os:   "linux",
				arch: "amd64",
			},
			client: &repositoryClient{
				getImageByDigestFn: func(
					context.Context, string, *platformConstraint,
				) (*Image, error) {
					// Return image with its own annotations
					return &Image{
						Digest:    testDigest,
						CreatedAt: testImage.CreatedAt,
						Annotations: map[string]string{
							"org.opencontainers.image.created": "2023-01-01T00:00:00Z",
							// Duplicate key to test overriding
							"org.opencontainers.image.version": "1.1.0",
						},
					}, nil
				},
			},
			assertions: func(t *testing.T, img *Image, err error) {
				require.NoError(t, err)
				require.NotNil(t, img)
				require.Equal(t, testDigest, img.Digest)
				require.NotNil(t, img.Annotations)
<<<<<<< HEAD
				// Image annotations should override index annotations
				require.Equal(t, "1.1.0", img.Annotations["org.opencontainers.image.version"])
				// Both sets of annotations should be present
				require.Equal(t, "Test Vendor", img.Annotations["org.opencontainers.image.vendor"])
				require.Equal(t, "2023-01-01T00:00:00Z", img.Annotations["org.opencontainers.image.created"])
=======

				// Image annotations from digest should be ignored
				require.Equal(t, map[string]string{
					"org.opencontainers.image.vendor":  "Test Vendor",
					"org.opencontainers.image.version": "1.0.0",
				}, img.Annotations)
>>>>>>> 9e5eafa9
			},
		},
		{
			name: "without platform constraint, error getting image by digest",
			idx: &mockImageIndex{
				indexManifest: &v1.IndexManifest{
					Manifests: []v1.Descriptor{{
						Platform: &v1.Platform{
							OS:           "linux",
							Architecture: "amd64",
						},
					}},
				},
			},
			client: &repositoryClient{
				getImageByDigestFn: func(
					context.Context, string, *platformConstraint,
				) (*Image, error) {
					return nil, errors.New("something went wrong")
				},
			},
			assertions: func(t *testing.T, _ *Image, err error) {
				require.ErrorContains(t, err, "error getting image with digest")
				require.ErrorContains(t, err, "something went wrong")
			},
		},
		{
			name: "without platform constraint, no image found",
			idx: &mockImageIndex{
				indexManifest: &v1.IndexManifest{
					Manifests: []v1.Descriptor{{
						Platform: &v1.Platform{
							OS:           "linux",
							Architecture: "amd64",
						},
					}},
				},
			},
			client: &repositoryClient{
				getImageByDigestFn: func(
					context.Context, string, *platformConstraint,
				) (*Image, error) {
					return nil, nil
				},
			},
			assertions: func(t *testing.T, _ *Image, err error) {
				require.ErrorContains(t, err, "found no image with digest")
			},
		},
		{
			name: "without platform constraint and with annotations, success",
			idx: &mockImageIndex{
				indexManifest: &v1.IndexManifest{
					Manifests: []v1.Descriptor{{
						Platform: &v1.Platform{
							OS:           "linux",
							Architecture: "amd64",
						},
					}},
					Annotations: map[string]string{
						"org.opencontainers.image.vendor": "Test Vendor",
					},
				},
			},
			client: &repositoryClient{
				getImageByDigestFn: func(
					context.Context, string, *platformConstraint,
				) (*Image, error) {
					return &Image{
						Digest:    testDigest,
						CreatedAt: testImage.CreatedAt,
						Annotations: map[string]string{
							"org.opencontainers.image.created": "2023-01-01T00:00:00Z",
						},
					}, nil
				},
			},
			assertions: func(t *testing.T, img *Image, err error) {
				require.NoError(t, err)
				require.NotNil(t, img)
				require.Equal(t, testDigest, img.Digest)
				require.Len(t, img.Annotations, 1)
				require.Equal(t, "Test Vendor", img.Annotations["org.opencontainers.image.vendor"])
			},
		},
		{
<<<<<<< HEAD
			name: "platform descriptor annotations take precedence",
=======
			name: "platform specific annotations are ignored",
>>>>>>> 9e5eafa9
			idx: &mockImageIndex{
				indexManifest: &v1.IndexManifest{
					Manifests: []v1.Descriptor{{
						Platform: &v1.Platform{
							OS:           "linux",
							Architecture: "amd64",
						},
						Annotations: map[string]string{
							"common.key":            "platform-descriptor-value",
							"platform.specific.key": "platform-value",
						},
					}},
					Annotations: map[string]string{
						"common.key":         "index-value",
						"index.specific.key": "index-value",
					},
				},
			},
			platform: &platformConstraint{
				os:   "linux",
				arch: "amd64",
			},
			client: &repositoryClient{
				getImageByDigestFn: func(
					context.Context, string, *platformConstraint,
				) (*Image, error) {
					return &Image{
						Digest:    testDigest,
						CreatedAt: testImage.CreatedAt,
						Annotations: map[string]string{
							"common.key":            "manifest-value",
							"manifest.specific.key": "manifest-value",
						},
					}, nil
				},
			},
			assertions: func(t *testing.T, img *Image, err error) {
				require.NoError(t, err)
				require.NotNil(t, img)

				require.Equal(t, map[string]string{
<<<<<<< HEAD
					// Platform descriptor annotations should override both manifest and index
					"common.key": "platform-descriptor-value",
					// Keys unique to each level should be preserved
					"platform.specific.key": "platform-value",
					"index.specific.key":    "index-value",
					"manifest.specific.key": "manifest-value",
=======
					// Only index annotations are taken into account
					"common.key":         "index-value",
					"index.specific.key": "index-value",
>>>>>>> 9e5eafa9
				}, img.Annotations)
			},
		},
	}
	for _, testCase := range testCases {
		t.Run(testCase.name, func(t *testing.T) {
			image, err := testCase.client.getImageFromV1ImageIndex(
				context.Background(),
				testDigest,
				testCase.idx,
				testCase.platform,
			)
			testCase.assertions(t, image, err)
		})
	}
}

func TestGetImageFromV1Image(t *testing.T) {
	const testDigest = "fake-digest"

	testCases := []struct {
		name       string
		img        v1.Image
		platform   *platformConstraint
		client     *repositoryClient
		assertions func(*testing.T, *Image, error)
	}{
		{
			name: "no platform constraint",
			img: &mockImage{
				configFile: &v1.ConfigFile{},
			},
			client: &repositoryClient{},
			assertions: func(t *testing.T, img *Image, err error) {
				require.NoError(t, err)
				require.NotNil(t, img)
				require.NotEmpty(t, img.Digest)
				require.NotNil(t, img.CreatedAt)
				require.Nil(t, img.Annotations) // No annotations in manifest
			},
		},
		{
			name: "with annotations",
			img: &mockImage{
				configFile: &v1.ConfigFile{},
				manifest: &v1.Manifest{
					Annotations: map[string]string{
						"org.opencontainers.image.created": "2023-01-01T00:00:00Z",
						"org.opencontainers.image.authors": "Test Author",
					},
				},
			},
			client: &repositoryClient{},
			assertions: func(t *testing.T, img *Image, err error) {
				require.NoError(t, err)
				require.NotNil(t, img)
				require.NotEmpty(t, img.Digest)
				require.NotNil(t, img.CreatedAt)
				require.NotNil(t, img.Annotations)
				require.Equal(t, "Test Author", img.Annotations["org.opencontainers.image.authors"])
				require.Equal(t, "2023-01-01T00:00:00Z", img.Annotations["org.opencontainers.image.created"])
			},
		},
		{
			name: "does not match platform constraint",
			img: &mockImage{
				configFile: &v1.ConfigFile{
					OS:           "linux",
					Architecture: "amd64",
				},
			},
			platform: &platformConstraint{
				os:   "linux",
				arch: "arm64",
			},
			client: &repositoryClient{},
			assertions: func(t *testing.T, img *Image, err error) {
				require.NoError(t, err)
				require.Nil(t, img)
			},
		},
		{
			name: "matches platform constraint with annotations",
			img: &mockImage{
				configFile: &v1.ConfigFile{
					OS:           "linux",
					Architecture: "amd64",
				},
				manifest: &v1.Manifest{
					Annotations: map[string]string{
						"org.opencontainers.image.created": "2023-01-01T00:00:00Z",
					},
				},
			},
			platform: &platformConstraint{
				os:   "linux",
				arch: "amd64",
			},
			client: &repositoryClient{},
			assertions: func(t *testing.T, img *Image, err error) {
				require.NoError(t, err)
				require.NotNil(t, img)
				require.NotEmpty(t, img.Digest)
				require.NotNil(t, img.CreatedAt)
				require.NotNil(t, img.Annotations)
				require.Equal(t, "2023-01-01T00:00:00Z", img.Annotations["org.opencontainers.image.created"])
			},
		},
	}
	for _, testCase := range testCases {
		t.Run(testCase.name, func(t *testing.T) {
			image, err := testCase.client.getImageFromV1Image(
				testDigest,
				testCase.img,
				testCase.platform,
			)
			testCase.assertions(t, image, err)
		})
	}
}

type mockImageIndex struct {
	indexManifest *v1.IndexManifest
}

func (m *mockImageIndex) MediaType() (types.MediaType, error) {
	return "", errNotImplemented
}

func (m *mockImageIndex) Digest() (v1.Hash, error) {
	return v1.Hash{}, errNotImplemented
}

func (m *mockImageIndex) Size() (int64, error) {
	return 0, errNotImplemented
}

func (m *mockImageIndex) IndexManifest() (*v1.IndexManifest, error) {
	return m.indexManifest, nil
}

func (m *mockImageIndex) RawManifest() ([]byte, error) {
	return nil, errNotImplemented
}

func (m *mockImageIndex) Image(v1.Hash) (v1.Image, error) {
	return nil, errNotImplemented
}

func (m *mockImageIndex) ImageIndex(v1.Hash) (v1.ImageIndex, error) {
	return nil, errNotImplemented
}

type mockImage struct {
	configFile *v1.ConfigFile
	manifest   *v1.Manifest
}

func (m *mockImage) Layers() ([]v1.Layer, error) {
	return nil, errNotImplemented
}

func (m *mockImage) MediaType() (types.MediaType, error) {
	return "", errNotImplemented
}

func (m *mockImage) Size() (int64, error) {
	return 0, errNotImplemented
}

func (m *mockImage) ConfigName() (v1.Hash, error) {
	return v1.Hash{}, errNotImplemented
}

func (m *mockImage) ConfigFile() (*v1.ConfigFile, error) {
	return m.configFile, nil
}

func (m *mockImage) RawConfigFile() ([]byte, error) {
	return nil, errNotImplemented
}

func (m *mockImage) Digest() (v1.Hash, error) {
	return v1.Hash{}, errNotImplemented
}

func (m *mockImage) Manifest() (*v1.Manifest, error) {
	if m.manifest == nil {
		return &v1.Manifest{}, nil
	}
	return m.manifest, nil
}

func (m *mockImage) RawManifest() ([]byte, error) {
	return nil, errNotImplemented
}

func (m *mockImage) LayerByDigest(v1.Hash) (v1.Layer, error) {
	return nil, errNotImplemented
}

func (m *mockImage) LayerByDiffID(v1.Hash) (v1.Layer, error) {
	return nil, errNotImplemented
}

var errNotImplemented = errors.New("not implemented")<|MERGE_RESOLUTION|>--- conflicted
+++ resolved
@@ -502,20 +502,12 @@
 				require.NotNil(t, img)
 				require.Equal(t, testDigest, img.Digest)
 				require.NotNil(t, img.Annotations)
-<<<<<<< HEAD
-				// Image annotations should override index annotations
-				require.Equal(t, "1.1.0", img.Annotations["org.opencontainers.image.version"])
-				// Both sets of annotations should be present
-				require.Equal(t, "Test Vendor", img.Annotations["org.opencontainers.image.vendor"])
-				require.Equal(t, "2023-01-01T00:00:00Z", img.Annotations["org.opencontainers.image.created"])
-=======
 
 				// Image annotations from digest should be ignored
 				require.Equal(t, map[string]string{
 					"org.opencontainers.image.vendor":  "Test Vendor",
 					"org.opencontainers.image.version": "1.0.0",
 				}, img.Annotations)
->>>>>>> 9e5eafa9
 			},
 		},
 		{
@@ -602,11 +594,7 @@
 			},
 		},
 		{
-<<<<<<< HEAD
-			name: "platform descriptor annotations take precedence",
-=======
 			name: "platform specific annotations are ignored",
->>>>>>> 9e5eafa9
 			idx: &mockImageIndex{
 				indexManifest: &v1.IndexManifest{
 					Manifests: []v1.Descriptor{{
@@ -648,18 +636,9 @@
 				require.NotNil(t, img)
 
 				require.Equal(t, map[string]string{
-<<<<<<< HEAD
-					// Platform descriptor annotations should override both manifest and index
-					"common.key": "platform-descriptor-value",
-					// Keys unique to each level should be preserved
-					"platform.specific.key": "platform-value",
-					"index.specific.key":    "index-value",
-					"manifest.specific.key": "manifest-value",
-=======
 					// Only index annotations are taken into account
 					"common.key":         "index-value",
 					"index.specific.key": "index-value",
->>>>>>> 9e5eafa9
 				}, img.Annotations)
 			},
 		},
