package image

import (
	"context"
	"crypto/tls"
	"errors"
	"fmt"
	"maps"
	"net/http"
	"time"

	"github.com/google/go-containerregistry/pkg/authn"
	"github.com/google/go-containerregistry/pkg/name"
	v1 "github.com/google/go-containerregistry/pkg/v1"
	"github.com/google/go-containerregistry/pkg/v1/remote"
	"github.com/google/go-containerregistry/pkg/v1/types"
	"github.com/hashicorp/go-cleanhttp"
	"github.com/patrickmn/go-cache"
	"go.uber.org/ratelimit"
	"golang.org/x/sync/semaphore"

	"github.com/akuity/kargo/internal/logging"
)

const (
	// maxMetadataConcurrency is the maximum number of concurrent goroutines that
	// can be used to fetch metadata. Per Go's documentation, goroutines are very
	// cheap (practical to spawn tens of thousands), AND we have a rate limiter in
	// place for each registry, so there's no reason for this number not to be
	// pretty large.
	maxMetadataConcurrency = 1000

	unknown = "unknown"
)

var metaSem = semaphore.NewWeighted(maxMetadataConcurrency)

// repositoryClient is a client for retrieving information from a specific image
// container repository.
type repositoryClient struct {
	registry      *registry
	repoURL       string
	repoRef       name.Reference
	remoteOptions []remote.Option

	// The following behaviors are overridable for testing purposes:

	getImageByTagFn func(
		context.Context,
		string,
		*platformConstraint,
	) (*Image, error)

	getImageByDigestFn func(
		context.Context,
		string,
		*platformConstraint,
	) (*Image, error)

	getImageFromRemoteDescFn func(
		context.Context,
		*remote.Descriptor,
		*platformConstraint,
	) (*Image, error)

	getImageFromV1ImageIndexFn func(
		ctx context.Context,
		digest string,
		idx v1.ImageIndex,
		platform *platformConstraint,
	) (*Image, error)

	getImageFromV1ImageFn func(
		digest string,
		img v1.Image,
		platform *platformConstraint,
	) (*Image, error)

	remoteListFn func(name.Repository, ...remote.Option) ([]string, error)

	remoteGetFn func(name.Reference, ...remote.Option) (*remote.Descriptor, error)
}

// newRepositoryClient parses the provided repository URL to infer registry
// information and image name. This information is used to initialize and
// return a new repository client.
func newRepositoryClient(
	repoURL string,
	insecureSkipTLSVerify bool,
	creds *Credentials,
) (*repositoryClient, error) {
	repoRef, err := name.ParseReference(repoURL)
	if err != nil {
		return nil, fmt.Errorf("error parsing image repo URL %s: %w", repoURL, err)
	}
	reg := getRegistry(repoRef.Context().RegistryStr())

	httpTransport := cleanhttp.DefaultTransport()
	if insecureSkipTLSVerify {
		httpTransport.TLSClientConfig = &tls.Config{
			InsecureSkipVerify: insecureSkipTLSVerify, // nolint: gosec
		}
	}

	if creds == nil {
		creds = &Credentials{}
	}
	var auth authn.Authenticator = &authn.Basic{
		Username: creds.Username,
		Password: creds.Password,
	}

	r := &repositoryClient{
		registry: reg,
		repoURL:  repoURL,
		repoRef:  repoRef,
		remoteOptions: []remote.Option{
			remote.WithTransport(&rateLimitedRoundTripper{
				limiter:              reg.rateLimiter,
				internalRoundTripper: httpTransport,
			}),
			remote.WithAuth(auth),
		},
	}

	r.getImageByTagFn = r.getImageByTag
	r.getImageByDigestFn = r.getImageByDigest
	r.getImageFromRemoteDescFn = r.getImageFromRemoteDesc
	r.getImageFromV1ImageIndexFn = r.getImageFromV1ImageIndex
	r.getImageFromV1ImageFn = r.getImageFromV1Image
	r.remoteListFn = remote.List
	r.remoteGetFn = remote.Get

	return r, nil
}

func (r *repositoryClient) getTags(ctx context.Context) ([]string, error) {
	opts := append(r.remoteOptions, remote.WithContext(ctx))
	tags, err := r.remoteListFn(r.repoRef.Context(), opts...)
	if err != nil {
		return nil, fmt.Errorf("error listing tags for repo URL %s: %w", r.repoURL, err)
	}
	return tags, nil
}

// getImageByTag retrieves an Image by tag. This function uses no cache since
// tags can be mutable.
func (r *repositoryClient) getImageByTag(
	ctx context.Context,
	tag string,
	platform *platformConstraint,
) (*Image, error) {
	repoRef := r.repoRef.Context().Tag(tag)
	opts := append(r.remoteOptions, remote.WithContext(ctx))
	desc, err := r.remoteGetFn(repoRef, opts...)
	if err != nil {
		return nil, fmt.Errorf(
			"error getting image descriptor for tag %q from repo URL %s: %w",
			tag, r.repoURL, err,
		)
	}
	img, err := r.getImageFromRemoteDescFn(ctx, desc, platform)
	if err != nil {
		return nil, fmt.Errorf(
			"error getting image from descriptor for tag %q from repo URL %s: %w",
			tag, r.repoURL, err,
		)
	}
	if img != nil {
		img.Tag = tag
	}
	return img, nil
}

// getImageByDigest retrieves an Image for a given digest. This function uses a
// cache since information retrieved by digest will never change.
func (r *repositoryClient) getImageByDigest(
	ctx context.Context,
	digest string,
	platform *platformConstraint,
) (*Image, error) {
	logger := logging.LoggerFromContext(ctx)
	logger.Trace(
		"retrieving image",
		"digest", digest,
	)

	if entry, exists := r.registry.imageCache.Get(digest); exists {
		image := entry.(Image) // nolint: forcetypeassert
		return &image, nil
	}

	logger.Trace(
		"image NOT found in cache",
		"digest", digest,
	)

	repoRef := r.repoRef.Context().Digest(digest)
	opts := append(r.remoteOptions, remote.WithContext(ctx))
	desc, err := r.remoteGetFn(repoRef, opts...)
	if err != nil {
		return nil, fmt.Errorf(
			"error getting image descriptor for digest %s from repo URL %s: %w",
			digest, r.repoURL, err,
		)
	}

	img, err := r.getImageFromRemoteDescFn(ctx, desc, platform)
	if err != nil {
		return nil, fmt.Errorf(
			"error getting image from descriptor for digest %s from repo URL %s: %w",
			digest, r.repoURL, err,
		)
	}

	if img != nil {
		// Cache the image
		r.registry.imageCache.Set(digest, *img, cache.DefaultExpiration)
		logger.Trace(
			"cached image",
			"digest", digest,
		)
	}

	return img, nil
}

// getImageFromRemoteDesc gets an Image from a given remote.Descriptor.
func (r *repositoryClient) getImageFromRemoteDesc(
	ctx context.Context,
	desc *remote.Descriptor,
	platform *platformConstraint,
) (*Image, error) {
	switch desc.MediaType {
	case types.OCIImageIndex, types.DockerManifestList:
		idx, err := desc.ImageIndex()
		if err != nil {
			return nil, fmt.Errorf(
				"error getting image index from descriptor with digest %s: %w",
				desc.Digest.String(), err,
			)
		}

		img, err := r.getImageFromV1ImageIndexFn(ctx, desc.Digest.String(), idx, platform)
		if err != nil {
			return nil, err
		}

		// If the descriptor has annotations, merge them into the annotations
		// collected from the index and manifest. The descriptor's annotations
		// will have a lower precedence than any annotations collected for the
		// image.
		if img != nil && desc.Annotations != nil {
			baseAnnotations := desc.Annotations
			if img.Annotations != nil {
				maps.Copy(baseAnnotations, img.Annotations)
			}
			img.Annotations = baseAnnotations
		}

		return img, nil
	case types.OCIManifestSchema1, types.DockerManifestSchema2:
		img, err := desc.Image()
		if err != nil {
			return nil, fmt.Errorf(
				"error getting image from descriptor with digest %s: %w",
				desc.Digest.String(), err,
			)
		}

		finalImg, err := r.getImageFromV1ImageFn(desc.Digest.String(), img, platform)
		if err != nil {
			return nil, err
		}

		// If the descriptor has annotations, merge them into the annotations
		// collected from the index and manifest. The descriptor's annotations
		// will have a lower precedence than any annotations collected for the
		// image.
		if finalImg != nil && desc.Annotations != nil {
			baseAnnotations := desc.Annotations
			if finalImg.Annotations != nil {
				maps.Copy(baseAnnotations, finalImg.Annotations)
			}
			finalImg.Annotations = baseAnnotations
		}
		return finalImg, nil
	default:
		return nil, fmt.Errorf("unknown artifact type: %s", desc.MediaType)
	}
}

// getImageFromV1ImageIndex gets an Image from a given v1.ImageIndex. It is
// valid for this function to return nil if no image in the index matches the
// specified platform, if any.
func (r *repositoryClient) getImageFromV1ImageIndex(
	ctx context.Context,
	digest string,
	idx v1.ImageIndex,
	platform *platformConstraint,
) (*Image, error) {
	idxManifest, err := idx.IndexManifest()
	if err != nil {
		return nil, fmt.Errorf(
			"error getting index manifest from index with digest %s: %w",
			digest, err,
		)
	}

<<<<<<< HEAD
	// Extract annotations from the index manifest. More specific annotations
	// from manifests or descriptors will be merged into these.
=======
	// Extract annotations from the index manifest.
>>>>>>> 9e5eafa9
	annotations := idxManifest.Annotations

	refs := make([]v1.Descriptor, 0, len(idxManifest.Manifests))
	for _, ref := range idxManifest.Manifests {
		if ref.Platform == nil ||
			ref.Platform.OS == unknown || ref.Platform.OS == "" ||
			ref.Platform.Architecture == unknown || ref.Platform.Architecture == "" {
			// This reference doesn't look like a reference to an image. It might
			// be an attestation or something else. Skip it.
			continue
		}
		refs = append(refs, ref)
	}
	if len(refs) == 0 {
		return nil, errors.New("empty V2 manifest list or OCI index is not supported")
	}
	// If there's a platform constraint, find the ref that matches it and
	// that's the information we're really after.
	if platform != nil {
		var matchedRefs []v1.Descriptor
		for _, ref := range refs {
			if !platform.matches(ref.Platform.OS, ref.Platform.Architecture, ref.Platform.Variant) {
				continue
			}
			matchedRefs = append(matchedRefs, ref)
		}

		if len(matchedRefs) == 0 {
			// No refs matched the platform
			return nil, nil
		}

		if len(matchedRefs) > 1 {
			// This really shouldn't happen.
			return nil, fmt.Errorf(
				"expected only one reference to match platform %q, but found %d",
				platform.String(),
				len(matchedRefs),
			)
		}

		ref := matchedRefs[0]

		img, err := r.getImageByDigestFn(ctx, ref.Digest.String(), platform)
		if err != nil {
			return nil, fmt.Errorf(
				"error getting image with digest %s: %w",
				ref.Digest.String(),
				err,
			)
		}
		if img == nil {
			// This really shouldn't happen.
			return nil, fmt.Errorf(
				"expected manifest for digest %s to match platform %q, but it did not",
				ref.Digest.String(),
				platform.String(),
			)
		}
		img.Digest = digest
<<<<<<< HEAD

		// Merge the annotations from the manifest into the annotations from the
		// index. The manifest's annotations will take precedence.
		if img.Annotations != nil {
			if annotations == nil {
				annotations = make(map[string]string, len(img.Annotations))
			}
			maps.Copy(annotations, img.Annotations)
		}

		// If the descriptor has annotations, merge them into the annotations
		// collected from the index and manifest. The descriptor's annotations
		// will take precedence, as they are the most granular.
		if ref.Annotations != nil {
			if annotations == nil {
				annotations = make(map[string]string, len(ref.Annotations))
			}
			maps.Copy(annotations, ref.Annotations)
		}

		// Set the merged annotations
=======
>>>>>>> 9e5eafa9
		img.Annotations = annotations

		return img, nil
	}

	// If we get to here there was no platform constraint.

	// Manifest lists and indices don't have a createdAt timestamp, and we had no
	// platform constraint, so we'll follow ALL the references to find the most
	// recently pushed manifest's createdAt timestamp.
	var createdAt *time.Time
	for _, ref := range refs {
		img, err := r.getImageByDigestFn(ctx, ref.Digest.String(), platform)
		if err != nil {
			return nil, fmt.Errorf(
				"error getting image with digest %s: %w", ref.Digest, err,
			)
		}
		if img == nil {
			// This really shouldn't happen.
			return nil, fmt.Errorf("found no image with digest %s", ref.Digest)
		}
		if createdAt == nil || img.CreatedAt.After(*createdAt) {
			createdAt = img.CreatedAt
		}

		// TODO(hidde): Without a platform constraint, we can not collect
		// annotations in a meaningful way. We should consider how to handle
		// this in the future.
	}

	return &Image{
		Digest:      digest,
		CreatedAt:   createdAt,
		Annotations: annotations,
	}, nil
}

// getImageFromV1Image gets an Image from a given v1.Image. It is valid for this
// function to return nil the image does not match the specified platform, if
// any.
func (r *repositoryClient) getImageFromV1Image(
	digest string,
	img v1.Image,
	platform *platformConstraint,
) (*Image, error) {
	cfg, err := img.ConfigFile()
	if err != nil {
		return nil, fmt.Errorf(
			"error getting image config for image with digest %s: %w",
			digest, err,
		)
	}
	if platform != nil && !platform.matches(cfg.OS, cfg.Architecture, cfg.Variant) {
		// This image doesn't match the platform constraint.
		return nil, nil
	}

	// Extract annotations from the manifest
	manifest, err := img.Manifest()
	if err != nil {
		return nil, fmt.Errorf(
			"error getting manifest for image with digest %s: %w",
			digest, err,
		)
	}

	return &Image{
		Digest:      digest,
		CreatedAt:   &cfg.Created.Time,
		Annotations: manifest.Annotations,
	}, nil
}

// rateLimitedRoundTripper is a rate limited implementation of
// http.RoundTripper.
type rateLimitedRoundTripper struct {
	limiter              ratelimit.Limiter
	internalRoundTripper http.RoundTripper
}

// RoundTrip implements the http.RoundTripper interface.
func (r *rateLimitedRoundTripper) RoundTrip(
	req *http.Request,
) (*http.Response, error) {
	r.limiter.Take()
	return r.internalRoundTripper.RoundTrip(req)
}<|MERGE_RESOLUTION|>--- conflicted
+++ resolved
@@ -307,12 +307,7 @@
 		)
 	}
 
-<<<<<<< HEAD
-	// Extract annotations from the index manifest. More specific annotations
-	// from manifests or descriptors will be merged into these.
-=======
 	// Extract annotations from the index manifest.
->>>>>>> 9e5eafa9
 	annotations := idxManifest.Annotations
 
 	refs := make([]v1.Descriptor, 0, len(idxManifest.Manifests))
@@ -373,30 +368,6 @@
 			)
 		}
 		img.Digest = digest
-<<<<<<< HEAD
-
-		// Merge the annotations from the manifest into the annotations from the
-		// index. The manifest's annotations will take precedence.
-		if img.Annotations != nil {
-			if annotations == nil {
-				annotations = make(map[string]string, len(img.Annotations))
-			}
-			maps.Copy(annotations, img.Annotations)
-		}
-
-		// If the descriptor has annotations, merge them into the annotations
-		// collected from the index and manifest. The descriptor's annotations
-		// will take precedence, as they are the most granular.
-		if ref.Annotations != nil {
-			if annotations == nil {
-				annotations = make(map[string]string, len(ref.Annotations))
-			}
-			maps.Copy(annotations, ref.Annotations)
-		}
-
-		// Set the merged annotations
-=======
->>>>>>> 9e5eafa9
 		img.Annotations = annotations
 
 		return img, nil
