--- conflicted
+++ resolved
@@ -3,18 +3,10 @@
 import (
 	"context"
 	"errors"
-<<<<<<< HEAD
 	"testing"
 	"time"
 
-=======
-	"fmt"
-	"testing"
-	"time"
-
-	log "github.com/sirupsen/logrus"
->>>>>>> 11c59390
-	"github.com/stretchr/testify/require"
+  "github.com/stretchr/testify/require"
 	corev1 "k8s.io/api/core/v1"
 	"sigs.k8s.io/controller-runtime/pkg/client"
 	"sigs.k8s.io/controller-runtime/pkg/client/fake"
